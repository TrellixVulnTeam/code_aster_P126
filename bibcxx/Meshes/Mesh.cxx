--- conflicted
+++ resolved
@@ -103,15 +103,11 @@
         ASTERINTEGER op2 = 47;
         if( format == "GIBI" ) op2 = 49;
 
-<<<<<<< HEAD
-        CommandSyntaxCython cmdSt( preCmd );
-=======
         CommandSyntax* cmdSt2 = new CommandSyntax( preCmd );
->>>>>>> 5c520f30
         SyntaxMapContainer syntax2;
         syntax2.container[ "UNITE_" + format ] = file1.getLogicalUnit();
         syntax2.container[ "UNITE_MAILLAGE" ] = file2.getLogicalUnit();
-        cmdSt.define( syntax2 );
+        cmdSt2->define( syntax2 );
 
         try
         {
@@ -121,17 +117,12 @@
         {
             throw;
         }
-//         delete cmdSt2;
+        delete cmdSt2;
         syntax.container[ "FORMAT" ] = "ASTER";
         syntax.container[ "UNITE" ] = file2.getLogicalUnit();
 
-<<<<<<< HEAD
-        cmdSt = CommandSyntaxCython( "LIRE_MAILLAGE" );
-        cmdSt.setResult( getResultObjectName(), "MAILLAGE" );
-=======
         CommandSyntax cmdSt( "LIRE_MAILLAGE" );
         cmdSt.setResult( ResultNaming::getCurrentName(), "MAILLAGE" );
->>>>>>> 5c520f30
 
         cmdSt.define( syntax );
 
