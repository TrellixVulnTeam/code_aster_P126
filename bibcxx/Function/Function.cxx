--- conflicted
+++ resolved
@@ -8,11 +8,7 @@
 #include "Function/Function.h"
 
 
-<<<<<<< HEAD
-FunctionInstance::FunctionInstance( const std::string jeveuxName = getNewResultObjectName()):
-=======
 FunctionInstance::FunctionInstance( const std::string jeveuxName ):
->>>>>>> 57151846
     DataStructure( jeveuxName, "FONCTION" ),
     _jeveuxName( jeveuxName ),
     _property( JeveuxVectorChar16( jeveuxName + ".PROL           " ) ),
