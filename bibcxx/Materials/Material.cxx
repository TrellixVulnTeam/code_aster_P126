/**
 * @file Material.cxx
 * @brief Implementation de MaterialInstance
 * @author Nicolas Sellenet
 * @section LICENCE
 *   Copyright (C) 1991 - 2018  EDF R&D                www.code-aster.org
 *
 *   This file is part of Code_Aster.
 *
 *   Code_Aster is free software: you can redistribute it and/or modify
 *   it under the terms of the GNU General Public License as published by
 *   the Free Software Foundation, either version 2 of the License, or
 *   (at your option) any later version.
 *
 *   Code_Aster is distributed in the hope that it will be useful,
 *   but WITHOUT ANY WARRANTY; without even the implied warranty of
 *   MERCHANTABILITY or FITNESS FOR A PARTICULAR PURPOSE.  See the
 *   GNU General Public License for more details.
 *
 *   You should have received a copy of the GNU General Public License
 *   along with Code_Aster.  If not, see <http://www.gnu.org/licenses/>.
 */

/* person_in_charge: nicolas.sellenet at edf.fr */

#include "astercxx.h"

#include "Supervis/ResultNaming.h"
#include "Materials/Material.h"
#include "Supervis/ResultNaming.h"

void MaterialInstance::addMaterialBehaviour( const GeneralMaterialBehaviourPtr& curMaterBehav )
{
    ++_nbMaterialBehaviour;

    std::ostringstream numString;
    numString << std::setw( 6 ) << std::setfill( '0' ) << _nbMaterialBehaviour;
    const std::string currentName = _jeveuxName + ".CPT." + numString.str();
    _vectorOfComplexValues.push_back( JeveuxVectorComplex( currentName + ".VALC" ) );
    _vectorOfDoubleValues.push_back( JeveuxVectorDouble( currentName + ".VALR" ) );
    _vectorOfChar16Values.push_back( JeveuxVectorChar16( currentName + ".VALK" ) );
    _vectorOrdr.push_back( JeveuxVectorChar16( currentName + ".ORDR" ) );
    _vectorKOrdr.push_back( JeveuxVectorLong( currentName + ".KORD" ) );

    auto test1 = curMaterBehav->hasVectorOfDoubleParameters();
    auto test2 = curMaterBehav->hasVectorOfFunctionParameters();
    const auto cP = _vectorOfUserDoubleValues.size();
    _vectorOfUserDoubleValues.push_back( VectorOfJeveuxVectorDouble() );
    _vectorOfUserFunctionValues.push_back( VectorOfJeveuxVectorChar8() );
    if( test1 || test2 )
    {
        const int num1 = curMaterBehav->getNumberOfListOfDoubleProperties();
        const int num2 = curMaterBehav->getNumberOfListOfFunctionProperties();
        const int numTot = num1 + num2;
        for( int pos = 0; pos < numTot; ++pos )
        {
            ++_nbUserMaterialBehaviour;
            std::ostringstream numUser2;
            numUser2 << std::setw( 7 ) << std::setfill( '0' ) << _nbUserMaterialBehaviour;
            std::string currentName2 = _jeveuxName + "." + numUser2.str() + ".LISV_R8";
            auto o1 = JeveuxVectorDouble( currentName2 );
            _vectorOfUserDoubleValues[cP].push_back( o1 );
            std::string currentName3 = _jeveuxName + "." + numUser2.str() + ".LISV_FO";
            auto o2 = JeveuxVectorChar8( currentName3 );
            _vectorOfUserFunctionValues[cP].push_back( o2 );
        }
    }
    else
    {
        ++_nbUserMaterialBehaviour;
        auto o1 = JeveuxVectorDouble( "EMPTY" );
        _vectorOfUserDoubleValues[cP].push_back( o1 );
        auto o2 = JeveuxVectorChar8( "EMPTY" );
        _vectorOfUserFunctionValues[cP].push_back( o2 );
    }

    _vecMatBehaviour.push_back( curMaterBehav );
};

<<<<<<< HEAD
void MaterialInstance::deallocateJeveuxVectors()
{
    _materialBehaviourNames->deallocate();
    _doubleValues->deallocate();
    int num = 0;
    for ( const auto &curIter : _vecMatBehaviour )
    {
        _vectorOfComplexValues[num]->deallocate();
        _vectorOfDoubleValues[num]->deallocate();
        _vectorOfChar16Values[num]->deallocate();
        _vectorOrdr[num]->deallocate();
        _vectorKOrdr[num]->deallocate();
        for( auto curIter2 : _vectorOfUserDoubleValues[num] )
            curIter2->deallocate();
        for( auto curIter2 : _vectorOfUserFunctionValues[num] )
            curIter2->deallocate();
        ++num;
    }
};

bool MaterialInstance::build() throw( std::runtime_error ) {
    if( _mater != nullptr )
    {
        if( getName() == _mater->getName() )
            deallocateJeveuxVectors();
        else
            for( auto curIter : _mater->_vecMatBehaviour )
                addMaterialBehaviour( curIter );
    }

=======
bool MaterialInstance::build() {
>>>>>>> 20b22f1b
    // Recuperation du nombre de GeneralMaterialBehaviourPtr ajoutes par l'utilisateur
    int nbMCF = _vecMatBehaviour.size();
    if ( nbMCF != _vectorOfComplexValues.size() || nbMCF != _vectorOfDoubleValues.size() ||
         nbMCF != _vectorOfChar16Values.size() )
        throw std::runtime_error( "Bad number of material properties" );

    // Creation du vecteur Jeveux ".MATERIAU.NOMRC"
    _materialBehaviourNames->allocate( Permanent, nbMCF );
    int num = 0;
    // Boucle sur les GeneralMaterialBehaviourPtr
    for ( const auto &curIter : _vecMatBehaviour ) {
        // Recuperation du nom Aster (ELAS, ELAS_FO, ...) du GeneralMaterialBehaviourPtr
        // sur lequel on travaille
        std::string curStr;
        if ( curIter->getAsterNewName() == "" )
            curStr = std::string( curIter->getAsterName().c_str() );
        else
            curStr = std::string( curIter->getAsterNewName().c_str() );
        curStr.resize( 32, ' ' );
        // Recopie dans le ".MATERIAU.NOMRC"
        ( *_materialBehaviourNames )[num] = curStr.c_str();

        // Construction des objets Jeveux .CPT.XXXXXX.VALR, .CPT.XXXXXX.VALK, ...
        JeveuxVectorComplex &vec1 = _vectorOfComplexValues[num];
        JeveuxVectorDouble &vec2 = _vectorOfDoubleValues[num];
        JeveuxVectorChar16 &vec3 = _vectorOfChar16Values[num];
        JeveuxVectorChar16 &vec4 = _vectorOrdr[num];
        JeveuxVectorLong &vec5 = _vectorKOrdr[num];
        auto &vec6 = _vectorOfUserDoubleValues[num];
        auto &vec7 = _vectorOfUserFunctionValues[num];
        const bool retour = curIter->buildJeveuxVectors( vec1, vec2, vec3, vec4, vec5, vec6, vec7 );
        const bool retour2 = curIter->buildTractionFunction( _doubleValues );
        if ( !retour )
            return false;
        ++num;
    }
    return true;
};<|MERGE_RESOLUTION|>--- conflicted
+++ resolved
@@ -77,7 +77,6 @@
     _vecMatBehaviour.push_back( curMaterBehav );
 };
 
-<<<<<<< HEAD
 void MaterialInstance::deallocateJeveuxVectors()
 {
     _materialBehaviourNames->deallocate();
@@ -98,7 +97,7 @@
     }
 };
 
-bool MaterialInstance::build() throw( std::runtime_error ) {
+bool MaterialInstance::build() {
     if( _mater != nullptr )
     {
         if( getName() == _mater->getName() )
@@ -108,11 +107,8 @@
                 addMaterialBehaviour( curIter );
     }
 
-=======
-bool MaterialInstance::build() {
->>>>>>> 20b22f1b
     // Recuperation du nombre de GeneralMaterialBehaviourPtr ajoutes par l'utilisateur
-    int nbMCF = _vecMatBehaviour.size();
+    const int nbMCF = _vecMatBehaviour.size();
     if ( nbMCF != _vectorOfComplexValues.size() || nbMCF != _vectorOfDoubleValues.size() ||
          nbMCF != _vectorOfChar16Values.size() )
         throw std::runtime_error( "Bad number of material properties" );
