/**
 * @file MaterialBehaviour.cxx
 * @brief Implementation de GeneralMaterialBehaviourInstance
 * @author Nicolas Sellenet
 * @todo autoriser le type Function pour les paramètres matériau
 * @section LICENCE
 *   Copyright (C) 1991 - 2018  EDF R&D                www.code-aster.org
 *
 *   This file is part of Code_Aster.
 *
 *   Code_Aster is free software: you can redistribute it and/or modify
 *   it under the terms of the GNU General Public License as published by
 *   the Free Software Foundation, either version 2 of the License, or
 *   (at your option) any later version.
 *
 *   Code_Aster is distributed in the hope that it will be useful,
 *   but WITHOUT ANY WARRANTY; without even the implied warranty of
 *   MERCHANTABILITY or FITNESS FOR A PARTICULAR PURPOSE.  See the
 *   GNU General Public License for more details.
 *
 *   You should have received a copy of the GNU General Public License
 *   along with Code_Aster.  If not, see <http://www.gnu.org/licenses/>.
 */

/* person_in_charge: nicolas.sellenet at edf.fr */

#include <stdexcept>
#include "Materials/MaterialBehaviour.h"

bool GeneralMaterialBehaviourInstance::buildJeveuxVectors(
    JeveuxVectorComplex &complexValues, JeveuxVectorDouble &doubleValues,
    JeveuxVectorChar16 &char16Values, JeveuxVectorChar16 &ordr, JeveuxVectorLong &kOrd,
    std::vector< JeveuxVectorDouble > &userDoubles,
<<<<<<< HEAD
    std::vector< JeveuxVectorChar8 > &userFunctions )
{
=======
    std::vector< JeveuxVectorChar8 > &userFunctions ) const
    {
>>>>>>> 20b22f1b
    const int nbOfMaterialProperties = getNumberOfPropertiesWithValue();
    complexValues->allocate( Permanent, nbOfMaterialProperties );
    doubleValues->allocate( Permanent, nbOfMaterialProperties );
    char16Values->allocate( Permanent, 2 * nbOfMaterialProperties );

    typedef std::map< std::string, int > MapStrInt;
    MapStrInt mapTmp;
    bool bOrdr = false;
    if ( _vectOrdr.size() != 0 ) {
        ordr->allocate( Permanent, _vectOrdr.size() );
        for ( int i = 0; i < _vectOrdr.size(); ++i ) {
            ( *ordr )[i] = _vectOrdr[i];
            mapTmp[_vectOrdr[i]] = i + 1;
        }
        kOrd->allocate( Permanent, 2 + 4 * nbOfMaterialProperties );
        ( *kOrd )[0] = _vectOrdr.size();
        ( *kOrd )[1] = nbOfMaterialProperties;
        bOrdr = true;
    }

    int position = 0, position2 = nbOfMaterialProperties, pos3 = 0;
    for ( int i = 0; i < _vectKW.size() / 2; ++i ) {
        auto nameOfProperty2 = _vectKW[2 * i];
        auto nameOfProperty = _vectKW[2 * i + 1];
        auto curIter1 = _mapOfDoubleMaterialProperties.find( nameOfProperty2 );
        if ( curIter1 == _mapOfDoubleMaterialProperties.end() )
            continue;

        auto curIter = *curIter1;
        if ( curIter.second.hasValue() ) {
            if ( bOrdr ) {
                const int curPos = 2 + nbOfMaterialProperties + i;
                ( *kOrd )[curPos] = position + 1;
                const int curPos2 = 2 + i;
                ( *kOrd )[curPos2] = mapTmp[nameOfProperty];
            }
            nameOfProperty.resize( 16, ' ' );
            ( *char16Values )[position] = nameOfProperty.c_str();
            ( *doubleValues )[position] = curIter.second.getValue();
            ++position;
        }

        if ( curIter.second.isMandatory() && !curIter.second.hasValue() )
            throw std::runtime_error( "Mandatory material property " + nameOfProperty2 +
                                      " is missing" );
    }

    for ( auto curIter : _mapOfConvertibleMaterialProperties ) {
        std::string nameOfProperty = curIter.second.getName();
        if ( curIter.second.hasValue() ) {
            nameOfProperty.resize( 16, ' ' );
            ( *char16Values )[position] = nameOfProperty.c_str();
            ( *doubleValues )[position] = curIter.second.getValue();
            ++position;
        }

        if ( curIter.second.isMandatory() && !curIter.second.hasValue() )
            throw std::runtime_error( "Mandatory material property " + nameOfProperty +
                                      " is missing" );
    }
    doubleValues->setUsedSize( position );

    for ( auto curIter : _mapOfComplexMaterialProperties ) {
        std::string nameOfProperty = curIter.second.getName();
        if ( curIter.second.hasValue() ) {
            nameOfProperty.resize( 16, ' ' );
            ( *char16Values )[position] = nameOfProperty.c_str();
            ( *complexValues )[position] = curIter.second.getValue();
            ++position;
            ++pos3;
            if ( bOrdr )
                throw std::runtime_error( "ORDRE_PARAM with complex values not allowed" );
        }

        if ( curIter.second.isMandatory() && !curIter.second.hasValue() )
            throw std::runtime_error( "Mandatory material property " + nameOfProperty +
                                      " is missing" );
    }
    if ( pos3 != 0 )
        complexValues->setUsedSize( position );
    else
        complexValues->setUsedSize( pos3 );

    for ( auto curIter : _mapOfTableMaterialProperties ) {
        std::string nameOfProperty = curIter.second.getName();
        if ( curIter.second.hasValue() ) {
            nameOfProperty.resize( 16, ' ' );
            ( *char16Values )[position] = nameOfProperty.c_str();
            ( *char16Values )[position2] = curIter.second.getValue()->getName();
            ++position;
            ++position2;
        }

        if ( curIter.second.isMandatory() && !curIter.second.hasValue() )
            throw std::runtime_error( "Mandatory material property " + nameOfProperty +
                                      " is missing" );
    }

    for ( int i = 0; i < _vectKW.size() / 2; ++i ) {
        auto nameOfProperty2 = _vectKW[2 * i];
        auto nameOfProperty = _vectKW[2 * i + 1];
        auto curIter1 = _mapOfFunctionMaterialProperties.find( nameOfProperty2 );
        if ( curIter1 == _mapOfFunctionMaterialProperties.end() )
            continue;

        auto curIter = *curIter1;
        if ( curIter.second.hasValue() ) {
            if ( bOrdr ) {
                const int curPos = 2 + 3 * nbOfMaterialProperties + i;
                ( *kOrd )[curPos] = position + 1;
                const int curPos2 = 2 + i;
                ( *kOrd )[curPos2] = mapTmp[nameOfProperty];
            }
            nameOfProperty.resize( 16, ' ' );
            ( *char16Values )[position] = nameOfProperty.c_str();
            ( *char16Values )[position2] = curIter.second.getValue()->getName();
            ++position;
            ++position2;
        }

        if ( curIter.second.isMandatory() && !curIter.second.hasValue() )
            throw std::runtime_error( "Mandatory material property " + nameOfProperty +
                                      " is missing" );
    }

    int position3 = 0;
    for ( auto curIter : _mapOfVectorDoubleMaterialProperties ) {
        std::string nameOfProperty = curIter.second.getName();
        if ( curIter.second.hasValue() ) {
            nameOfProperty.resize( 16, ' ' );
            ( *char16Values )[position] = nameOfProperty.c_str();
            ( *char16Values )[position2] = userDoubles[position3]->getName();

            auto values = curIter.second.getValue();
            userDoubles[position3]->allocate( Permanent, values.size() );
            ( *userDoubles[position3] ) = values;
            ++position;
            ++position2;
            ++position3;
        }

        if ( curIter.second.isMandatory() && !curIter.second.hasValue() )
            throw std::runtime_error( "Mandatory material property " + nameOfProperty +
                                      " is missing" );
    }

    if ( _mapOfVectorFunctionMaterialProperties.size() > 1 )
        throw std::runtime_error( "Unconsistent size" );
    for ( auto curIter : _mapOfVectorFunctionMaterialProperties ) {
        std::string nameOfProperty = curIter.second.getName();
        if ( curIter.second.hasValue() ) {
            nameOfProperty.resize( 16, ' ' );
            ( *char16Values )[position] = nameOfProperty.c_str();
            ( *char16Values )[position2] = userFunctions[0]->getName();

            auto values = curIter.second.getValue();
            userFunctions[0]->allocate( Permanent, values.size() );
            for ( int i = 0; i < values.size(); ++i )
                ( *userFunctions[0] )[i] = values[i]->getName();
            ++position;
            ++position2;
        }

        if ( curIter.second.isMandatory() && !curIter.second.hasValue() )
            throw std::runtime_error( "Mandatory material property " + nameOfProperty +
                                      " is missing" );
    }
    char16Values->setUsedSize( position2 );

    return true;
};

bool GeneralMaterialBehaviourInstance::buildTractionFunction( FunctionPtr &doubleValues ) const
    {
    return true;
};

bool TractionMaterialBehaviourInstance::buildTractionFunction( FunctionPtr &doubleValues ) const
    {
    ASTERINTEGER maxSize = 0, maxSize2 = 0;
    std::string resName;
    for ( auto curIter : _mapOfFunctionMaterialProperties ) {
        std::string nameOfProperty = curIter.second.getName();
        if ( curIter.second.hasValue() ) {
            const auto func = curIter.second.getValue();
            CALLO_RCSTOC_VERIF( func->getName(), nameOfProperty, _asterName, &maxSize2 );
            const auto size = func->maximumSize();
            if ( size > maxSize )
                maxSize = size;
            resName = curIter.second.getValue()->getResultName();
        }
    }
    doubleValues->allocate( Permanent, maxSize );
    doubleValues->setParameterName( "EPSI" );
    doubleValues->setResultName( resName );
    return true;
};

bool MetaTractionMaterialBehaviourInstance::buildTractionFunction( FunctionPtr &doubleValues ) const
    {
    ASTERINTEGER maxSize = 0, maxSize2 = 0;
    std::string resName;
    for ( auto curIter : _mapOfFunctionMaterialProperties ) {
        std::string nameOfProperty = curIter.second.getName();
        if ( curIter.second.hasValue() ) {
            const auto func = curIter.second.getValue();
            CALLO_RCSTOC_VERIF( func->getName(), nameOfProperty, _asterName, &maxSize2 );
            const auto size = func->maximumSize();
            if ( size > maxSize )
                maxSize = size;
            resName = curIter.second.getValue()->getResultName();
        }
    }
    doubleValues->allocate( Permanent, maxSize );
    doubleValues->setParameterName( "EPSI" );
    doubleValues->setResultName( resName );
    return true;
};

int GeneralMaterialBehaviourInstance::getNumberOfPropertiesWithValue() const {
    int toReturn = 0;
    for ( auto curIter : _mapOfDoubleMaterialProperties )
        if ( curIter.second.hasValue() )
            ++toReturn;

    for ( auto curIter : _mapOfComplexMaterialProperties )
        if ( curIter.second.hasValue() )
            ++toReturn;

    for ( auto curIter : _mapOfStringMaterialProperties )
        if ( curIter.second.hasValue() )
            ++toReturn;

    for ( auto curIter : _mapOfTableMaterialProperties )
        if ( curIter.second.hasValue() )
            ++toReturn;

    for ( auto curIter : _mapOfFunctionMaterialProperties )
        if ( curIter.second.hasValue() )
            ++toReturn;

    for ( auto curIter : _mapOfVectorDoubleMaterialProperties )
        if ( curIter.second.hasValue() )
            ++toReturn;

    for ( auto curIter : _mapOfVectorFunctionMaterialProperties )
        if ( curIter.second.hasValue() )
            ++toReturn;

    for ( auto curIter : _mapOfConvertibleMaterialProperties )
        if ( curIter.second.hasValue() )
            ++toReturn;

    return toReturn;
};


bool TherNlMaterialBehaviourInstance::buildJeveuxVectors(
    JeveuxVectorComplex &complexValues, JeveuxVectorDouble &doubleValues,
    JeveuxVectorChar16 &char16Values, JeveuxVectorChar16 &ordr, JeveuxVectorLong &kOrd,
    std::vector< JeveuxVectorDouble > &userDoubles,
    std::vector< JeveuxVectorChar8 > &userFunctions )
{
    const auto curIter = _mapOfFunctionMaterialProperties.find( "Beta" )->second;

    if( ! curIter.hasValue() )
    {
        const auto curIter2 = _mapOfFunctionMaterialProperties.find( "Rho_cp" );
        const auto name = std::string( complexValues->getName(), 0, 8 );
        auto func = curIter2->second.getValue();
        const std::string method( "TRAPEZE" );
        const std::string nameIn = func->getName();
        double val = 0.;
        const std::string nameOut = _enthalpyFunction->getName();
        const std::string base( "G" );
        CALLO_FOCAIN( method, nameIn, &val, nameOut, base );
        setFunctionValue( "Beta", _enthalpyFunction );
        auto prop = func->getProperties();
        auto prop2 = _enthalpyFunction->getProperties();
        std::string prol( prop2[4] );
        if( prop[4][0] == 'C' )
            prol[0] = 'L';
        if( prop[4][1] == 'C' )
            prol[1] = 'L';
        _enthalpyFunction->setExtrapolation( prol );
    }
    return GeneralMaterialBehaviourInstance::buildJeveuxVectors(complexValues,
                                                                doubleValues,
                                                                char16Values,
                                                                ordr,
                                                                kOrd,
                                                                userDoubles,
                                                                userFunctions);
};<|MERGE_RESOLUTION|>--- conflicted
+++ resolved
@@ -31,13 +31,8 @@
     JeveuxVectorComplex &complexValues, JeveuxVectorDouble &doubleValues,
     JeveuxVectorChar16 &char16Values, JeveuxVectorChar16 &ordr, JeveuxVectorLong &kOrd,
     std::vector< JeveuxVectorDouble > &userDoubles,
-<<<<<<< HEAD
     std::vector< JeveuxVectorChar8 > &userFunctions )
 {
-=======
-    std::vector< JeveuxVectorChar8 > &userFunctions ) const
-    {
->>>>>>> 20b22f1b
     const int nbOfMaterialProperties = getNumberOfPropertiesWithValue();
     complexValues->allocate( Permanent, nbOfMaterialProperties );
     doubleValues->allocate( Permanent, nbOfMaterialProperties );
