# coding=utf-8
# --------------------------------------------------------------------
# Copyright (C) 1991 - 2017 - EDF R&D - www.code-aster.org
# This file is part of code_aster.
#
# code_aster is free software: you can redistribute it and/or modify
# it under the terms of the GNU General Public License as published by
# the Free Software Foundation, either version 3 of the License, or
# (at your option) any later version.
#
# code_aster is distributed in the hope that it will be useful,
# but WITHOUT ANY WARRANTY; without even the implied warranty of
# MERCHANTABILITY or FITNESS FOR A PARTICULAR PURPOSE.  See the
# GNU General Public License for more details.
#
# You should have received a copy of the GNU General Public License
# along with code_aster.  If not, see <http://www.gnu.org/licenses/>.
# --------------------------------------------------------------------

import os
import os.path as osp
from glob import glob
import subprocess
import shutil
from functools import partial
import re
from distutils.version import LooseVersion

from waflib import Configure, Context, Build, TaskGen, Task, Utils, Errors, Logs

def options(self):
    group = self.add_option_group('MFront library options')
    group.add_option('--disable-mfront', dest='enable_mfront',
                    default=None, action='store_false',
                    help='disable the MFRONT support')
    group.add_option('--enable-mfront', dest='enable_mfront',
                    default=None, action='store_true',
                    help='force the MFRONT support. The TFELHOME environment '
                         'variable can be used to choose a prefered version.')

def configure(self):
    opts = self.options
    try:
        self.check_mfront()
    except Errors.ConfigurationError:
        if opts.enable_mfront == True:
            raise
        self.define('_DISABLE_MFRONT', 1)
        self.undefine('HAVE_MFRONT')
    else:
        self.define('HAVE_MFRONT', 1)
        self.env.BUILD_MFRONT = True

INCLUDES = (
    'MonoCrystal_DD_CC_InteractionMatrix.mfront',
    'MonoCrystal_DD_CFC_InteractionMatrix.mfront',
    'MonoCrystal_DD_CC_SlidingSystems.mfront',
    'PolyCrystal_DD_CC_SlidingSystems.mfront',
    'PolyCrystal_Orientation.mfront',
    'PolyCrystal_Orientation_100grains.mfront',
    'Plasticity_Sy.mfront',
)

def build(self):
    env = self.all_envs[self.variant]
    c_mfront = self.path.find_or_declare('c_mfront_official.py')
    if env.BUILD_MFRONT:
        get_srcs = self.path.get_src().ant_glob
        lmfront = get_srcs('**/*.mfront', excl=INCLUDES)
        lst = [i.name for i in lmfront]

        self(
            features = 'cxx cxxshlib',
                name = 'asterbehaviour',
              source = lmfront,
            includes = [osp.join(osp.splitext(i)[0], "include") for i in lst],
              target = env['_ASTERBEHAVIOUR'],
        install_path = env.ASTERLIBDIR,
                 env = env.derive(),
                 use = ('MFRONT', 'MFRONT_ONLY', 'SYS'),
        )

        self.add_group()
        self(
            features = 'mfront_mater py',
                name = 'mfront_mater',
                 lst = lmfront,
                path = self.path,
                 env = env.derive(),
              target = c_mfront,
        install_path = osp.join(env.ASTERLIBDIR, "code_aster", "Cata", "Commons"),
        install_from = self.path.get_bld(),
                 use = 'asterbehaviour',
        )
    else:
        self(
            features = 'fake_mfront_mater py',
                name = 'mfront_mater',
                path = self.path,
                 env = env.derive(),
              target = c_mfront,
        install_path = osp.join(env.ASTERLIBDIR, "code_aster", "Cata", "Commons"),
        install_from = self.path.get_bld(),
        )

###############################################################################
@Configure.conf
def check_mfront(self):
    opts = self.options
    if opts.enable_mfront == False:
        raise Errors.ConfigurationError('MFRONT disabled')

    # takes TFELHOME from env (wafcfg) or environment
    if not self.env.TFELHOME:
        self.add_os_flags('TFELHOME')
    tfelhome = Utils.to_list(self.env.TFELHOME)
    paths = self.environ.get('PATH', '').split(os.pathsep)
    if tfelhome:
        paths.insert(0, osp.join(tfelhome[0], 'bin'))
    self.env.TFELHOME = tfelhome
    # export TFELHOME for future checkings
    os.environ['TFELHOME'] = tfelhome[0]

    self.find_program('mfront', path_list=paths)
    self.find_program('tfel-config', path_list=paths)
    tfel_config = self.env.TFEL_CONFIG[0]
    self.check_cfg(path=tfel_config,
                   msg="Checking for '{0}'".format(osp.basename(tfel_config)),
                   args='--cppflags --includes --oflags0 ' \
                        '--libs --material --utilities --system',
                   package='', uselib_store='MFRONT', mandatory=True)
    if self.get_define('_USE_64_BITS'):
        arch = 'ASTER_ARCH=64'
    else:
        arch = 'ASTER_ARCH=32'
    self.env.append_value('DEFINES_MFRONT', arch)
    # remove options usually used by MFront but in conflict with our code
    for flag in ('-fvisibility=hidden', '-fvisibility-inlines-hidden'):
        self.safe_remove('CFLAGS_MFRONT', flag)
        self.safe_remove('CXXFLAGS_MFRONT', flag)
        # these options are not relevant for C
        self.env.append_value('CXXFLAGS_MFRONT_ONLY', flag)
    self.check_mfront_version( (3, 0, 0) )
    self.check_mfront_libs()
    self.check_mfront_py()
    self.check_cxx11_abi()
    self.check_mfront_obsolete_source()

@Configure.conf
def check_mfront_version(self, minver=None):
    """Check if mfront is matching a given minimum version.
    minver should be a tuple, eg. to check for mfront >= 2.0 pass (2,0,0) as minver.
    """
    assert isinstance(minver, tuple)
    cmd = self.env.MFRONT + ['--version']
    res = self.cmd_and_log(cmd)
    mfrver = '0.0.0'
    regexp = re.compile('version *: *([0-9]+\.[0-9]+\..*) *', re.I | re.M)
    mat = regexp.search( res.strip() )
    if mat:
        mfrver = mat.group(1).strip()
    if minver is None:
        self.msg('Checking for mfront version', mfrver)
        return
    minver_str = '.'.join(map(str, minver))
    result = LooseVersion(mfrver) >= LooseVersion(minver_str)
    self.msg("Checking for mfront version >= %s" % minver_str, mfrver,
             result and 'GREEN' or 'YELLOW')
    if result:
        self.define('MFRONT_VERSION', mfrver)
    else:
        raise Errors.ConfigurationError('The Mfront version is too old, required >= %r' % minver_str)

@Configure.conf
def check_mfront_libs(self):
    _check = partial(self.check_cxx, mandatory=True, uselib_store='MFRONT',
                     use='MFRONT')
    check_lib = lambda lib: _check(lib=lib)
    libs = ['AsterInterface', 'TFELSystem']
    map(check_lib, Utils.to_list(libs))

@Configure.conf
def check_mfront_py(self):
    import sys
    from distutils.sysconfig import get_python_lib
    mfr = get_python_lib(prefix=self.env.TFELHOME[0])
    try:
        sys.path.remove(mfr)
    except ValueError:
        pass
    sys.path.append(mfr)
    # for profile.sh
    self.env.append_value('CFG_PYTHONPATH', mfr)
    self.check_python_module('tfel.material')

@Configure.conf
def check_cxx11_abi(self):
    import ctypes
    libname = "libTFELSystem.so"
    symbol = "getUMATElasticSymmetryType"
    lib = ctypes.cdll.LoadLibrary(libname)
    exists = getattr(lib, symbol, None) is not None
    # if a such symbol exists, MFront was not compiled with cxx11 ABI.
    use_cxx11_abi = int(not exists)
    reverse = int(exists)
    self.safe_remove('CXXFLAGS',
        '-D_GLIBCXX_USE_CXX11_ABI={0}'.format(reverse))
    self.env.append_value('CXXFLAGS',
        '-D_GLIBCXX_USE_CXX11_ABI={0}'.format(use_cxx11_abi))

def remove(path):
    """Remove a file or a directory"""
    try:
        shutil.rmtree(path)
    except OSError:
        os.remove(path)

@Configure.conf
def check_mfront_obsolete_source(self):
    src = self.path.get_src().abspath()
    # clean obsolete behaviours (from a previous build)
    bld, mfront = osp.split(self.path.get_bld().abspath())
    excl = ['libAsterMFrOfficial.so', 'libAsterMFrOfficialDebug.so',
            'include', 'c_mfront_official.py']
    for variant in ('debug', 'release'):
        build = osp.join(bld, variant, mfront)
        if osp.exists(build):
            cleaned = False
            for node in os.listdir(build):
                ignore = False
                for excl_i in excl:
                    if node.startswith(excl_i):
                        ignore = True
                if ignore:
                    continue
                if not osp.exists( osp.join(src, node + '.mfront') ):
                    Logs.warn("remove obsolete build: %s" % node)
                    remove( osp.join(build, node) )

@TaskGen.extension('.mfront')
def process_mfront(self, node):
    name = osp.splitext(node.name)[0]
    wrkdir = node.parent.find_or_declare(name)
    # print "DEBUG: node:", node, "wkrdir:", wrkdir.abspath()
    wrkdir.mkdir()
    files = [name, "aster" + name] + getAdditionalOutputs(node.abspath())
    outputs = [wrkdir.find_or_declare(osp.join("src", i + ".cxx")) for i in files]
    tsk = self.create_task('mfront2cxx', node, outputs)
    self.source.extend(tsk.outputs)

import re
RE_OUTPUT = re.compile('^//output *(.*?) *$', re.M)

def getAdditionalOutputs(filename):
    """Search additional outputs in a MFront file"""
    found = RE_OUTPUT.findall(open(filename, 'r').read())
    return found

class mfront2cxx(Task.Task):
    """Convert a MFront source file into C++"""
    color   = 'PINK'
    ext_out = ['.h', '.cxx']

    def run(self):
        """Call MFront to convert `.mfront` to C++"""
        name = osp.splitext(self.inputs[0].name)[0]
        mfrdir = self.inputs[0].parent
        wrknode = mfrdir.get_bld().find_or_declare(name)
        if len(name) > 16:
            msg = "The behaviour name is too long, max. 16 characters: " \
                  "'%s'" % name
            raise Errors.WafError(msg)
        wrkdir = wrknode.abspath()
        cmd = '%s --interface=aster --search-path=%s %s' % (
            self.env.MFRONT[0],
            mfrdir.get_src().abspath(),
            self.inputs[0].abspath()
        )
        # self.generator.bld.cmd_and_log(cmd, cwd=wrkdir, quiet=Context.STDOUT)
        self.exec_command(cmd, cwd=wrkdir)

@TaskGen.feature('mfront_mater')
def mater_capy(self):
    """Create the capy for MFront materials"""
    link_task = self.bld.get_tgen_by_name('asterbehaviour').link_task
    tsk = self.create_task('mfront_capy', src=link_task.outputs, tgt=self.target)
    self.process_py(self.target)

class mfront_capy(Task.Task):
    color   = 'PINK'
    ext_out = ['.py']

    def run(self):
<<<<<<< HEAD
        """Create a .py file for the MFront behaviours"""
        req = self.inputs[0].abspath()
        # open libAsterMFrOfficial.so
        libpath = self.inputs[1].abspath()
=======
        """Create a .capy file for the MFront behaviours"""
        libpath = self.inputs[0].abspath()
>>>>>>> 15c3a715
        lst = self.generator.lst
        target = self.outputs[0]
        lines = [capy_header]
        for node in lst:
            filename = node.abspath()
            comport = osp.splitext(osp.basename(filename))[0]
            symbol = "aster" + comport.lower()
            try:
                props = getMaterialProperties(libpath, filename, symbol)
            except RuntimeError as exc:
                Logs.error("Errors occurred with behaviour '{name}' searched "
                    "in file '{filename}'.\nDetails: {exc}"
                    .format(name=comport, filename=filename, exc=str(exc)))
                raise Errors.BuildError
            lines.extend(_capy_comport(comport, props, "'R'", " " * 8))
            lines.extend(_capy_comport(comport + '_FO', props,
                                       "fonction_sdaster", " " * 8))
        lines.append(capy_footer)
        open(target.abspath(), 'w').write(os.linesep.join(lines))
        target.sig = Utils.h_file(target.abspath())

@TaskGen.feature('fake_mfront_mater')
def fake_mater_capy(self):
    """Create an 'empty' capy when MFront is not available"""
    tsk = self.create_task('fake_mfront_capy', src=[], tgt=self.target)
    self.process_py(self.target)

class fake_mfront_capy(Task.Task):
    color   = 'PINK'
    ext_out = ['.py']

    def run(self):
        """Create a .py file for the MFront behaviours"""
        target = self.outputs[0]
        lines = [capy_header, capy_footer]
        open(target.abspath(), 'w').write(os.linesep.join(lines))
        target.sig = Utils.h_file(target.abspath())

###############################################################################
def getMaterialProperties(lib, mfront_filename, symbol):
    """Return the list of material properties"""
    from tfel.material import ModellingHypothesis
    import mfront
    os.environ['MFRONT_INCLUDE_PATH'] = osp.dirname(mfront_filename)
    props = []

    dsl = mfront.getDSL(mfront_filename)
    dsl.analyseFile(mfront_filename, [])
    # behaviour description
    desc = dsl.getBehaviourDescription()

    # Should also check "RequiresThermalExpansionCoefficientTensor" and "Symmetry"
    # (see old bibcxx/mfront/MFrontBehaviour.cxx up to 13.3.13)
    req = desc.getBooleanAttribute("requiresStiffnessTensor", False)
    if req:
        props.extend(["YoungModulus{0}".format(i) for i in (1, 2, 3)])
        props.extend(["PoissonRatio{0}".format(i) for i in (12, 23, 13)])
        props.extend(["ShearModulus{0}".format(i) for i in (12, 23, 13)])

    data = desc.getBehaviourData(ModellingHypothesis.TRIDIMENSIONAL)
    for var in data.getMaterialProperties():
        name = data.getExternalName(var.name)
        if var.arraySize <= 1:
            props.append(name)
        else:
            for i in range(var.arraySize):
                props.append("{0}_{1}".format(name ,i))

    return props

def _capy_comport(comport, properties, typ, indent):
    """Return the lines for the catalog for `comport`"""
    assert typ in ("'R'", "fonction_sdaster"), 'unknown type: %s' % typ
    lines = ["'%s' : FACT(statut='f'," % comport]
    for i in properties:
        lines.append("    %s = SIMP(statut='o', typ=%s)," % (i, typ))
        if len(i) > 16:
            msg = "Behaviour  '%s': The material property '%s' exceeds " \
                  "16 characters." % (comport, i)
            raise Errors.WafError(msg)
    lines.append('),')
    return [indent + k for k in lines]

capy_header = """#
# Automatically-generated file. Do not edit!
#
#

from code_aster.Cata.Syntax import *
from code_aster.Cata.DataStructure import *
from code_aster.Cata.Commons import *


def C_MFRONT_OFFICIAL():
    keywords = {
"""

capy_footer = """    }
    return keywords
"""<|MERGE_RESOLUTION|>--- conflicted
+++ resolved
@@ -291,15 +291,8 @@
     ext_out = ['.py']
 
     def run(self):
-<<<<<<< HEAD
-        """Create a .py file for the MFront behaviours"""
-        req = self.inputs[0].abspath()
-        # open libAsterMFrOfficial.so
-        libpath = self.inputs[1].abspath()
-=======
         """Create a .capy file for the MFront behaviours"""
         libpath = self.inputs[0].abspath()
->>>>>>> 15c3a715
         lst = self.generator.lst
         target = self.outputs[0]
         lines = [capy_header]
