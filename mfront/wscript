--- conflicted
+++ resolved
@@ -307,22 +307,15 @@
     lines.append('),')
     return [indent + k for k in lines]
 
-capy_header = """# coding=utf-8
-
+capy_header = """#
 # Automatically-generated file. Do not edit!
-<<<<<<< HEAD
-
-# COPYRIGHT (C) 1991 - 2016  EDF R&D                  WWW.CODE-ASTER.ORG
-
+#
+# COPYRIGHT (C) 1991 - 2017  EDF R&D                  WWW.CODE-ASTER.ORG
+#
 from code_aster.Cata.Syntax import *
 from code_aster.Cata.DataStructure import *
 from code_aster.Cata.Commons import *
 
-=======
-#
-# COPYRIGHT (C) 1991 - 2017  EDF R&D                  WWW.CODE-ASTER.ORG
-#
->>>>>>> d63607ce
 def C_MFRONT_OFFICIAL():
     keywords = {
 """
