# code_aster.Commands compatibility package

<<<<<<< HEAD
=======
__all__ = ['_F',               'AFFE_CARA_ELEM', 'AFFE_CHAR_CINE', 'AFFE_CHAR_MECA', 'AFFE_MATERIAU',
           'AFFE_MODELE',      'ASSE_MATRICE',   'ASSE_MATR_GENE', 'ASSE_VECT_GENE', 'CALC_MATR_ELEM',
           'COMB_FOURIER',     'CREA_CHAMP',     'CREA_MAILLAGE',  'CREA_RESU',      'CREA_TABLE',
           'DEFI_COMPOR',      'DEFI_FISS_XFEM', 'DEFI_FLUI_STRU', 'DEFI_FONC_FLUI', 'DEFI_FONCTION',
           'DEFI_FOND_FISS',   'DEFI_GEOM_FIBRE','DEFI_GRILLE',    'DEFI_GROUP',     'DEFI_INTE_SPEC',
           'DEFI_INTERF_DYNA', 'DEFI_LIST_REEL', 'DEFI_MATERIAU',  'DEFI_MODELE_GENE','DEFI_NAPPE',
           'DEFI_SQUELETTE',   'DEFI_SPEC_TURB', 'LIRE_MAILLAGE',  'MACR_ELEM_DYNA', 'MACR_ELEM_STAT',
           'MECA_STATIQUE',    'MODE_STATIQUE',  'MODI_MAILLAGE',  'NUME_DDL',       'NUME_DDL_GENE',
           'PROJ_CHAMP',       'STAT_NON_LINE',  'DEBUT',          'FIN',     
          ]

>>>>>>> 872025a9
from code_aster.Cata.Language.Syntax import _F

# please keep alphabetical order
from code_aster.Commands.affe_cara_elem import AFFE_CARA_ELEM
from code_aster.Commands.affe_char_cine import AFFE_CHAR_CINE
from code_aster.Commands.affe_char_meca import AFFE_CHAR_MECA
from code_aster.Commands.affe_materiau import AFFE_MATERIAU
from code_aster.Commands.affe_modele import AFFE_MODELE
from code_aster.Commands.asse_matrice import ASSE_MATRICE
from code_aster.Commands.asse_matr_gene import ASSE_MATR_GENE
from code_aster.Commands.asse_vect_gene import ASSE_VECT_GENE
from code_aster.Commands.calc_fonc_interp import CALC_FONC_INTERP
from code_aster.Commands.calc_matr_elem import CALC_MATR_ELEM
from code_aster.Commands.comb_fourier import COMB_FOURIER
from code_aster.Commands.crea_champ import CREA_CHAMP
from code_aster.Commands.crea_maillage import CREA_MAILLAGE
from code_aster.Commands.crea_resu import CREA_RESU
from code_aster.Commands.crea_table import CREA_TABLE
from code_aster.Commands.defi_compor import DEFI_COMPOR
from code_aster.Commands.defi_fiss_xfem import DEFI_FISS_XFEM
from code_aster.Commands.defi_flui_stru import DEFI_FLUI_STRU
from code_aster.Commands.defi_fonc_flui import DEFI_FONC_FLUI
from code_aster.Commands.defi_fonction import DEFI_FONCTION
from code_aster.Commands.defi_fond_fiss import DEFI_FOND_FISS
from code_aster.Commands.defi_geom_fibre import DEFI_GEOM_FIBRE
from code_aster.Commands.defi_grille import DEFI_GRILLE
from code_aster.Commands.defi_group import DEFI_GROUP
from code_aster.Commands.defi_inte_spec import DEFI_INTE_SPEC
from code_aster.Commands.defi_interf_dyna import DEFI_INTERF_DYNA
from code_aster.Commands.defi_list_reel import DEFI_LIST_REEL
from code_aster.Commands.defi_materiau import DEFI_MATERIAU
from code_aster.Commands.defi_modele_gene import DEFI_MODELE_GENE
from code_aster.Commands.defi_nappe import DEFI_NAPPE
from code_aster.Commands.defi_squelette import DEFI_SQUELETTE
from code_aster.Commands.defi_spec_turb import DEFI_SPEC_TURB
from code_aster.Commands.fin import FIN
from code_aster.Commands.lire_maillage import LIRE_MAILLAGE
from code_aster.Commands.macr_elem_dyna import MACR_ELEM_DYNA
from code_aster.Commands.macr_elem_stat import MACR_ELEM_STAT
from code_aster.Commands.meca_statique import MECA_STATIQUE
from code_aster.Commands.mode_iter_cycl import MODE_ITER_CYCL
from code_aster.Commands.mode_statique import MODE_STATIQUE
from code_aster.Commands.modi_maillage import MODI_MAILLAGE
from code_aster.Commands.nume_ddl import NUME_DDL
from code_aster.Commands.nume_ddl_gene import NUME_DDL_GENE
from code_aster.Commands.proj_champ import PROJ_CHAMP
from code_aster.Commands.stat_non_line import STAT_NON_LINE

from code_aster.Commands.macro_commands import (
    ASSEMBLAGE, DEBUT, IMPR_FONCTION,
)<|MERGE_RESOLUTION|>--- conflicted
+++ resolved
@@ -1,19 +1,5 @@
 # code_aster.Commands compatibility package
 
-<<<<<<< HEAD
-=======
-__all__ = ['_F',               'AFFE_CARA_ELEM', 'AFFE_CHAR_CINE', 'AFFE_CHAR_MECA', 'AFFE_MATERIAU',
-           'AFFE_MODELE',      'ASSE_MATRICE',   'ASSE_MATR_GENE', 'ASSE_VECT_GENE', 'CALC_MATR_ELEM',
-           'COMB_FOURIER',     'CREA_CHAMP',     'CREA_MAILLAGE',  'CREA_RESU',      'CREA_TABLE',
-           'DEFI_COMPOR',      'DEFI_FISS_XFEM', 'DEFI_FLUI_STRU', 'DEFI_FONC_FLUI', 'DEFI_FONCTION',
-           'DEFI_FOND_FISS',   'DEFI_GEOM_FIBRE','DEFI_GRILLE',    'DEFI_GROUP',     'DEFI_INTE_SPEC',
-           'DEFI_INTERF_DYNA', 'DEFI_LIST_REEL', 'DEFI_MATERIAU',  'DEFI_MODELE_GENE','DEFI_NAPPE',
-           'DEFI_SQUELETTE',   'DEFI_SPEC_TURB', 'LIRE_MAILLAGE',  'MACR_ELEM_DYNA', 'MACR_ELEM_STAT',
-           'MECA_STATIQUE',    'MODE_STATIQUE',  'MODI_MAILLAGE',  'NUME_DDL',       'NUME_DDL_GENE',
-           'PROJ_CHAMP',       'STAT_NON_LINE',  'DEBUT',          'FIN',     
-          ]
-
->>>>>>> 872025a9
 from code_aster.Cata.Language.Syntax import _F
 
 # please keep alphabetical order
