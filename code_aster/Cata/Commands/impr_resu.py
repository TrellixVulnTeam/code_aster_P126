--- conflicted
+++ resolved
@@ -17,13 +17,6 @@
 # along with code_aster.  If not, see <http://www.gnu.org/licenses/>.
 # --------------------------------------------------------------------
 
-<<<<<<< HEAD
-# person_in_charge: nicolas.sellenet at edf.fr
-=======
-from code_aster.Cata.Syntax import *
-from code_aster.Cata.DataStructure import *
-from code_aster.Cata.Commons import *
->>>>>>> 29388194
 
 from ..Commons import *
 from ..Language.DataStructure import *
