# coding=utf-8
# --------------------------------------------------------------------
# Copyright (C) 1991 - 2020 - EDF R&D - www.code-aster.org
# This file is part of code_aster.
#
# code_aster is free software: you can redistribute it and/or modify
# it under the terms of the GNU General Public License as published by
# the Free Software Foundation, either version 3 of the License, or
# (at your option) any later version.
#
# code_aster is distributed in the hope that it will be useful,
# but WITHOUT ANY WARRANTY; without even the implied warranty of
# MERCHANTABILITY or FITNESS FOR A PARTICULAR PURPOSE.  See the
# GNU General Public License for more details.
#
# You should have received a copy of the GNU General Public License
# along with code_aster.  If not, see <http://www.gnu.org/licenses/>.
# --------------------------------------------------------------------

"""
This module defines the objects used in the description (old `.capy` files) of
legacy operators.
It mainly converts new objects to old ones for backward compatibility.
"""

import builtins

from . import DataStructure as DS
from .DataStructure import AsType
from .Rules import (AllTogether, AtLeastOne, AtMostOne, ExactlyOne,
                    IfFirstAllPresent, NotEmpty, OnlyFirstPresent)
from .SyntaxChecker import SyntaxCheckerVisitor
from .SyntaxObjects import (_F, Bloc, CataError, FactorKeyword, Formule,
                            ListFact, Macro, Operator, Procedure,
                            SimpleKeyword)
from .Validators import (Absent, AndVal, Compulsory, LongStr, NoRepeat,
                         NotEqualTo, OrdList, OrVal, Together)

builtins._F = _F


def OPER(**kwargs):
    return Operator(kwargs)


def SIMP(**kwargs):
    return SimpleKeyword(kwargs)


def FACT(**kwargs):
    return FactorKeyword(kwargs)


def BLOC(**kwargs):
    return Bloc(kwargs)


def MACRO(**kwargs):
    return Macro(kwargs)


def PROC(**kwargs):
    return Procedure(kwargs)

FIN_PROC = PROC


def FORM(**kwargs):
    return Formule(kwargs)


def OPS(kwargs):
    return kwargs


class EMPTY_OPS:
    pass


assd = DS.ASSD


class PROC_ETAPE(Procedure):
    pass

# exception
AsException = CataError

# rules
AU_MOINS_UN = AtLeastOne
UN_PARMI = ExactlyOne
EXCLUS = AtMostOne
PRESENT_PRESENT = IfFirstAllPresent
PRESENT_ABSENT = OnlyFirstPresent
ENSEMBLE = AllTogether
<<<<<<< HEAD


class Translation:
    """Class to dynamically assign a translation function.

    The package Cata must stay independent. So the translation function will
    be defined by code_aster or by AsterStudy.
    """

    def __init__(self):
        self._func = lambda arg: arg

    def set_translator(self, translator):
        """Define the translator function.

        Args:
            translator (function): Function returning the translated string.
        """
        self._func = translator

    def __call__(self, arg):
        """Return the translated string"""
        if type(arg) is str:
            uarg = arg
        else:
            uarg = arg.decode('utf-8', 'replace')
        return self._func(uarg)

    def __getstate__(self):
        """Does not support pickling."""
        return

    def __setstate__(self, dummy):
        """Does not support pickling."""


tr = Translation()
=======
NON_VIDE = NotEmpty
>>>>>>> b68adc5b
<|MERGE_RESOLUTION|>--- conflicted
+++ resolved
@@ -93,7 +93,7 @@
 PRESENT_PRESENT = IfFirstAllPresent
 PRESENT_ABSENT = OnlyFirstPresent
 ENSEMBLE = AllTogether
-<<<<<<< HEAD
+NON_VIDE = NotEmpty
 
 
 class Translation:
@@ -130,7 +130,4 @@
         """Does not support pickling."""
 
 
-tr = Translation()
-=======
-NON_VIDE = NotEmpty
->>>>>>> b68adc5b
+tr = Translation()