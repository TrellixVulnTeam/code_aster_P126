--- conflicted
+++ resolved
@@ -179,7 +179,6 @@
     self.env.append_value('INCLUDES', paths)
 
     self.recurse('bibfor')
-    self.recurse('code_aster')
     self.recurse('bibcxx')
     self.recurse('bibc')
     self.recurse('bibpyt')
@@ -220,19 +219,13 @@
 
     self.load('ext_aster', tooldir='waftools')
     self.recurse('bibfor')
-    self.recurse('code_aster')
     self.recurse('bibcxx')
     self.recurse('bibc')
     self.recurse('bibpyt')
     self.recurse('code_aster')
     self.recurse('mfront')
     self.recurse('i18n')
-<<<<<<< HEAD
     self.recurse('data')
-    # this task depends on generated files
-    build_eficas_catalog(self)
-=======
->>>>>>> c5bc6d63
     lsub = ['materiau', 'datg', 'catalo']
     if self.env.install_tests:
         lsub.extend(['astest', '../validation/astest'])
@@ -470,96 +463,4 @@
         else:
             lst.append(cfg.undefine(x))
     lst.append("")
-    return lst
-
-###############################################################################
-def build_eficas_catalog(self):
-    get_srcs = self.path.get_src().ant_glob
-    env = self.all_envs[self.variant]
-    root = 'code_aster/Cata/'
-    # catalog for eficas
-    # mfront_capy = self.path.get_bld().find_or_declare('c_mfront_official.py')
-    mfront_capy = self.path.find_or_declare('c_mfront_official.py')
-    self(
-        features = 'catapy py',
-            name = 'catapy',
-          source = [mfront_capy] \
-                 + get_srcs(root + 'Commons/*.py',
-                            excl=[root + 'Commons/ops.py']) \
-                 + get_srcs(root + 'Commands/*.py'),
-          target = 'cata.py',
-    install_from = '.',
-    # install_from = self.path.get_bld(),
-    install_path = env.ASTERLIBDIR,
-    )
-    self(
-        features = 'py',
-            name = 'opspy',
-          source = get_srcs(root + 'Commons/ops.py'),
-    install_path = osp.join(env.ASTERLIBDIR, 'eficas'),
-    )
-    self(
-        features = 'py',
-            name = 'commonspy',
-          source = mfront_capy,
-    install_from = self.path.get_bld(),
-    install_path = osp.join(env.ASTERLIBDIR, root + 'Commons'),
-    )
-
-# manage extension
-@TaskGen.extension('.capy')
-def capy(self, node):
-    pass
-
-@TaskGen.feature('catapy')
-@TaskGen.before('process_source')
-def make_cata(self):
-    """Create the cata.py"""
-    target = self.bld.bldnode.make_node(self.target)
-    init = self.bld.bldnode.make_node('__init__.py')
-    init.write('# init')
-    init.sig = Utils.h_file(init.abspath())
-    self.create_task('make_capy', src=self.source, tgt=target)
-    # self.process_py(target): not use because would use `install_from` argument
-    def inst_py(ctx):
-        install_pyfile(self, target, 'eficas')
-        install_pyfile(self, init, 'eficas')
-    self.bld.add_post_fun(inst_py)
-
-def install_pyfile(self, node, subdir):
-    """See waflib/Tools/python.py: Just ignore install_from argument"""
-    from_node = node.parent
-    dest = osp.join(self.install_path, subdir, node.path_from(from_node))
-    self.bld.install_as(dest, node, postpone=False)
-
-class make_capy(Task.Task):
-    color   = 'PINK'
-    ext_in = ['.capy']
-    ext_out = ['.py']
-    banned = 'code_aster.Cata'
-
-    def keyword(self):
-        """Task label"""
-        return 'Gathering'
-
-    def __str__(self):
-        """String to display to the user"""
-        nbfiles = len(self.inputs)
-        output = osp.basename(self.outputs[0].abspath())
-        return '{0} capy files -> {1}'.format(nbfiles, output)
-
-    def run(self):
-        """Merge capy files to cata.py and install it."""
-        # doing merge in python as it is multi-plateform
-        target = self.outputs[0]
-        cata = []
-        for node in self.inputs:
-            if osp.basename(node.abspath()) == '__init__.py':
-                continue
-            with open(node.abspath()) as subfid:
-                lines = [line for line in subfid.read().splitlines() \
-                         if self.banned not in line]
-                cata.extend(lines)
-        with open(target.abspath(), 'w') as fid:
-            fid.write(os.linesep.join(cata))
-        target.sig = Utils.h_file(target.abspath())+    return lst