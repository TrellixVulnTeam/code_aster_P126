# coding=utf-8

"""
Build script for Code_Aster


Note:
- All defines conditionning the compilation must be set using `conf.define()`.
  They will be exported into `asterc_config.h`/`asterf_config.h`.

- If some of them are also required during the build step, another variable
  must be passed using `env` (ex. BUILD_MED)
"""

top = '.'
out = 'build'

import os
import os.path as osp
import zlib
import base64
from functools import partial
from itertools import chain
from waflib import Configure, Logs, Utils, Build


def options(self):
    ori_get_usage = self.parser.get_usage
    def _usage():
        return ori_get_usage() + os.linesep.join((
        '',
        'Environment variables:',
        '  CC             : C compiler',
        '  FC             : Fortran compiler',
        '  CXX            : C++ compiler',
        '  INCLUDES       : extra include paths',
        '  DEFINES        : extra preprocessor defines',
        '  LINKFLAGS      : extra linker options',
        '  LIBPATH        : extra paths where to find libraries',
        '  LIB            : extra libraries to link with',
        '  STLIB          : extra static libraries to link with',
        '  OPTLIB_FLAGS   : extra linker flags appended at the end of link commands '
        '(for example when -Wl,start-group options are necessary). '
        'OPTLIB_FLAGS will be added for all links. Usually, you should prefer '
        'to define more specific variable as OPTLIB_FLAGS_MATH (or OPTLIB_FLAGS_HDF5...)',
        '  CFLAGS         : extra C compilation options',
        '  FCFLAGS        : extra Fortran compilation options',
        '  PREFIX         : default installation prefix to be used, '
        'if no --prefix option is given.',
        '  BLAS_INT_SIZE  : kind of integers to use in the fortran blas/lapack '
        'calls (4 or 8, default is 4)',
        '  MUMPS_INT_SIZE : kind of integers to use in the fortran mumps calls '
        ' (4 or 8, default is 4)',
        '  CATALO_CMD     : command line used to build the elements catalog. '
        'It is just inserted before the executable '
        '(may define additional environment variables or a wrapper that takes '
        'all arguments, see catalo/wscript)',
        '',))
    self.parser.get_usage = _usage

    self.load('use_config', tooldir='waftools')
    self.load('gnu_dirs')

    group = self.add_option_group('Code_Aster options')

    self.load('parallel', tooldir='waftools')
    self.load('python_cfg', tooldir='waftools')
    self.load('mathematics', tooldir='waftools')
    self.load('med', tooldir='waftools')
    self.load('metis', tooldir='waftools')
    self.load('mumps', tooldir='waftools')
    self.load('scotch', tooldir='waftools')
    self.load('petsc', tooldir='waftools')
    self.load('runtest', tooldir='waftools')

    group.add_option('-E', '--embed-all', dest='embed_all',
                    action='store_true', default=False,
                    help='activate all embed-* options (except embed-python)')
    group.add_option('--install-tests', dest='install_tests',
                    action='store_true', default=False,
                    help='install the testcases files')
    group.add_option('--install-as', dest='astervers',
                    action='store', default='',
                    help='install as this version name, used for '
        'subdirectories (example: X.Y will use aster/X.Y/...), '
        "[Default: '']")
    self.recurse('bibfor')
    self.recurse('bibcxx')
    self.recurse('bibc')
    self.recurse('i18n')
    self.recurse('data')

def configure(self):
    self.setenv('default')

    self.load('ext_aster', tooldir='waftools')
    self.load('use_config', tooldir='waftools')
    self.load('gnu_dirs')
    self.env['BIBPYTPATH'] = self.path.find_dir('bibpyt').abspath()

    self.env.ASTER_EMBEDS = []

    # add environment variables into `self.env`
    self.add_os_flags('CFLAGS')
    self.add_os_flags('CXXFLAGS')
    self.add_os_flags('FCFLAGS')
    self.add_os_flags('LINKFLAGS')
    self.add_os_flags('LIB')
    self.add_os_flags('LIBPATH')
    self.add_os_flags('STLIB')
    self.add_os_flags('STLIBPATH')
    self.add_os_flags('INCLUDES')
    self.add_os_flags('DEFINES')
    self.add_os_flags('OPTLIB_FLAGS')

    # Add *LIBPATH paths to LD_LIBRARY_PATH
    libpaths = list(chain(*[Utils.to_list(self.env[key]) for key in self.env.table
                            if 'libpath' in key.lower()]))
    ldpaths = [p for p in os.environ.get('LD_LIBRARY_PATH', '').split(os.pathsep)]
    paths =  libpaths + ldpaths
    os.environ['LD_LIBRARY_PATH'] = os.pathsep.join(p for p in paths if p)

    self.load('scm_aster', tooldir='waftools')
    self.set_installdirs()
    self.load('parallel', tooldir='waftools')
    self.load('python_cfg', tooldir='waftools')
    self.check_platform()

    self.load('mathematics', tooldir='waftools')

    self.env.append_value('FCFLAGS', ['-fPIC'])
    self.env.append_value('CFLAGS', ['-fPIC'])

    self.load('med', tooldir='waftools')
    self.load('metis', tooldir='waftools')
    self.load('mumps', tooldir='waftools')
    self.load('scotch', tooldir='waftools')
    self.load('petsc', tooldir='waftools')
    self.load('runtest', tooldir='waftools')

    paths = self.srcnode.ant_glob('bibc/include', src=True, dir=True)
    paths = [d.abspath() for d in paths]
    self.env.append_value('INCLUDES', paths)
    paths = self.srcnode.ant_glob('bibcxx/include', src=True, dir=True)
    paths = [d.abspath() for d in paths]
    self.env.append_value('INCLUDES', paths)

    self.recurse('bibfor')
    self.recurse('bibcxx')
    self.recurse('bibc')
    self.recurse('mfront')
    self.recurse('i18n')
    self.recurse('data')
    # keep compatibility for as_run
    if self.get_define('HAVE_MPI'):
        self.env.ASRUN_MPI_VERSION = 1
    # variants
    self.check_optimization_options()
    # only install tests during release install
    self.setenv('release')
    self.env.install_tests = self.options.install_tests
    self.write_config_headers()

def build(self):
    self.env.install_tests = self.options.install_tests or self.env.install_tests
    # shared the list of dependencies between bibc/bibfor
    # the order may be important
    self.env['all_dependencies'] = [
<<<<<<< HEAD
        'MED', 'HDF5', 'MUMPS', 'METIS', 'SCOTCH',
        'PETSC', 'MATH', 'MPI', 'OPENMP', 'BOOST', 'SWIG', 'CLIB', 'SYS']
=======
        'MED', 'HDF5', 'MUMPS', 'METIS', 'SCOTCH', 'MFRONT',
        'PETSC', 'MATH', 'MPI', 'OPENMP', 'CLIB', 'SYS']
>>>>>>> e20c6729
    get_srcs = self.path.get_src().ant_glob
    if not self.variant:
        self.fatal('Call "waf build_debug" or "waf build_release", and read ' \
                   'the comments in the wscript file!')
    if self.cmd.startswith('install'):
        # because we can't know which files are obsolete `rm *.py{,c,o}`
        instdir = self.root.find_node(self.env.ASTERLIBDIR)
        if instdir and instdir.abspath().startswith(osp.abspath(self.env['PREFIX'])):
            files = instdir.ant_glob('**/*.py')
            files.extend(instdir.ant_glob('**/*.pyc'))
            files.extend(instdir.ant_glob('**/*.pyo'))
            for i in [i.abspath() for i in files]:
                os.remove(i)

    self.load('ext_aster', tooldir='waftools')
    self.recurse('bibfor')
    self.recurse('bibcxx')
    self.recurse('bibc')
    self.recurse('bibpyt')
    self.recurse('mfront')
    self.recurse('i18n')
    lsub = ['materiau', 'datg', 'catapy', 'catalo']
    if self.env.install_tests:
        lsub.extend(['astest', '../validation/astest'])
    for optional in lsub:
        if osp.exists(osp.join(optional, 'wscript')):
            self.recurse(optional)
    self.load('scm_aster', tooldir='waftools')
    self.recurse('data')

def build_elements(self):
    self.recurse('catalo')

def init(self):
    from waflib.Build import BuildContext, CleanContext, InstallContext, UninstallContext
    _all = (BuildContext, CleanContext, InstallContext, UninstallContext, TestContext, I18NContext)
    for x in ['debug', 'release']:
        for y in _all:
            name = y.__name__.replace('Context','').lower()
            class tmp(y):
                cmd = name + '_' + x
                variant = x
    # default to release
    for y in _all:
       class tmp(y):
           variant = 'release'

def all(self):
    from waflib import Options
    lst = ['install_release', 'install_debug']
    Options.commands = lst + Options.commands

class BuildElementContext(Build.BuildContext):
    """execute the build for elements catalog only using an installed Aster (also performed at install)"""
    cmd = 'buildelem'
    fun = 'build_elements'

def runtest(self):
    self.load('runtest', tooldir='waftools')

class TestContext(Build.BuildContext):
    """facility to execute a testcase"""
    cmd = 'test'
    fun = 'runtest'

def update_i18n(self):
    self.recurse('i18n')

class I18NContext(Build.BuildContext):
    """build the i18n files"""
    cmd = 'i18n'
    fun = 'update_i18n'

@Configure.conf
def set_installdirs(self):
    # set the installation subdirectories
    vers = self.options.astervers
    if vers is None:
        try:
            vers = str(self.env.ASTER_VERSION[0][0]) + '-dev'
        except (TypeError, IndexError):
            vers = 'N-dev'
    self.env.astervers = vers
    norm = lambda path : osp.normpath(osp.join(path, 'aster', vers))
    self.env['ASTERBINOPT'] = 'aster' + vers
    self.env['ASTERBINDBG'] = 'asterd' + vers
    self.env['ASTERLIBDIR'] = norm(self.env.LIBDIR)
    self.env['ASTERINCLUDEDIR'] = norm(self.env.INCLUDEDIR)
    self.env['ASTERDATADIR'] = norm(self.env.DATADIR)
    if not self.env.LOCALEDIR:
        self.env.LOCALEDIR = osp.join(self.env.PREFIX, 'share', 'locale')
    self.env['ASTERLOCALEDIR'] = norm(self.env.LOCALEDIR)

@Configure.conf
def uncompress64(self, compressed):
    return zlib.decompress(base64.decodestring(compressed))

@Configure.conf
def check_platform(self):
    self.start_msg('Getting platform')
    # convert to Code_Aster terminology
    os_name = self.env.DEST_OS
    if os_name.startswith(('darwin', 'cygwin')):
        os_name = 'linux'
    elif os_name == 'sunos':
        os_name = 'solaris'
    if self.env.DEST_CPU.endswith('64'):
        os_name += '64'
        self.define('_USE_64_BITS', 1)
    os_name = os_name.upper()
    if not os_name.startswith('win'):
        self.define('_POSIX', 1)
        self.undefine('_WINDOWS')
        self.define(os_name, 1)
    else:
        self.define('_WINDOWS', 1)
        self.undefine('_POSIX')
    self.end_msg(os_name)

@Configure.conf
def check_optimization_options(self):
    # adapt the environment of the build variants
    self.setenv('debug', env=self.all_envs['default'])
    self.setenv('release', env=self.all_envs['default'])
    # these functions must switch between each environment
    self.check_optimization_cflags()
    self.check_optimization_cxxflags()
    self.check_optimization_fcflags()
    self.check_optimization_python()
    self.check_variant_vars()

@Configure.conf
def check_variant_vars(self):
    self.setenv('debug')
    self.env['_ASTERBEHAVIOUR'] = 'AsterBehaviourDebug'
    self.define('ASTERBEHAVIOUR', self.env['_ASTERBEHAVIOUR'])

    self.setenv('release')
    self.env['_ASTERBEHAVIOUR'] = 'AsterBehaviour'
    self.define('ASTERBEHAVIOUR', self.env['_ASTERBEHAVIOUR'])

# same idea than waflib.Tools.c_config.write_config_header
# but defines are not removed from `env`
from waflib.Tools.c_config import DEFKEYS
CMT = { 'C' : '/* %s */', 'Fortran' : '! %s' }

@Configure.conf
def write_config_headers(self):
    # Write both xxxx_config.h files for C and Fortran,
    # then remove entries from DEFINES
    for variant in ('debug', 'release'):
        self.setenv(variant)
        self.write_config_h('Fortran', variant)
        self.write_config_h('C', variant)
        for key in self.env[DEFKEYS]:
            self.undefine(key)
        self.env[DEFKEYS] = []

@Configure.conf
def write_config_h(self, language, variant, configfile=None, env=None):
    # Write a configuration header containing defines
    # ASTERC defines will be used if language='C', not 'Fortran'.
    self.start_msg('Write config file')
    assert language in ('C', 'Fortran')
    cmt = CMT[language]
    configfile = configfile or 'aster%s_config.h' % language[0].lower()
    env = env or self.env
    guard = Utils.quote_define_name(configfile)
    lst = [
        cmt % "WARNING! Automatically generated by `waf configure`!",
        "", "",
        "#ifndef %s" % guard, "#define %s" % guard, "",
        self.get_config_h(language),
        "", "#endif", "",
    ]
    node = self.bldnode or self.path.get_bld()
    node = node.make_node(osp.join(variant, configfile))
    node.parent.mkdir()
    node.write('\n'.join(lst))
    self.env.append_unique('INCLUDES', node.parent.abspath())
    # config files are not removed on "waf clean"
    env.append_unique(Build.CFG_FILES, [node.abspath()])
    self.end_msg(node.bldpath())

@Configure.conf
def get_config_h(self, language):
    # Create the contents of a ``config.h`` file from the defines
    # set in conf.env.define_key / conf.env.include_key. No include guards are added.
    cmt = CMT[language]
    lst = []
    for x in self.env[DEFKEYS]:
        if language != 'C' and x.startswith('ASTERC'):
            continue
        if self.is_defined(x):
            val = self.get_define(x)
            lst.append('#define %s %s' % (x, val))
        else:
            lst.append(cmt % '#undef %s' % x)
    return "\n".join(lst)<|MERGE_RESOLUTION|>--- conflicted
+++ resolved
@@ -166,13 +166,8 @@
     # shared the list of dependencies between bibc/bibfor
     # the order may be important
     self.env['all_dependencies'] = [
-<<<<<<< HEAD
-        'MED', 'HDF5', 'MUMPS', 'METIS', 'SCOTCH',
+        'MED', 'HDF5', 'MUMPS', 'METIS', 'SCOTCH', 'MFRONT',
         'PETSC', 'MATH', 'MPI', 'OPENMP', 'BOOST', 'SWIG', 'CLIB', 'SYS']
-=======
-        'MED', 'HDF5', 'MUMPS', 'METIS', 'SCOTCH', 'MFRONT',
-        'PETSC', 'MATH', 'MPI', 'OPENMP', 'CLIB', 'SYS']
->>>>>>> e20c6729
     get_srcs = self.path.get_src().ant_glob
     if not self.variant:
         self.fatal('Call "waf build_debug" or "waf build_release", and read ' \
