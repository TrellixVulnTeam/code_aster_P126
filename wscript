--- conflicted
+++ resolved
@@ -477,13 +477,9 @@
         if self.is_defined(x):
             lst.append(cfg.define(x, self.get_define(x)))
         else:
-<<<<<<< HEAD
             lst.append(cfg.undefine(x))
     lst.append("")
     return lst
-=======
-            lst.append(cmt % '#undef %s' % x)
-    return "\n".join(lst)
 
 
 def _remove_previous(install_node, patterns):
@@ -493,5 +489,4 @@
 
     for pattern in patterns:
         for i in install_node.ant_glob(pattern):
-            os.remove(i.abspath())
->>>>>>> 9ab4d6be
+            os.remove(i.abspath())