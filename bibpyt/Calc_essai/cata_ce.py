--- conflicted
+++ resolved
@@ -667,21 +667,6 @@
         """
         self.resu = resu
 
-<<<<<<< HEAD
-    def extr_tempo(self):
-        """!Recuperation d'une table_fonction pour creer un catalogue de temporels"""
-        from code_aster.Commands import RECU_FONCTION
-        from code_aster.Commands import DETRUIRE
-        self.mess.disp_mess(
-            "Recuperation des informations sur les temporels " + self.nom)
-        self.mess.disp_mess(" ")
-        tabl_py = self.obj.EXTR_TABLE()
-        self.nom_fonc = tabl_py['FONCTION'].values()['FONCTION']
-        self.nume_ordr = tabl_py['NUME_ORDRE_I'].values()['NUME_ORDRE_I']
-        self.nume_mes = tabl_py['NUME_MES'].values()['NUME_MES']
-
-=======
->>>>>>> 079371bc
     def extr_temps(self):
         """Extraction des instants d'etude dans la Tempo qui contient
         les temporels mesures"""
