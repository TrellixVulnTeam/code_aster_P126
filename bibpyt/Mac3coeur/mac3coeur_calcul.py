# coding=utf-8
# --------------------------------------------------------------------
# Copyright (C) 1991 - 2019 - EDF R&D - www.code-aster.org
# This file is part of code_aster.
#
# code_aster is free software: you can redistribute it and/or modify
# it under the terms of the GNU General Public License as published by
# the Free Software Foundation, either version 3 of the License, or
# (at your option) any later version.
#
# code_aster is distributed in the hope that it will be useful,
# but WITHOUT ANY WARRANTY; without even the implied warranty of
# MERCHANTABILITY or FITNESS FOR A PARTICULAR PURPOSE.  See the
# GNU General Public License for more details.
#
# You should have received a copy of the GNU General Public License
# along with code_aster.  If not, see <http://www.gnu.org/licenses/>.
# --------------------------------------------------------------------

# person_in_charge: pierre.badel at edf.fr

"""
This module defines the different types of calculations
"""

import os.path as osp
from functools import wraps

import aster_core

from code_aster import ConvergenceError
from code_aster.Cata.DataStructure import modele_sdaster, maillage_sdaster
from code_aster.Cata.Syntax import _F

from Utilitai.UniteAster import UniteAster
from Utilitai.Utmess import UTMESS
from Utilitai.utils import _debug

from .mac3coeur_coeur import CoeurFactory
from .thyc_result import lire_resu_thyc


def calc_mac3coeur_ops(self, **args):
    """Fonction d'appel de la macro CALC_MAC3COEUR"""
    self.set_icmd(1)
    analysis = Mac3CoeurCalcul.factory(self, args)
    return analysis.run()

# decorator to cache values of properties
NULL = object()


def cached_property(method):
    """Decorator for the 'getter' method of a property
    It returns directly the value without calling the 'getter' method itself if
    it has already been computed (== not NULL).
    The value is cached in the attribute "_ + `method name`" of the instance.
    """
    @wraps(method)
    def wrapper(inst):
        """Real wrapper function"""
        attr = '_' + method.__name__
        cached = getattr(inst, attr)
        if cached is not NULL:
            return cached
        computed = method(inst)
        setattr(inst, attr, computed)
        _debug(computed, attr)
        return computed
    return wrapper


class Mac3CoeurCalcul(object):

    """Base class of an analysis, intended to be inherited

    Its factory builds the proper object according to the passed keywords.
    Then, a calculation is just completed using::

        calc = Mac3CoeurCalcul.factory(...)
        calc.run()

    Inherited classes may have to adjust `_prepare_data()` and `_run()` methods.
    There are a lot of cached properties:
        - They should store only some data required by the calculation.
        - They are computed only at the first access (or after being deleted).
        - The cache mecanism allows to build Code_Aster objects or to run long
          operations only if necessary.
        - Prefer use standard properties for scalar values.
    """
    mcfact = None

    @staticmethod
    def factory(macro, args):
        """Factory that returns the calculation object"""
        class_ = None
        if 'DEFORMATION'in args and args['DEFORMATION']:
            class_ = Mac3CoeurDeformation
        if 'LAME'in args and args['LAME']:
            class_ = Mac3CoeurLame
        if 'ETAT_INITIAL'in args and args['ETAT_INITIAL']:
            class_ = Mac3CoeurEtatInitial
        if not class_:
            UTMESS('F', 'DVP_1')
        return class_(macro, args)

    def __init__(self, macro, args):
        """Initialization"""
        self.macro = macro
        self.keyw = args
        self.mcf = args[self.mcfact]
        # parameters
        self._niv_fluence = 0.
        self._subdivis = 1
        self._use_archimede = None
        self.char_init = None
        self.etat_init = None
        self._maintien_grille = None
        self._lame=False


        # cached properties
        self._init_properties()

    def _init_properties(self):
        """Initialize all the cached properties to NULL"""
        self._coeur = NULL
        self._mesh = NULL
        self._model = NULL
        self._geofib = NULL
        self._carael = NULL
        self._cham_mater_contact = NULL
        self._cham_mater_free = NULL
        self._times = NULL
        self._times_woSubd = NULL
        self._evol_temp = NULL
        self._evol_fluence = NULL
        self._rigid_load = NULL
        self._archimede_load = NULL
        self._gravity_load = NULL
        self._vessel_head_load = NULL
        self._vessel_dilatation_load = NULL
        self._thyc_load = NULL
        self._symetric_cond = NULL
        self._periodic_cond = NULL
        self._vessel_dilatation_load_full = NULL
        self._kinematic_cond = NULL
        self._char_ini_comp = NULL

    def _prepare_data(self,noresu):
        """Prepare the data for the calculation"""
        if (not noresu) :
          self.macro.DeclareOut('__RESULT', self.macro.sd)
        coeur = self.coeur
        coeur.recuperation_donnees_geom(self.mesh)
        # force the computation of the times to ensure it is done first
        # Note that times depends on niv_fluence and subdivis.
        self.times
<<<<<<< HEAD
        self.fluence_cycle = self.keyw.get('FLUENCE_CYCLE')
=======
        self.fluence_cycle = self.keyw['FLUENCE_CYCLE']
        self._type_deformation = self.keyw['TYPE_DEFORMATION']
>>>>>>> e5053cec

    def _run(self):
        """Run the calculation itself"""
        raise NotImplementedError('must be defined in a subclass')

    def _build_result(self):
        """Build the results"""

    def run(self,noresu=False):
        """Run all the calculation steps"""
        self._prepare_data(noresu)
        toReturn = self._run()
        self._build_result()
        return toReturn

    @property
    def niv_fluence(self):
        """Return the fluence level"""
        return self._niv_fluence

    @niv_fluence.setter
    def niv_fluence(self, value):
        """Set the value of the fluence level"""
        self._niv_fluence = value

    @property
    def subdivis(self):
        """Return the factor of time splitting"""
        return self._subdivis

    @subdivis.setter
    def subdivis(self, value):
        """Set the value of the time splitting"""
        self._subdivis = value

    @property
    def use_archimede(self):
        """Tell if Archimede loadings are enabled or not ('OUI'/'NON')"""
        return self._use_archimede

    @use_archimede.setter
    def use_archimede(self, value):
        """Set the value of the time splitting"""
        self._use_archimede = value

    # cached properties
    @property
    @cached_property
    def coeur(self):
        """Return the `Coeur` object"""
        if self.keyw['TYPE_COEUR'][:5] == 'LIGNE' : 
            return _build_coeur(self.keyw['TYPE_COEUR'], self.macro,
                            self.keyw['TABLE_N'],self.keyw['NB_ASSEMBLAGE'])
        else :
            return _build_coeur(self.keyw['TYPE_COEUR'], self.macro,
                            self.keyw['TABLE_N'])

    @coeur.setter
    def coeur(self, value):
        """Setter method that ensure that the attribute is NULL"""
        assert self._coeur is NULL, 'attribute must be set only once or resetted'
        self._coeur = value

    @coeur.deleter
    def coeur(self):
        """Reset the attribute"""
        self._coeur = NULL

    @property
    @cached_property
    def mesh(self):
        """Return the `maillage_sdaster` object"""
        return self.coeur.affectation_maillage(self.keyw.get('MAILLAGE_N'))

    @mesh.setter
    def mesh(self, value):
        """Setter method that ensure that the attribute is NULL"""
        assert self._mesh is NULL, 'attribute must be set only once or resetted'
        self._mesh = value

    @mesh.deleter
    def mesh(self):
        """Reset the attribute"""
        self._mesh = NULL

    @property
    @cached_property
    def model(self):
        """Return the `modele_sdaster` object"""
        return self.coeur.affectation_modele(self.mesh)

    @model.setter
    def model(self, value):
        """Setter method that ensure that the attribute is NULL"""
        assert self._model is NULL, 'attribute must be set only once or resetted'
        self._model = value

    @model.deleter
    def model(self):
        """Reset the attribute"""
        self._model = NULL

    @property
    @cached_property
    def geofib(self):
        """Return the `geom_fibre` object"""
        return self.coeur.definition_geom_fibre()

    @property
    @cached_property
    def carael(self):
        """Return the `cara_elem` object"""
        return self.coeur.definition_cara_coeur(self.model, self.geofib)

    @property
    @cached_property
    def times(self):
        """Return the list of the time steps"""
        return self.coeur.definition_time(self.niv_fluence, self.subdivis)

    @property
    @cached_property
    def times_woSubd(self):
        """Return the list of the time steps"""
        return self.coeur.definition_time(self.niv_fluence, self.subdivis,1)

    @property
    @cached_property
    def evol_temp(self):
        """Return the evolution of temperature"""
        return self.coeur.definition_champ_temperature(self.mesh)

    @property
    @cached_property
    def evol_fluence(self):
        """Return the evolution of the fluence fields"""
        if self.etat_init :
            assert (self.fluence_cycle == 0.)
        return self.coeur.definition_fluence(self.niv_fluence, self.mesh,self.fluence_cycle,self._lame)

    @property
    @cached_property
    def cham_mater_free(self):
        """Return the field of material (without contact)"""
        return self.coeur.definition_materiau(
            self.mesh, self.geofib, self.evol_fluence,
            self.evol_temp, CONTACT='NON')

    @property
    @cached_property
    def cham_mater_contact(self):
        """Return the field of material (with contact enabled)"""
        return self.coeur.definition_materiau(
            self.mesh, self.geofib, self.evol_fluence,
            self.evol_temp, CONTACT='OUI')

    def cham_mater_contact_progressif(self,ratio):
        """Return the field of material (with contact enabled)"""
        return self.coeur.definition_materiau(
            self.mesh, self.geofib, self.evol_fluence,
            self.evol_temp, CONTACT='OUI',RATIO=ratio)

    # loadings
    @property
    @cached_property
    def rigid_load(self):
        """Compute the rigid body loading"""
        from code_aster.Commands import AFFE_CHAR_MECA
        coeur = self.coeur
        _excit_rigid = AFFE_CHAR_MECA(MODELE=self.model,
                                      LIAISON_SOLIDE=coeur.cl_rigidite_grille())
        return [_F(CHARGE=_excit_rigid), ]

    @property
    @cached_property
    def archimede_load(self):
        """Compute the Archimede loadings"""
        fmult_arch = self.coeur.definition_temp_archimede(self.use_archimede)
        load = [
            _F(CHARGE=self.coeur.definition_archimede_nodal(self.model),
               FONC_MULT=fmult_arch,),
            _F(CHARGE=self.coeur.definition_archimede_poutre(self.model),
               FONC_MULT=fmult_arch,), ]
        return load

    @property
    @cached_property
    def gravity_load(self):
        """Return the gravity loading"""
        return [_F(CHARGE=self.coeur.definition_pesanteur(self.model)), ]

    @property
    @cached_property
    def vessel_head_load(self):
        """Return the loadings due to the pression of
        the vessel head"""
        coeur = self.coeur
        dicv = self.mcf[0].cree_dict_valeurs(self.mcf[0].mc_liste)
        typ = dicv.get('TYPE_MAINTIEN') or 'DEPL_PSC'
        force = None
        compression_init = (self.fluence_cycle != 0)
        if typ == 'FORCE':
            force = self.mcf['FORCE_MAINTIEN']
        char = coeur.definition_maintien_type(self.model, typ, force,compression_init)
        return [_F(CHARGE=char), ]

    @property
    @cached_property
    def vessel_dilatation_load(self):
        """Return the loading due to the vessel dilatation"""
        char_dilat = self.coeur.dilatation_cuve(self.model, self.mesh,
                               (self.char_init is not None),self._maintien_grille)
        return [_F(CHARGE=char_dilat,), ]

    @property
    @cached_property
    def vessel_dilatation_load_full(self):
        """Return the loading due to the vessel dilatation"""
        char_dilat = self.coeur.dilatation_cuve(self.model, self.mesh)
        return [_F(CHARGE=char_dilat,), ]

    @property
    @cached_property
    def thyc_load(self):
        """Return the loading due to the fluid flow"""
        coeur = self.coeur
        thyc = read_thyc(coeur, self.model, self.mcf['UNITE_THYC'])
        fmult_ax = coeur.definition_temp_hydro_axiale()
        fmult_tr = coeur.definition_effort_transverse()
        load_ax = [
            _F(CHARGE=thyc.chax_nodal, FONC_MULT=fmult_ax,),
            _F(CHARGE=thyc.chax_poutre, FONC_MULT=fmult_ax,),
        ]
        load_tr = [
            _F(CHARGE=thyc.chtr_nodal, FONC_MULT=fmult_tr,),
            _F(CHARGE=thyc.chtr_poutre, FONC_MULT=fmult_tr,),
        ]
        self._thyc_ax=(thyc.chax_nodal,thyc.chax_poutre)
        self._thyc_tr=(thyc.chtr_nodal,thyc.chtr_poutre)
        return (load_ax,load_tr)

    @property
    @cached_property
    def kinematic_cond(self):
        """Define the kinematic conditions from displacement"""
        from code_aster.Commands import AFFE_CHAR_CINE
        _excit = AFFE_CHAR_CINE(MODELE=self.model,
                                EVOL_IMPO=self.char_init,
                                NOM_CMP=('DY','DZ',),
                                )
        return [_F(CHARGE=_excit), ]

    @property
    @cached_property
    def symetric_cond(self):
        """Define the boundary conditions of symetry"""
        from code_aster.Commands import AFFE_CHAR_MECA

        def block(grma=None, grno=None, ddl=None):
            """Block 'ddl' of 'grma/grno' to zero"""
            kddl = {}.fromkeys(ddl, 0.)
            kddl['GROUP_MA' if grma else 'GROUP_NO'] = grma or grno
            return kddl
        ddl_impo = [
            block(grma='CRAYON', ddl=['DRX']),
            block(grno='LISPG', ddl=['DRX', 'DRY', 'DRZ']),
            block(grma=('EBOSUP', 'EBOINF'), ddl=['DRX', 'DRY', 'DRZ']),
        ]
        _excit = AFFE_CHAR_MECA(MODELE=self.model,
                                DDL_IMPO=ddl_impo)
        return [_F(CHARGE=_excit), ]

    @property
    @cached_property
    def periodic_cond(self):
        """Define the boundary conditions of periodicity"""
        from code_aster.Commands import AFFE_CHAR_MECA

        def equal(ddl, grno1, grno2):
            """Return keyword to set ddl(grno1) = ddl(grno2)"""
            return _F(GROUP_NO_1=grno1,
                      GROUP_NO_2=grno2,
                      SOMMET='OUI',
                      DDL_1=ddl,
                      DDL_2=ddl,
                      COEF_MULT_1=1.,
                      COEF_MULT_2=-1.,
                      COEF_IMPO=0.)
        liaison_group = [equal('DY', 'PMNT_S', 'PEBO_S'),
                         equal('DZ', 'PMNT_S', 'PEBO_S'),
                         equal('DY', 'PSUP', 'PEBO_S'),
                         equal('DZ', 'PSUP', 'PEBO_S'),
                         equal('DY', 'PINF', 'FIX'),
                         equal('DZ', 'PINF', 'FIX'), ]
        _excit = AFFE_CHAR_MECA(MODELE=self.model,
                                LIAISON_GROUP=liaison_group)
        return [_F(CHARGE=_excit), ]

    @property
    @cached_property
    def char_ini_comp(self):
        comp = [_F(RELATION='MULTIFIBRE',
                                GROUP_MA=('CRAYON', 'T_GUIDE'),
                                PARM_THETA=0.5,
                                # DEFORMATION='GROT_GDEP',),
                                DEFORMATION=self._type_deformation,),
                             _F(RELATION='DIS_GRICRA',
                                GROUP_MA='ELA',),
                             _F(RELATION='DIS_CHOC',
                                GROUP_MA=('RES_EXT','RES_CONT'),),
                             _F(RELATION='ELAS',
                                GROUP_MA=('EBOINF', 'EBOSUP', 'RIG', 'DIL')),
                             _F(RELATION='VMIS_ISOT_TRAC',
                                GROUP_MA='MAINTIEN',
                                DEFORMATION='PETIT'),]
        return comp


    def snl(self, **kwds):
        """Return the common keywords for STAT_NON_LINE
        All keywords can be overridden using `kwds`."""
        keywords = {
            'MODELE': self.model,
            'CARA_ELEM': self.carael,
            'CHAM_MATER': self.cham_mater_free,
            'COMPORTEMENT': (_F(RELATION='MULTIFIBRE',
                                GROUP_MA=('CRAYON', 'T_GUIDE'),
                                PARM_THETA=0.5,
                                DEFORMATION=self._type_deformation,
                                ),
                             _F(RELATION='DIS_GRICRA',
                                GROUP_MA='ELA',),
                             _F(RELATION='DIS_CHOC',
                                GROUP_MA='RES_TOT',),
                             _F(RELATION='DIS_CHOC',   GROUP_MA ='CREIC',),
                             _F(RELATION='ELAS',   GROUP_MA ='CREI',),
                             _F(RELATION='ELAS',
                                GROUP_MA=('EBOINF', 'EBOSUP', 'RIG', 'DIL')),
                             _F(RELATION='VMIS_ISOT_TRAC',
                                GROUP_MA='MAINTIEN',
                                DEFORMATION='PETIT'),),
            'SUIVI_DDL':_F(NOM_CHAM='DEPL',EVAL_CHAM='MAXI_ABS',GROUP_NO='CR_BAS',NOM_CMP=('DX',)),
            'NEWTON': _F(MATRICE='TANGENTE',
                         REAC_ITER=1,),
            'SOLVEUR': _F(METHODE='MUMPS',
                          NPREC=15,
                          RENUM='AMF',
                          GESTION_MEMOIRE='OUT_OF_CORE',
                          ELIM_LAGR='NON',
                          PCENT_PIVOT=200,),
            'AFFICHAGE': _F(INFO_RESIDU='OUI'),
        }
        keywords.update(kwds)
        return keywords

    def snl_lame(self, **kwds):
        """Return the common keywords for STAT_NON_LINE
        All keywords can be overridden using `kwds`."""
        keywords = {
            'MODELE': self.model,
            'CARA_ELEM': self.carael,
            'CHAM_MATER': self.cham_mater_free,
            'COMPORTEMENT': (_F(RELATION='MULTIFIBRE',
                                GROUP_MA=('CRAYON', 'T_GUIDE'),
                                PARM_THETA=0.5,
                                DEFORMATION=self._type_deformation,
                                ),
                             _F(RELATION='DIS_GRICRA',
                                GROUP_MA='ELA',),
                             _F(RELATION='DIS_CHOC',
                                GROUP_MA='RES_TOT',),
                             _F(RELATION='DIS_CHOC',   GROUP_MA ='CREIC',),
                             _F(RELATION='ELAS',   GROUP_MA ='CREI',),
                             _F(RELATION='ELAS',
                                GROUP_MA=('EBOINF', 'EBOSUP', 'RIG', 'DIL')),
                             _F(RELATION='VMIS_ISOT_TRAC',
                                GROUP_MA='MAINTIEN',
                                DEFORMATION='PETIT'),),
            'SUIVI_DDL':_F(NOM_CHAM='DEPL',EVAL_CHAM='MAXI_ABS',GROUP_NO='CR_BAS',NOM_CMP=('DX',)),
            'NEWTON': _F(MATRICE='TANGENTE',
                         REAC_ITER=1,),
            'SOLVEUR': _F(METHODE='MUMPS',
                          NPREC=15,
                          RENUM='AMF',
                          GESTION_MEMOIRE='OUT_OF_CORE',
                          ELIM_LAGR='NON',
                          PCENT_PIVOT=200,),
            'AFFICHAGE': _F(INFO_RESIDU='OUI'),
        }
        keywords.update(kwds)
        return keywords

    def set_from_resu(self, what, resu):
        """Extract a parameter from a result"""
        assert what in ('mesh', 'model')
        if what == "mesh":
            return resu.getModel().getSupportMesh()
        else:
            return resu.getModel()


class Mac3CoeurDeformation(Mac3CoeurCalcul):

    """Compute the strain of the assemblies"""
    mcfact = 'DEFORMATION'

    def __init__(self, macro, args,char_init=None):
        """Initialization"""
        super(Mac3CoeurDeformation, self).__init__(macro, args)
        self.char_init=char_init

    def _prepare_data(self,noresu):
        """Prepare the data for the calculation"""
        self.niv_fluence = self.mcf['NIVE_FLUENCE']
        if self.keyw['TYPE_COEUR'][:4] == "MONO":
            self.subdivis = 5
        self.use_archimede = self.mcf['ARCHIMEDE']
        self._maintien_grille = (self.mcf['MAINTIEN_GRILLE'] == 'OUI')
        super(Mac3CoeurDeformation, self)._prepare_data(noresu)

    @property
    @cached_property
    def mesh(self):
        """Return the `maillage_sdaster` object"""
        mesh = self.keyw.get('MAILLAGE_N')
        char_init = self.char_init
        if char_init :
            resu_init=None
        else :
            resu_init = self.mcf['RESU_INIT']
        if not (mesh or resu_init or char_init):
            UTMESS('F', 'COEUR0_7')
        elif resu_init:
            if mesh:
                UTMESS('A', 'COEUR0_1')
            self.etat_init = _F(EVOL_NOLI=resu_init)
            mesh = self.set_from_resu('mesh', resu_init)
        elif char_init :
            if mesh :
                UTMESS('A', 'COEUR0_1')
            mesh = self.set_from_resu('mesh', char_init)
        else:
            mesh = super(Mac3CoeurDeformation, self).mesh
        return mesh

    @property
    @cached_property
    def model(self):
        """Return the `modele_sdaster` object"""
        char_init = self.char_init
        if char_init :
            resu_init=None
        else :
            resu_init = self.mcf['RESU_INIT']
        if resu_init:
            model = self.set_from_resu('model', resu_init)
        elif char_init :
            model = self.set_from_resu('model', char_init)
        else:
            model = super(Mac3CoeurDeformation, self).model
        return model

    def dechargePSC(self,RESU) :
        from code_aster.Commands import (CALC_CHAMP, POST_RELEVE_T,
                                              DEFI_FONCTION, AFFE_CHAR_MECA)
        coeur = self.coeur

        CALC_CHAMP(reuse =RESU,
                    RESULTAT=RESU,
                    INST = coeur.temps_simu['T8'],
                    FORCE=('FORC_NODA',),)

        __SPRING=POST_RELEVE_T(
                    ACTION=_F(INTITULE='FORCES',
                              GROUP_NO=('PMNT_S'),
                              RESULTAT=RESU,
                              NOM_CHAM='FORC_NODA',
                              NOM_CMP=('DX',),
                              REPERE='GLOBAL',
                              OPERATION='EXTRACTION',),)

        tab2=__SPRING.EXTR_TABLE()
        valeurs=tab2.values()

        inst=valeurs['INST'][-1]
        fx=valeurs['DX']
        noeuds=valeurs['NOEUD']

        listarg = []
        for el in zip(fx,noeuds) :
          listarg.append(_F(NOEUD=el[1],FX=el[0]))

        assert(inst==coeur.temps_simu['T8'])

        _LI2=DEFI_FONCTION(NOM_PARA='INST',PROL_DROITE='CONSTANT',VALE=(coeur.temps_simu['T8'],1.,coeur.temps_simu['T8b'],0.),);

        _F_EMB2=AFFE_CHAR_MECA(MODELE=self.model,
                                FORCE_NODALE=listarg,)

        return (_LI2,_F_EMB2)

    def _run(self):
        """Run the main part of the calculation"""
        from code_aster.Commands import STAT_NON_LINE

        coeur = self.coeur
        if self.keyw['TYPE_COEUR'][:4] == "MONO":
            chmat_contact = self.cham_mater_free
        else:
            chmat_contact = self.cham_mater_contact
        constant_load = self.archimede_load + \
            self.gravity_load + self.vessel_dilatation_load + \
            self.symetric_cond
        nbRatio = 9
        # T0 - T8
        if (self.char_init) :
            __RESULT = STAT_NON_LINE(**self.snl(
                               CHAM_MATER=self.cham_mater_free,
                               INCREMENT=_F(LIST_INST=self.times,
                                            INST_INIT=0.,
                                            INST_FIN=coeur.temps_simu['T5']),
                               COMPORTEMENT=self.char_ini_comp,
                               EXCIT=constant_load + self.vessel_head_load + \
                                      self.thyc_load[0]+self.kinematic_cond,
                               ))
            constant_load = self.archimede_load + \
                self.gravity_load + self.vessel_dilatation_load_full + \
                self.symetric_cond + self.periodic_cond + self.rigid_load
            __RESULT = STAT_NON_LINE(**self.snl(
                               reuse=__RESULT,
                               CHAM_MATER=self.cham_mater_free,
                               INCREMENT=_F(LIST_INST=self.times,
                                            INST_FIN=coeur.temps_simu['T8']),
                               COMPORTEMENT=self.char_ini_comp,
                               EXCIT=constant_load + self.vessel_head_load +
                                      self.thyc_load[0],
                               ETAT_INIT=_F(EVOL_NOLI=__RESULT),
                               ))

            (LI2,F_EMB2)=self.dechargePSC(__RESULT)

            # T8 - Tf
            __RESULT = STAT_NON_LINE(**self.snl(
                                  reuse=__RESULT,
                                  CHAM_MATER=self.cham_mater_free,
                                  ETAT_INIT=_F(EVOL_NOLI=__RESULT),
                                  EXCIT=constant_load+[_F(CHARGE=F_EMB2,FONC_MULT=LI2),],
                                  INCREMENT=_F(LIST_INST=self.times),
                                  COMPORTEMENT=self.char_ini_comp,
                                  ))
            self.macro.register_result(__RESULT, self.macro.sd)

        else :

            constant_load += self.periodic_cond + self.rigid_load
            loads = constant_load \
                    + self.vessel_head_load \
                    + self.thyc_load[0] + self.thyc_load[1]
            keywords=[]
            mater=[]
            ratio = 1.
            mater.append(self.cham_mater_contact_progressif(ratio))
            __RESULT = None
            if (not self.etat_init) :
                __RESULT = STAT_NON_LINE(**self.snl(CHAM_MATER=self.cham_mater_free,
                                INCREMENT=_F(LIST_INST=self.times,
                                             INST_FIN=0.),
                                EXCIT=loads,
                               ))
                self.etat_init = _F(EVOL_NOLI=__RESULT,)
            keywords.append(self.snl(CHAM_MATER=mater[-1],
                                INCREMENT=_F(LIST_INST=self.times_woSubd,
                                             INST_FIN=coeur.temps_simu['T0b']),
                                EXCIT=loads,
                                ETAT_INIT=self.etat_init,
                               ))
            nb_test = 0
            while nb_test < nbRatio :
                try :
                    nb = len(keywords)
                    __res_int = [None]*nb
                    for i in range(nb) :
                        k = keywords[::-1][i]
                        if i>0 :
                            kwds = {
                                'NEWTON': _F(MATRICE='TANGENTE',
                                 PREDICTION='DEPL_CALCULE',
                                 EVOL_NOLI = __res_int[i-1],
                                 REAC_ITER=1,),
                                }
                            k.update(kwds)
                        __res_int[i]=STAT_NON_LINE(**k)
                    break
                except ConvergenceError:
                    ratio = ratio/10.
                    mater.append(self.cham_mater_contact_progressif(ratio))
                    keywords.append(self.snl(CHAM_MATER=mater[-1],
                                    INCREMENT=_F(LIST_INST=self.times_woSubd,
                                                 INST_FIN=coeur.temps_simu['T0b']),
                                    EXCIT=loads,
                                    ETAT_INIT=self.etat_init,
                                   ))
                nb_test+=1
            else :
                raise 'no convergence'
            keywords = self.snl(
                                reuse=__RESULT,
                                NEWTON= _F(MATRICE='TANGENTE',
                                    PREDICTION='DEPL_CALCULE',
                                    EVOL_NOLI = __res_int[-1],
                                    REAC_ITER=1,),
                                CHAM_MATER=self.cham_mater_contact,
                                INCREMENT=_F(LIST_INST=self.times_woSubd,
                                             INST_FIN=coeur.temps_simu['T0b']),
                                EXCIT=loads,
                                ETAT_INIT=self.etat_init,
                                )
            __RESULT = STAT_NON_LINE(**keywords)

            __RESULT = STAT_NON_LINE(**self.snl(
                                  reuse=__RESULT,
                                  CHAM_MATER=chmat_contact,
                                  INCREMENT=_F(LIST_INST=self.times,
                                                INST_FIN=coeur.temps_simu['T8']),
                                  EXCIT=loads,
                                  ETAT_INIT=_F(EVOL_NOLI=__RESULT),
                                  ))

            (LI2,F_EMB2)=self.dechargePSC(__RESULT)
            # T8 - Tf
            __RESULT = STAT_NON_LINE(**self.snl(
                                  reuse=__RESULT,
                                  CHAM_MATER=chmat_contact,
                                  ETAT_INIT=_F(EVOL_NOLI=__RESULT),
                                  EXCIT=constant_load+[_F(CHARGE=F_EMB2,FONC_MULT=LI2),],
                                  INCREMENT=_F(LIST_INST=self.times,INST_FIN=coeur.temps_simu['T8b']),
                                  ))

            keywords=[]
            mater=[]
            ratio = 1.e-8
            mater.append(self.cham_mater_contact_progressif(ratio))
            keywords.append(self.snl(CHAM_MATER=mater[-1],
                                INCREMENT=_F(LIST_INST=self.times_woSubd,),
                                EXCIT=constant_load,
                                ETAT_INIT=_F(EVOL_NOLI=__RESULT),
                               ))
            nb_test = 0
            while nb_test < nbRatio :
                try :
                    nb = len(keywords)
                    __res_int = [None]*nb
                    for i in range(nb) :
                        k = keywords[::-1][i]
                        if i>0 :
                            kwds = {
                                'NEWTON': _F(MATRICE='TANGENTE',
                                 PREDICTION='DEPL_CALCULE',
                                 EVOL_NOLI = __res_int[i-1],
                                 REAC_ITER=1,),
                                }
                            k.update(kwds)
                        __res_int[i]=STAT_NON_LINE(**k)
                    break
                except ConvergenceError:
                    ratio = ratio*10.
                    mater.append(self.cham_mater_contact_progressif(ratio))
                    keywords.append(self.snl(CHAM_MATER=mater[-1],
                                    INCREMENT=_F(LIST_INST=self.times_woSubd,),
                                    EXCIT=constant_load,
                                    ETAT_INIT=_F(EVOL_NOLI=__RESULT),
                                   ))
                nb_test+=1
            else :
                raise 'no convergence'
            keywords = self.snl(reuse = __RESULT,
                                NEWTON= _F(MATRICE='TANGENTE',
                                    PREDICTION='DEPL_CALCULE',
                                    EVOL_NOLI = __res_int[-1],
                                    REAC_ITER=1,),
                                CHAM_MATER=self.cham_mater_free,
                                INCREMENT=_F(LIST_INST=self.times_woSubd,),
                                EXCIT=constant_load,
                                ETAT_INIT=_F(EVOL_NOLI=__RESULT),
                                )
            __RESULT = STAT_NON_LINE(**keywords)
        return __RESULT

class Mac3CoeurLame(Mac3CoeurCalcul):

    """Compute the thinkness of water from deformed assemblies"""
    mcfact = 'LAME'

    def _init_properties(self):
        """Initialize all the cached properties to NULL"""
        super(Mac3CoeurLame, self)._init_properties()
        self._layer_load = NULL
        self._lame=True
        
    @property
    @cached_property
    def layer_load(self):
        """Return the loading due to the displacements of the water layer"""
        return [_F(CHARGE=self.coeur.affe_char_lame(self.model)), ]

    def update_coeur(self, resu, table):
        """Update the `Coeur` object from the given `Table` and result"""
        self._init_properties()
        self.mesh = self.set_from_resu('mesh', resu)
        self.model = self.set_from_resu('model', resu)
        if self.keyw['TYPE_COEUR'][:5] == 'LIGNE' :
            self.coeur = _build_coeur(self.keyw['TYPE_COEUR'], self.macro, table,self.keyw['NB_ASSEMBLAGE'])
        else :
            self.coeur = _build_coeur(self.keyw['TYPE_COEUR'], self.macro, table)
        # initializations
        self.coeur.recuperation_donnees_geom(self.mesh)
        self.times

    def deform_mesh_inverse(self, depl):
        """Use the displacement of the result to deform the mesh"""
        from code_aster.Commands import CREA_CHAMP, MODI_MAILLAGE
        _depl_inv = CREA_CHAMP(OPERATION='COMB',
                          TYPE_CHAM='NOEU_DEPL_R',
                          COMB=_F(CHAM_GD=depl,COEF_R=-1.))

        _debug(_depl_inv, "mesh deformation")
        _mesh = MODI_MAILLAGE(reuse=self.mesh,
                              MAILLAGE=self.mesh,
                              DEFORME=_F(OPTION='TRAN',
                                         DEPL=_depl_inv))
        del self.mesh
        self.mesh = _mesh

    def deform_mesh(self, resu):
        """Use the displacement of the result to deform the mesh"""
        from code_aster.Commands import CREA_CHAMP, MODI_MAILLAGE
        _depl = CREA_CHAMP(OPERATION='EXTR',
                           INST = self.coeur.temps_simu['T1'],
                           TYPE_CHAM='NOEU_DEPL_R',
                           NOM_CHAM='DEPL',
                           RESULTAT=resu)
        _debug(_depl, "mesh deformation")
        _mesh = MODI_MAILLAGE(reuse=self.mesh,
                              MAILLAGE=self.mesh,
                              DEFORME=_F(OPTION='TRAN',
                                         DEPL=_depl))
        del self.mesh
        self.mesh = _mesh
        return _depl

    def extrChamp(self,resu,inst) :
        from code_aster.Commands import CREA_CHAMP

        _depl = CREA_CHAMP(OPERATION='EXTR',
                           TYPE_CHAM='NOEU_DEPL_R',
                           NOM_CHAM='DEPL',
                           INST=inst,
                           RESULTAT=resu)
        return _depl

    def asseChamp(self,depl1,depl2) :
        from code_aster.Commands import CREA_CHAMP

        _depl = CREA_CHAMP(TYPE_CHAM = 'NOEU_DEPL_R',
                   OPERATION = 'ASSE',
                   MODELE    = self.model,
                   ASSE = (_F(TOUT='OUI',CHAM_GD = depl1,NOM_CMP=('DY','DZ'),CUMUL = 'NON',),
                           _F(TOUT='OUI',CHAM_GD = depl2,NOM_CMP=('DY','DZ'),CUMUL = 'OUI',),
                           _F(TOUT='OUI',CHAM_GD = depl2,NOM_CMP=('DX',),CUMUL = 'NON',COEF_R=0.0),
                           ),);

        return _depl

    def cr(self,inst,cham_gd,reuse=None) :
        """Return the common keywords for CREA_RESU """
        keywords = {
            'OPERATION' : 'AFFE',
            'TYPE_RESU' : 'EVOL_NOLI',
            'NOM_CHAM'  : 'DEPL',
            'AFFE': (_F(CHAM_GD = cham_gd,
                        INST    = inst,
                        MODELE  = self.model))
                   }
        if reuse :
            keywords['reuse'] = reuse
            keywords['RESULTAT'] = reuse
        return keywords


    def output_resdef(self,resu,depl_deformed,tinit,tfin) :
        """save the result to be used by a next calculation"""
        from code_aster.Commands import CREA_RESU
        _pdt_ini = self.coeur.temps_simu['T1']
        _pdt_fin = self.coeur.temps_simu['T4']

        if ((not tinit) and (not tfin)) :
            _pdt_ini_out = _pdt_ini
            _pdt_fin_out = _pdt_fin
        else :
            _pdt_ini_out = tinit
            _pdt_fin_out = tfin


        depl_ini = self.extrChamp(resu,_pdt_ini)
        depl_fin = self.extrChamp(resu,_pdt_fin)

        depl_tot_ini = self.asseChamp(depl_deformed,depl_ini)
        depl_tot_fin = self.asseChamp(depl_deformed,depl_fin)

        self.deform_mesh_inverse(depl_deformed)

        __RESFIN = CREA_RESU(**self.cr(_pdt_ini_out,depl_tot_ini))
        CREA_RESU(**self.cr(_pdt_fin_out,depl_tot_fin,reuse=__RESFIN))
        self.macro.register_result(__RESFIN, self.res_def)


    def _prepare_data(self,noresu=None):
        """Prepare the data for the calculation"""
        self.use_archimede = 'OUI'
        self._maintien_grille = False
        if (not noresu) :
            self.res_def = self.keyw.get('RESU_DEF')
            if self.res_def :
                self.macro.DeclareOut('__RESFIN',self.res_def)
        super(Mac3CoeurLame, self)._prepare_data(noresu)

    def _run(self,tinit=None,tfin=None):
        """Run the main part of the calculation"""
        from code_aster.Commands import STAT_NON_LINE, PERM_MAC3COEUR, DETRUIRE
        coeur = self.coeur
        # calcul de deformation d'apres DAMAC / T0 - T1
        _snl_lame = STAT_NON_LINE(**self.snl_lame(
                                  INCREMENT=_F(LIST_INST=self.times,
                                               INST_INIT=0.,
                                               INST_FIN=coeur.temps_simu[
                                                   'T1']),
                                  ARCHIVAGE=_F(INST=coeur.temps_simu['T1']),
                                  EXCIT=self.archimede_load + self.vessel_head_load +
                                  self.vessel_dilatation_load + self.gravity_load +
                                  self.layer_load + self.periodic_cond,
                                  ))
        _debug(_snl_lame, "result STAT_NON_LINE 1")
        # updated coeur
        # __resuf = PERM_MAC3COEUR(TYPE_COEUR_N=self.keyw['TYPE_COEUR'],
        #                          TYPE_COEUR_P=self.keyw['TYPE_COEUR'],
        #                          RESU_N=_snl_lame,
        #                          TABLE_N=self.keyw['TABLE_N'],
        #                          TABLE_NP1=self.mcf['TABLE_NP1'],
        #                          MAILLAGE_NP1=self.mcf['MAILLAGE_NP1'])
        # _debug(__resuf, "result PERM_MAC3COEUR")
        self.update_coeur(_snl_lame, self.keyw['TABLE_N'])
        # WARNING: element characteristics and the most of the loadings must be
        # computed on the initial (not deformed) meshhg st
        # please keep the call to deform_mesh after the computation of keywords
        keywords=[]
        keywords.append(self.snl_lame(CHAM_MATER=self.cham_mater_free,
                            INCREMENT=_F(LIST_INST=self.times,
                                         INST_FIN=0.),
                            EXCIT=self.rigid_load + self.archimede_load +
                            self.vessel_head_load +
                            self.vessel_dilatation_load +
                            self.gravity_load +
                            self.symetric_cond + self.periodic_cond +
                            self.thyc_load[0] + self.thyc_load[1],
                           ))
        #on fait l'irradiation historique sur assemblages droits
        __RESULT = STAT_NON_LINE(**keywords[-1])
        #on deforme le maillage
        depl_deformed = self.deform_mesh(_snl_lame)
        mater=[]
        ratio = 1.
        mater.append(self.cham_mater_contact_progressif(ratio))
        kwds = {    'CHAM_MATER' : mater[-1],
                    'ETAT_INIT' : _F(EVOL_NOLI=__RESULT),
                    'INCREMENT' : _F(LIST_INST=self.times_woSubd,
                             INST_FIN=coeur.temps_simu['T0b']),

            }
        keywords[-1].update(kwds)
        nb_test = 0
        while nb_test < 5 :
            try :
                nb = len(keywords)
                __res_int = [None]*nb
                for i in range(nb) :
                    k = keywords[::-1][i]
                    if i>0 :
                        kwds = {
                            'NEWTON': _F(MATRICE='TANGENTE',
                             PREDICTION='DEPL_CALCULE',
                             EVOL_NOLI = __res_int[i-1],
                             REAC_ITER=1,),
                            }
                        k.update(kwds)
                    print()
                    # if i == nb-1 :
                    #     __RESULT = STAT_NON_LINE(**k)
                    # else :
                    __res_int[i]=STAT_NON_LINE(**k)
                break
            except ConvergenceError:
                # print 'erreur : %s'%e
                # try :
                # DETRUIRE(CONCEPT=_F(NOM=__RESULT))
                # except :
                #     print 'pas possible de detruire'
                ratio = ratio/10.
                mater.append(self.cham_mater_contact_progressif(ratio))
                keywords.append(self.snl_lame(CHAM_MATER=mater[-1],
                                INCREMENT=_F(LIST_INST=self.times_woSubd,
                                             INST_FIN=coeur.temps_simu['T0b']),
                                ETAT_INIT=_F(EVOL_NOLI=__RESULT),
                                EXCIT=self.rigid_load + self.archimede_load +
                                self.vessel_head_load +
                                self.vessel_dilatation_load +
                                self.gravity_load +
                                self.symetric_cond + self.periodic_cond +
                                self.thyc_load[0] + self.thyc_load[1],
                               ))
            nb_test+=1
        else :
            raise 'no convergence'


        keywords = self.snl_lame(
                            reuse = __RESULT,
                            ETAT_INIT=_F(EVOL_NOLI=__RESULT),
                            NEWTON= _F(MATRICE='TANGENTE',
                                PREDICTION='DEPL_CALCULE',
                                EVOL_NOLI = __res_int[-1],
                                REAC_ITER=1,),
                            CHAM_MATER=self.cham_mater_contact,
                            INCREMENT=_F(LIST_INST=self.times_woSubd,
                                         INST_FIN=coeur.temps_simu['T0b']),
                            EXCIT=self.rigid_load + self.archimede_load +
                            self.vessel_head_load +
                            self.vessel_dilatation_load +
                            self.gravity_load +
                            self.symetric_cond + self.periodic_cond +
                            self.thyc_load[0] + self.thyc_load[1],
                            )
        __RESULT = STAT_NON_LINE(**keywords)
        keywords = self.snl_lame(
                            reuse = __RESULT,
                            ETAT_INIT=_F(EVOL_NOLI=__RESULT),
                            CHAM_MATER=self.cham_mater_contact,
                            INCREMENT=_F(LIST_INST=self.times,
                                         INST_FIN=coeur.temps_simu['T4']),
                            EXCIT=self.rigid_load + self.archimede_load +
                            self.vessel_head_load +
                            self.vessel_dilatation_load +
                            self.gravity_load +
                            self.symetric_cond + self.periodic_cond +
                            self.thyc_load[0] + self.thyc_load[1],
                            )
        __RESULT = STAT_NON_LINE(**keywords)
        _debug(__RESULT, "result STAT_NON_LINE 2")

        if self.res_def :
            self.output_resdef(__RESULT,depl_deformed,tinit,tfin)
        return __RESULT

class Mac3CoeurEtatInitial(Mac3CoeurLame):

    """Compute Initial State"""
    mcfact = 'LAME'

    def __init__(self,macro,args) :
        """Initialization"""
        self.args_lame={}
        self.args_defo={}
        for el in args :
            if el == 'ETAT_INITIAL' :
                self.args_lame['LAME']=args[el]
                self.args_defo['DEFORMATION']=args[el]
            else :
                if (el not in ['LAME','DEFORMATION']) :
                    self.args_lame[el] = args[el]
                    self.args_defo[el] = args[el]
        super(Mac3CoeurEtatInitial, self).__init__(macro, self.args_lame)
        self.res_def=True

    def _prepare_data(self,noresu):
        """Prepare the data for the calculation"""
        self.niv_fluence = self.mcf['NIVE_FLUENCE']
        if self.keyw['TYPE_COEUR'][:4] == "MONO":
            assert(False)
        super(Mac3CoeurEtatInitial, self)._prepare_data(noresu)

    def _run(self,tinit=None,tfin=None):
        tinit = self.coeur.temps_simu['T0']
        tfin  = self.coeur.temps_simu['T5']
        print('T0 = %f , T5 = %f'%(tinit,tfin))
        super(Mac3CoeurEtatInitial, self)._run(tinit,tfin)


    def run(self):
        super(Mac3CoeurEtatInitial, self).run(noresu=True)
        self.defo=Mac3CoeurDeformation(self.macro,self.args_defo,self.res_def)
        self.defo.run()


# helper functions
def _build_coeur(typ_coeur, macro, sdtab,longueur=None):
    """Return a `Coeur` object of the given type"""
    rcdir = aster_core.get_option("rcdir")
    datg = osp.join(rcdir, "datg")
    factory = CoeurFactory(datg)
    # prepare the Table object
    tab = sdtab.EXTR_TABLE()
    name = tab.para[0]
    tab.Renomme(name, 'idAC')
    coeur = factory.get(typ_coeur)(name, typ_coeur, macro, datg, longueur)
    coeur.init_from_table(tab)
    return coeur


def read_thyc(coeur, model, unit):
    """Read a file containing THYC results"""
    res = None
    try:
        UL = UniteAster()
        fname = UL.Nom(unit)
        res = lire_resu_thyc(coeur, model, fname)
    finally:
        pass
    return res<|MERGE_RESOLUTION|>--- conflicted
+++ resolved
@@ -156,12 +156,8 @@
         # force the computation of the times to ensure it is done first
         # Note that times depends on niv_fluence and subdivis.
         self.times
-<<<<<<< HEAD
         self.fluence_cycle = self.keyw.get('FLUENCE_CYCLE')
-=======
-        self.fluence_cycle = self.keyw['FLUENCE_CYCLE']
-        self._type_deformation = self.keyw['TYPE_DEFORMATION']
->>>>>>> e5053cec
+        self._type_deformation = self.keyw.get('TYPE_DEFORMATION')
 
     def _run(self):
         """Run the calculation itself"""
