# coding=utf-8
# --------------------------------------------------------------------
# Copyright (C) 1991 - 2019 - EDF R&D - www.code-aster.org
# This file is part of code_aster.
#
# code_aster is free software: you can redistribute it and/or modify
# it under the terms of the GNU General Public License as published by
# the Free Software Foundation, either version 3 of the License, or
# (at your option) any later version.
#
# code_aster is distributed in the hope that it will be useful,
# but WITHOUT ANY WARRANTY; without even the implied warranty of
# MERCHANTABILITY or FITNESS FOR A PARTICULAR PURPOSE.  See the
# GNU General Public License for more details.
#
# You should have received a copy of the GNU General Public License
# along with code_aster.  If not, see <http://www.gnu.org/licenses/>.
# --------------------------------------------------------------------

# person_in_charge: mathieu.courtois at edf.fr

"""
Module permettant le post-traitement d'un calcul MISS3D

Les concepts temporaires de calcul sont nommés "__xxxx" (soit .9000001)
automatiquement supprimés en sortie de la macro.
Les concepts dont on garde une référence dans les résultats sont nommés
avec "_xxxx" (soit _9000002).
"""

import os
import traceback
import os.path as osp

from math import pi

import numpy as NP
from numpy.fft import ifft, fft
from Utilitai.partition import MAIL_PY

import aster
from code_aster.Cata.Syntax import _F
from code_aster.Commands import (
    DETRUIRE, DEFI_FICHIER,
    NUME_DDL_GENE, PROJ_VECT_BASE, PROJ_MATR_BASE, COMB_MATR_ASSE,
    LIRE_IMPE_MISS, LIRE_FORC_MISS,
    DYNA_VIBRA, REST_SPEC_TEMP,
    DEFI_LIST_REEL, CALC_FONCTION, RECU_FONCTION, DEFI_FONCTION,
    FORMULE, CALC_FONC_INTERP, CREA_TABLE, LIRE_FONCTION,
    DEFI_CONSTANTE, CREA_CHAMP, AFFE_CHAR_MECA_F
)

from Utilitai.Table import Table
from Utilitai.Utmess import UTMESS
from Utilitai.utils import set_debug, _print, _printDBG
from Miss.force_iss_vari import force_iss_vari

from Miss.miss_resu_miss import MissCsolReader
from code_aster.RunManager.LogicalUnit import LogicalUnitFile
from code_aster import DataStructure


# correspondance
FKEY = {
    'DX': 'FONC_X',
    'DY': 'FONC_Y',
    'DZ': 'FONC_Z',
}

class PostMiss(object):
    """Définition d'un post-traitement MISS3D."""

    def __init__(self, parent, param):
        """Initialisations"""
        self.parent = parent
        self.param = param
        self.verbose = param['INFO'] >= 2
        self.debug = self.verbose
        # liste de concepts intermédiaires à supprimer à la fin
        self._to_delete = []
        self.initco()
        if self.debug:
            set_debug(True)
        self.list_freq_DLH = None
        self.methode_fft = None
        self.fname = None

    def set_filename_callback(self, callback):
        """Enregistre la fonction qui fournit le nom du fichier associé à un type"""
        self.fname = callback

    def _fichier_aster(self, unite):
        """Nom du fichier d'unité logique unite dans le répertoire d'exécution
        de Code_Aster"""
        filename = LogicalUnitFile.filename_from_unit(unite)
        filename = osp.join(self.param['_INIDIR'], filename)
        return filename

    def run(self):
        """Enchaine les tâches élémentaires"""
        self.argument()
        self.execute()
        return self.sortie()

    def argument(self):
        """Vérification des arguments d'entrée."""
        # fréquences du calcul Miss
        info_freq(self.param)
        # interpolation des accéléros si présents (à supprimer sauf si TABLE)
        self.excit_kw = self.param['EXCIT_HARMO']
        if self.excit_kw is None:
            if self.param['INST_FIN'] is not None:
                tmax = self.param['INST_FIN']
                pasdt = self.param['PAS_INST']
                __linst = DEFI_LIST_REEL(DEBUT=0.,
                                         INTERVALLE=_F(JUSQU_A=tmax - pasdt,
                                                       PAS=pasdt),)
                linst = __linst.Valeurs()
                UTMESS('I', 'MISS0_10', valr=(min(linst), max(linst), pasdt), vali=len(linst))
                if self.param['ACCE_X']:
                    _acx = CALC_FONCTION(COMB=_F(FONCTION=self.param['ACCE_X'], COEF=1.0,),
                                         LIST_PARA=__linst)
                    self.acce_x = _acx
                if self.param['ACCE_Y']:
                    _acy = CALC_FONCTION(COMB=_F(FONCTION=self.param['ACCE_Y'], COEF=1.0,),
                                         LIST_PARA=__linst)
                    self.acce_y = _acy
                if self.param['ACCE_Z']:
                    _acz = CALC_FONCTION(COMB=_F(FONCTION=self.param['ACCE_Z'], COEF=1.0,),
                                         LIST_PARA=__linst)
                    self.acce_z = _acz
                if self.param.get('GROUP_NO') is None:
                    if self.param.get('DEPL_X'):
                        _acx = CALC_FONCTION(COMB=_F(FONCTION=self.param['DEPL_X'], COEF=1.0,),
                                             LIST_PARA=__linst)
                        self.depl_x = _acx
                    if self.param.get('DEPL_Y'):
                        _acy = CALC_FONCTION(COMB=_F(FONCTION=self.param['DEPL_Y'], COEF=1.0,),
                                             LIST_PARA=__linst)
                        self.depl_y = _acy
                    if self.param.get('DEPL_Z'):
                        _acz = CALC_FONCTION(COMB=_F(FONCTION=self.param['DEPL_Z'], COEF=1.0,),
                                             LIST_PARA=__linst)
                        self.depl_z = _acz
            else:
                if self.param['ACCE_X']:
                    self.acce_x = self.param['ACCE_X']
                if self.param['ACCE_Y']:
                    self.acce_y = self.param['ACCE_Y']
                if self.param['ACCE_Z']:
                    self.acce_z = self.param['ACCE_Z']
                if self.param.get('GROUP_NO') is None:
                    if self.param.get('DEPL_X'):
                        self.depl_x = self.param.get('DEPL_X')
                    if self.param.get('DEPL_Y'):
                        self.depl_y = self.param.get('DEPL_Y')
                    if self.param.get('DEPL_Z'):
                        self.depl_z = self.param.get('DEPL_Z')

    def execute(self):
        """Lance le post-traitement"""
        raise NotImplementedError('must be defined in a derivated class')

    def sortie(self):
        """Prépare et produit les concepts de sortie."""
        raise NotImplementedError('must be defined in a derivated class')

    def concepts_communs(self):
        """Construction des concepts partagés entre
        les différentes étapes du post-traitement"""
        _nddlg = NUME_DDL_GENE(BASE=self.param['BASE_MODALE'],
                                STOCKAGE= 'PLEIN')
        self.nddlgen = _nddlg
        __rigigen = PROJ_MATR_BASE(BASE=self.param['BASE_MODALE'],
                                   NUME_DDL_GENE=self.nddlgen,
                                   MATR_ASSE=self.param['MATR_RIGI'])
        self.rigigen = __rigigen
        __massgen = PROJ_MATR_BASE(BASE=self.param['BASE_MODALE'],
                                   NUME_DDL_GENE=self.nddlgen,
                                   MATR_ASSE=self.param['MATR_MASS'])
        self.massgen = __massgen
        if self.param['MATR_AMOR']:
            __amorgen = PROJ_MATR_BASE(BASE=self.param['BASE_MODALE'],
                                    NUME_DDL_GENE=self.nddlgen,
                                    MATR_ASSE=self.param['MATR_AMOR'])
            self.amorgen = __amorgen
        self.set_fft_accelero()
        self.set_freq_dlh()

    def set_fft_accelero(self):
        """Calcul des FFT des accélérogrammes si fonctions temporelles."""

        if self.param['INST_FIN'] is not None:
            if self.acce_x:
                _xff = CALC_FONCTION(FFT=_F(FONCTION=self.acce_x, METHODE=self.methode_fft,),)
                self.xff = _xff
            if self.acce_y:
                _yff = CALC_FONCTION(FFT=_F(FONCTION=self.acce_y, METHODE=self.methode_fft,),)
                self.yff = _yff
            if self.acce_z:
                _zff = CALC_FONCTION(FFT=_F(FONCTION=self.acce_z, METHODE=self.methode_fft,),)
                self.zff = _zff
            if self.depl_x:
                _xff = CALC_FONCTION(FFT=_F(FONCTION=self.depl_x, METHODE=self.methode_fft,),)
                self.xff = _xff
            if self.depl_y:
                _yff = CALC_FONCTION(FFT=_F(FONCTION=self.depl_y, METHODE=self.methode_fft,),)
                self.yff = _yff
            if self.depl_z:
                _zff = CALC_FONCTION(FFT=_F(FONCTION=self.depl_z, METHODE=self.methode_fft,),)
                self.zff = _zff
        else:
            if self.acce_x:
                self.xff = self.acce_x
            if self.acce_y:
                self.yff = self.acce_y
            if self.acce_z:
                self.zff = self.acce_z
            if self.depl_x:
                self.xff = self.depl_x
            if self.depl_y:
                self.yff = self.depl_y
            if self.depl_z:
                self.zff = self.depl_z

    def set_freq_dlh(self):
        """Déterminer les fréquences du calcul harmonique."""
        if self.excit_kw is not None:
            if self.param['FREQ_MIN'] is not None:
                freq_min = self.param['FREQ_MIN']
                freq_max = self.param['FREQ_MAX']
                df = self.param['FREQ_PAS']
                lfreq = NP.arange(freq_min, freq_max + df, df).tolist()
                UTMESS('I', 'MISS0_12', valr=(freq_min, freq_max, df), vali=len(lfreq))
            else:
                lfreq = self.param['LIST_FREQ']
                UTMESS('I', 'MISS0_11', valk=repr(lfreq), vali=len(lfreq))
        else:
            fft = self.xff or self.yff or self.zff
            assert fft is not None
            tf_fft = fft.convert('complex')
            df = tf_fft.vale_x[1] - tf_fft.vale_x[0]
            med = len(tf_fft.vale_x) // 2 + 1
            lfreq = tf_fft.vale_x[:med].tolist()
            freq_max = lfreq[-1]
            UTMESS('I', 'MISS0_12', valr=(0., freq_max, df), vali=len(lfreq))
        self.list_freq_DLH = lfreq

    def suppr_acce_fft(self):
        """Marque pour suppression les accéléros interpolés et leur FFT."""
        if self.param['INST_FIN'] is not None:
            for co in (self.acce_x, self.acce_y, self.acce_z,
                       self.depl_x, self.depl_y, self.depl_z,
                       self.xff, self.yff, self.zff):
                if co:
                    self._to_delete.append(co)

    def initco(self):
        """Deux fonctions :
        - initialiser les attributs de stockage des concepts communs,
        - libèrer les références avant la sortie de la macro pour destruction
          propre.
        """
        self.nddlgen = self.rigigen = self.massgen = None
        self.amorgen = None
        self.acce_x = self.acce_y = self.acce_z = None
        self.depl_x = self.depl_y = self.depl_z = None
        self.xff = self.yff = self.zff = None
        if len(self._to_delete) > 0:
            DETRUIRE(CONCEPT=_F(NOM=tuple(self._to_delete),),)
        # variables autres que concepts
        self._tkeys = self._torder = self._tline = None
        self.tab = None

    def check_datafile_exist(self):
        """Vérifie l'existence des fichiers."""
        filename1 = LogicalUnitFile.filename_from_unit(self.param['UNITE_RESU_IMPE'])
        filename2 = LogicalUnitFile.filename_from_unit(self.param['UNITE_RESU_FORC'])
        assert osp.exists(filename1)
        assert osp.exists(filename2)

    def init_table(self):
        """Initialise la table"""
        # pour la construction de la table
        # mêmes paramètres pour TABLE / TABLE_CONTROL
        self._tkeys = ('GROUP_NO', 'NOM_CHAM', 'NOM_PARA')
        self._torder = list(self._tkeys) + ['FONC_X', 'FONC_Y', 'FONC_Z']
        # pour stocker la correspondance clé_primaire : numéro_ligne
        self._tline = {}
        # table de stockage des fonctions résultats
        self.tab = Table()

    def add_line(self, gno, cham, para, **kwargs):
        """Pour simplifier l'ajout d'une ligne dans la table.
        Arguments optionnels supportés : fonc_x, fonc_y, fonc_z."""
        primkey = (gno, cham, para)
        index = self._tline.get(primkey, -1)
<<<<<<< HEAD
        for val in kwargs.values():
            if isinstance(val, DataStructure):
                self.tab.referenceToDataStructure.append(val)
        values = dict([(k, v.getName()) for k, v in kwargs.items() \
=======
        values = dict([(k, v) for k, v in list(kwargs.items()) \
>>>>>>> 3447b1dc
                          if k in self._torder and v is not None])
        if index > 0:
            row = self.tab.rows[index]
            row.update(values)
        else:
            row = dict(list(zip(self._tkeys, primkey)))
            row.update(values)
            self._tline[primkey] = len(self.tab)
            self.tab.append(row)

class PostMissTran(PostMiss):
    """Post-traitement de type 1, sortie tran_gene"""

    def __init__(self, parent, param):
        """Initialisation."""
        super(PostMissTran, self).__init__(parent, param)
        self.methode_fft = 'PROL_ZERO'
        self._suppr_matr = True
        self.excit_harmo = []

    def argument(self):
        """Vérification des arguments d'entrée."""
        super(PostMissTran, self).argument()
        # s'assurer que les unités logiques sont libérées (rewind)
        self.check_datafile_exist()
        self.suppr_acce_fft()

    def execute(self):
        """Lance le post-traitement"""
        self.concepts_communs()
        self.boucle_dlh()


    def sortie(self):
        """Prépare et produit les concepts de sortie."""
        self.parent.DeclareOut('resugene', self.parent.sd)
        self._to_delete.append(self.dyge)
        # XXX on pensait qu'il fallait utiliser PROL_ZERO mais miss01a
        #    devient alors NOOK. A clarifier/vérifier en passant
        #    d'autres tests avec ce post-traitement.
        resugene = REST_SPEC_TEMP(RESU_GENE = self.dyge,
                                  METHODE = 'TRONCATURE',
                                  SYMETRIE = 'NON',
                                  TOUT_CHAM = 'OUI')
        self.initco()
        return resugene


    def initco(self):
        """Ajoute les concepts"""
        super(PostMissTran, self).initco()
        self.dyge = None


    def boucle_dlh(self):
        """Exécution des DYNA_VIBRA//HARM"""
        first = True
        for freq in self.list_freq_DLH:
            opts = {}
            _printDBG("Calcul pour la fréquence %.2f Hz" % freq)
            __impe = LIRE_IMPE_MISS(BASE=self.param['BASE_MODALE'],
                                    NUME_DDL_GENE=self.nddlgen,
                                    ISSF=self.param['ISSF'],
                                    UNITE_RESU_IMPE=self.param['UNITE_RESU_IMPE'],
                                    FREQ_EXTR=freq,
                                    TYPE=self.param['TYPE'],)

            _rito = COMB_MATR_ASSE(COMB_C=(_F(MATR_ASSE=__impe, COEF_C=1.0+0.j,),
                                            _F(MATR_ASSE=self.rigigen, COEF_C=1.0+0.j,),),
                                    SANS_CMP='LAGR',)
            if not first:
                opts = { 'RESULTAT' : self.dyge, 'reuse' : self.dyge }
            self.dyge = self.iteration_dlh(_rito, freq, opts)

            DETRUIRE(CONCEPT=_F(NOM=__impe,),)
            if self._suppr_matr:
                self._to_delete.append(_rito)
            first = False


    def iteration_dlh(self, rigtot, freq, opts):
        """Calculs à une fréquence donnée."""
        excit = []
        if self.acce_x:
            __fosx = LIRE_FORC_MISS(BASE=self.param['BASE_MODALE'],
                                    NUME_DDL_GENE=self.nddlgen,
                                    ISSF=self.param['ISSF'],
                                    NOM_CMP='DX',
                                    NOM_CHAM='ACCE',
                                    UNITE_RESU_FORC=self.param['UNITE_RESU_FORC'],
                                    FREQ_EXTR=freq,)
            excit.append(_F(VECT_ASSE_GENE = __fosx,
                            FONC_MULT_C = self.xff))
        if self.acce_y:
            __fosy = LIRE_FORC_MISS(BASE=self.param['BASE_MODALE'],
                                    NUME_DDL_GENE=self.nddlgen,
                                    ISSF=self.param['ISSF'],
                                    NOM_CMP='DY',
                                    NOM_CHAM='ACCE',
                                    UNITE_RESU_FORC=self.param['UNITE_RESU_FORC'],
                                    FREQ_EXTR=freq,)
            excit.append(_F(VECT_ASSE_GENE = __fosy,
                            FONC_MULT_C = self.yff))
        if self.acce_z:
            __fosz = LIRE_FORC_MISS(BASE=self.param['BASE_MODALE'],
                                    NUME_DDL_GENE=self.nddlgen,
                                    ISSF=self.param['ISSF'],
                                    NOM_CMP='DZ',
                                    NOM_CHAM='ACCE',
                                    UNITE_RESU_FORC=self.param['UNITE_RESU_FORC'],
                                    FREQ_EXTR=freq,)
            excit.append(_F(VECT_ASSE_GENE = __fosz,
                            FONC_MULT_C = self.zff))
        if self.depl_x:
            __fosx = LIRE_FORC_MISS(BASE=self.param['BASE_MODALE'],
                                    NUME_DDL_GENE=self.nddlgen,
                                    ISSF=self.param['ISSF'],
                                    NOM_CMP='DX',
                                    NOM_CHAM='DEPL',
                                    UNITE_RESU_FORC=self.param['UNITE_RESU_FORC'],
                                    FREQ_EXTR=freq,)
            excit.append(_F(VECT_ASSE_GENE = __fosx,
                            FONC_MULT_C = self.xff))
        if self.depl_y:
            __fosy = LIRE_FORC_MISS(BASE=self.param['BASE_MODALE'],
                                    NUME_DDL_GENE=self.nddlgen,
                                    ISSF=self.param['ISSF'],
                                    NOM_CMP='DY',
                                    NOM_CHAM='DEPL',
                                    UNITE_RESU_FORC=self.param['UNITE_RESU_FORC'],
                                    FREQ_EXTR=freq,)
            excit.append(_F(VECT_ASSE_GENE = __fosy,
                            FONC_MULT_C = self.yff))
        if self.depl_z:
            __fosz = LIRE_FORC_MISS(BASE=self.param['BASE_MODALE'],
                                    NUME_DDL_GENE=self.nddlgen,
                                    ISSF=self.param['ISSF'],
                                    NOM_CMP='DZ',
                                    NOM_CHAM='DEPL',
                                    UNITE_RESU_FORC=self.param['UNITE_RESU_FORC'],
                                    FREQ_EXTR=freq,)
            excit.append(_F(VECT_ASSE_GENE = __fosz,
                            FONC_MULT_C = self.zff))
        if len(self.excit_harmo) > 0:
            excit.extend( self.excit_harmo )
        if self.amorgen :
            dyge = self.dyna_vibra_harm(TYPE_CALCUL='HARM', BASE_CALCUL='GENE',
                                     MATR_MASS=self.massgen,
                                     MATR_AMOR=self.amorgen,
                                     MATR_RIGI=rigtot,
                                     FREQ=freq,
                                     EXCIT=excit,
                                     **opts)
        else :
            dyge = self.dyna_vibra_harm(TYPE_CALCUL='HARM', BASE_CALCUL='GENE',
                                     MATR_MASS=self.massgen,
                                     MATR_RIGI=rigtot,
                                     FREQ=freq,
                                     AMOR_MODAL=_F(
                                     AMOR_REDUIT=self.param['AMOR_REDUIT'],),
                                     EXCIT=excit,
                                     **opts)
        return dyge


    def dyna_vibra_harm(self, **kwargs):
        """Execution de DYNA_VIBRA//HARM. Produit un concept temporaire."""
        __dyge = DYNA_VIBRA(**kwargs)
        return __dyge



class PostMissHarm(PostMissTran):
    """Post-traitement de type 1, sortie harm_gene"""

    def __init__(self, parent, param):
        """Initialisation."""
        super(PostMissHarm, self).__init__(parent, param)
        self.methode_fft = 'COMPLET'
        self._suppr_matr = False
        self.sd = None

    def argument(self):
        """Vérification des arguments d'entrée."""
        super(PostMissHarm, self).argument()
        self.parent.DeclareOut('trangene', self.parent.sd)

    def concepts_communs(self):
        """Construction des concepts spécifiques au cas HARMO."""
        super(PostMissHarm, self).concepts_communs()
        if self.excit_kw is not None:
          for excit_i in self.excit_kw:
<<<<<<< HEAD
            dExc = excit_i
            for mc in dExc.keys():
=======
            dExc = excit_i.cree_dict_valeurs(excit_i.mc_liste)
            for mc in list(dExc.keys()):
>>>>>>> 3447b1dc
                if dExc[mc] is None:
                    del dExc[mc]
            if dExc.get('VECT_ASSE') is not None:
                __excit = PROJ_VECT_BASE(BASE=self.param['BASE_MODALE'],
                                         NUME_DDL_GENE=self.nddlgen,
                                         VECT_ASSE=dExc['VECT_ASSE'])
                dExc['VECT_ASSE_GENE'] = __excit
                del dExc['VECT_ASSE']
            self.excit_harmo.append(dExc)

    def sortie(self):
        """Prépare et produit les concepts de sortie."""
        self.initco()
        return self.sd

    def dyna_vibra_harm(self, **kwargs):
        """Execution de DYNA_VIBRA. Produit le concept définitif."""
        trangene = DYNA_VIBRA(**kwargs)
        self.sd = trangene
        return trangene


class PostMissTabl(PostMiss):
    """Post-traitement de type 2"""

    def __init__(self, parent, param):
        """Initialisation."""
        super(PostMissTabl, self).__init__(parent, param)
        self.methode_fft = 'COMPLET'
        self.init_table()

    def argument(self):
        """Vérification des arguments d'entrée."""
        super(PostMissTabl, self).argument()
        # s'assurer que les unités logiques sont libérées (rewind)
        self.check_datafile_exist()
        DEFI_FICHIER(ACTION='LIBERER', UNITE=self.param['UNITE_RESU_IMPE'])
        DEFI_FICHIER(ACTION='LIBERER', UNITE=self.param['UNITE_RESU_FORC'])

    def execute(self):
        """Lance le post-traitement"""
        self.concepts_communs()
        self.boucle_dlh()
        self.recombinaison()

    def sortie(self):
        """Prépare et produit les concepts de sortie."""
        self.parent.DeclareOut('tabout', self.parent.sd)
        self.tab.OrdreColonne(self._torder)
        dprod = self.tab.dict_CREA_TABLE()
        if self.verbose:
            aster.affiche('MESSAGE', repr(self.tab))

        # type de la table de sortie
        tabout = CREA_TABLE(TYPE_TABLE='TABLE',
                            **dprod)
        for val in self.tab.referenceToDataStructure:
            tabout.addReference(val)
        self.initco()
        return tabout

    def initco(self):
        """Ajoute les concepts"""
        super(PostMissTabl, self).initco()
        self.dyge_x = self.dyge_y = self.dyge_z = None

    def boucle_dlh(self):
        """Exécution des DYNA_VIBRA//HARM dans les 3 directions (chargement unitaire)"""
        first = True
        for freq in self.list_freq_DLH:
            opts = {}
            _printDBG("Calcul pour la fréquence %.2f Hz" % freq)
            __impe = LIRE_IMPE_MISS(BASE=self.param['BASE_MODALE'],
                                    NUME_DDL_GENE=self.nddlgen,
                                    ISSF=self.param['ISSF'],
                                    UNITE_RESU_IMPE=self.param['UNITE_RESU_IMPE'],
                                    FREQ_EXTR=freq,
                                    TYPE=self.param['TYPE'],)

            _rito = COMB_MATR_ASSE(COMB_C=(_F(MATR_ASSE=__impe, COEF_C=1.0+0.j,),
                                            _F(MATR_ASSE=self.rigigen, COEF_C=1.0+0.j,),),
                                    SANS_CMP='LAGR',)
            if self.acce_x:
                if not first:
                    opts = { 'RESULTAT' : self.dyge_x, 'reuse' : self.dyge_x }
                self.dyge_x = self.iteration_dlh('DX', _rito, freq, opts)

            if self.acce_y:
                if not first:
                    opts = { 'RESULTAT' : self.dyge_y, 'reuse' : self.dyge_y }
                self.dyge_y = self.iteration_dlh('DY', _rito, freq, opts)

            if self.acce_z:
                if not first:
                    opts = { 'RESULTAT' : self.dyge_z, 'reuse' : self.dyge_z }
                self.dyge_z = self.iteration_dlh('DZ', _rito, freq, opts)

            DETRUIRE(CONCEPT=_F(NOM=__impe,),)
            self._to_delete.append(_rito)
            first = False

    def iteration_dlh(self, dir, rigtot, freq, opts):
        """Exécution d'un DYNA_VIBRA//HARM"""
        __fosx = LIRE_FORC_MISS(BASE=self.param['BASE_MODALE'],
                                NUME_DDL_GENE=self.nddlgen,
                                ISSF=self.param['ISSF'],
                                NOM_CMP=dir,
                                NOM_CHAM='ACCE',
                                UNITE_RESU_FORC=self.param['UNITE_RESU_FORC'],
                                FREQ_EXTR=freq,)
        __dyge = DYNA_VIBRA    (TYPE_CALCUL='HARM', BASE_CALCUL='GENE',
                                MATR_MASS=self.massgen,
                                MATR_RIGI=rigtot,
                                FREQ=freq,
                                AMOR_MODAL=_F(
                                AMOR_REDUIT=self.param['AMOR_REDUIT'],),
                                EXCIT=_F(VECT_ASSE_GENE=__fosx,
                                         COEF_MULT=1.0),
                                **opts)
        DETRUIRE(CONCEPT=_F(NOM=__fosx),)
        return __dyge

    def recombinaison(self):
        """Recombinaison des réponses unitaires."""
        # stockage des accéléro et leur fft
        self.add_line('', 'ACCE', 'INST',
                      FONC_X=self.acce_x,
                      FONC_Y=self.acce_y,
                      FONC_Z=self.acce_z)
        self.add_line('', 'ACCE', 'FREQ',
                      FONC_X=self.xff,
                      FONC_Y=self.yff,
                      FONC_Z=self.zff,)

        # conversion faite une fois
        if self.acce_x:
            self.tf_xff = self.xff.convert('complex')
        if self.acce_y:
            self.tf_yff = self.yff.convert('complex')
        if self.acce_z:
            self.tf_zff = self.zff.convert('complex')
        # boucle sur les group_no
        for gno in self.param['GROUP_NO']:
            for cham in ('DEPL', 'VITE', 'ACCE'):
                if self.acce_x:
                    self.gen_funct(gno, cham, 'DX')
                if self.acce_y:
                    self.gen_funct(gno, cham, 'DY')
                if self.acce_z:
                    self.gen_funct(gno, cham, 'DZ')

    def gen_funct(self, gno, cham, dir):
        """Calcul la réponse en un noeud particulier dans la direction 'dir'
        sur les fréquences 'lfreq'."""
        _printDBG("Calcul de la réponse en %s, direction %s" % (gno, dir))
        tfc = 0.
        to_del = []
        if self.acce_x:
            _repx = RECU_FONCTION(RESU_GENE=self.dyge_x,
                                   NOM_CHAM=cham,
                                   NOM_CMP=dir,
                                   GROUP_NO=gno,
                                   INTERPOL='LIN',
                                   PROL_DROITE='CONSTANT', PROL_GAUCHE='CONSTANT',)
            tfc = _repx.convert('complex') * self.tf_xff + tfc
            to_del.append(_repx)
        if self.acce_y:
            _repy = RECU_FONCTION(RESU_GENE=self.dyge_y,
                                   NOM_CHAM=cham,
                                   NOM_CMP=dir,
                                   GROUP_NO=gno,
                                   INTERPOL='LIN',
                                   PROL_DROITE='CONSTANT', PROL_GAUCHE='CONSTANT',)
            tfc = _repy.convert('complex') * self.tf_yff + tfc
            to_del.append(_repy)
        if self.acce_z:
            _repz = RECU_FONCTION(RESU_GENE=self.dyge_z,
                                   NOM_CHAM=cham,
                                   NOM_CMP=dir,
                                   GROUP_NO=gno,
                                   INTERPOL='LIN',
                                   PROL_DROITE='CONSTANT', PROL_GAUCHE='CONSTANT',)
            tfc = _repz.convert('complex') * self.tf_zff + tfc
            to_del.append(_repz)

        tffr = tfc.evalfonc(self.list_freq_DLH)
        tffr.para['NOM_PARA'] = 'FREQ'
        fft = tffr.fft('COMPLET', 'NON')
        # création des concepts
        _repfreq = DEFI_FONCTION(VALE_C=tffr.tabul(),
                                 **tffr.para)
        _reptemp = DEFI_FONCTION(VALE=fft.tabul(),
                                 **fft.para)
        opts = {}
        if self.param['LIST_FREQ_SPEC_OSCI']:
            opts['LIST_FREQ'] = self.param['LIST_FREQ_SPEC_OSCI']
        _spec = CALC_FONCTION(SPEC_OSCI=_F(FONCTION=_reptemp,
                                           NORME=self.param['NORME'],
                                           AMOR_REDUIT=self.param['AMOR_SPEC_OSCI'],
                                           **opts),)
        DETRUIRE(CONCEPT=_F(NOM=tuple(to_del),),)
        self.add_line(gno, cham, 'INST', **{ FKEY[dir] : _reptemp })
        self.add_line(gno, cham, 'FREQ', **{ FKEY[dir] : _repfreq })
        self.add_line(gno, cham, 'SPEC_OSCI', **{ FKEY[dir] : _spec })

class PostMissFichier(PostMiss):
    """Pas de post-traitement, car on ne sort que les fichiers."""

    def argument(self):
        """Vérification des arguments d'entrée."""
        # fréquences du calcul Miss
        info_freq(self.param)

    def execute(self):
        """Lance le post-traitement"""

    def sortie(self):
        """Prépare et produit les concepts de sortie."""

class PostMissControl(PostMiss):
    """Produit la table des grandeurs aux points de contrôles"""

    def __init__(self, parent, param):
        """Initialisation."""
        super(PostMissControl, self).__init__(parent, param)
        self.init_table()
        self.methode_fft = 'COMPLET'

    def execute(self):
        """Lecture du fichier produit par Miss"""
        reader = MissCsolReader(self.param['_nbPC'], self.param['_nbfreq'])
        l_nom_cham = ('ACCE', )
        if self.param['TOUT_CHAM'] == 'OUI':
            l_nom_cham = ('ACCE', 'VITE', 'DEPL')
        for cham in l_nom_cham:
            filename = self.fname("01.csol." + cham[0].lower())
            lfreq, values = reader.read(filename)
            if cham == 'ACCE':
                self.set_fft_accelero()
                self.recombinaison()
            # stockage des accéléro et leur fft
            for ipc, respc in enumerate(values):
                nompc = 'PC%d' % (ipc + 1)
                # stocke les fonctions de transfert telles quelles
                fct = []
                for iddl, comp in enumerate(('X', 'Y', 'Z')):
                    valpc = respc.comp[iddl]
                    fct.append(self._fonct_transfert('FREQ', lfreq, *valpc))
                if cham == 'ACCE':
                    self.add_line(nompc, 'TRANSFERT', 'FREQ',
                                  FONC_X=fct[0],
                                  FONC_Y=fct[1],
                                  FONC_Z=fct[2])
                if self.acce_x:
                    self.gen_funct(nompc, cham, 'FONC_X', fct[0], self.tf_xff)
                if self.acce_y:
                    self.gen_funct(nompc, cham, 'FONC_Y', fct[1], self.tf_yff)
                if self.acce_z:
                    self.gen_funct(nompc, cham, 'FONC_Z', fct[2], self.tf_zff)

    def sortie(self):
        """Prépare et produit les concepts de sortie"""
        self.parent.DeclareOut('tabout', self.parent.sd)
        self.tab.OrdreColonne(self._torder)
        dprod = self.tab.dict_CREA_TABLE()
        if self.verbose:
            aster.affiche('MESSAGE', repr(self.tab))
        # type de la table de sortie
        tabout = CREA_TABLE(TYPE_TABLE='TABLE',
                            **dprod)
        for val in self.tab.referenceToDataStructure:
            tabout.addReference(val)
        self.initco()
        return tabout

    def recombinaison(self):
        """Recombinaison des réponses unitaires."""
        # ici il n'y a pas de recombinaison - par similitude avec TABLE
        # stockage des accéléro et leur fft
        self.add_line('', 'ACCE', 'INST',
                      FONC_X=self.acce_x,
                      FONC_Y=self.acce_y,
                      FONC_Z=self.acce_z)
        self.add_line('', 'ACCE', 'FREQ',
                      FONC_X=self.xff,
                      FONC_Y=self.yff,
                      FONC_Z=self.zff)
        # conversion faite une fois
        if self.acce_x:
            self.tf_xff = self.xff.convert('complex')
        if self.acce_y:
            self.tf_yff = self.yff.convert('complex')
        if self.acce_z:
            self.tf_zff = self.zff.convert('complex')

    def _fonct_transfert(self, nom_para, absc, real, imag):
        """Produit une fonction à stocker dans la table"""
        tab = NP.array([absc, real, imag])
        vale_c = tab.transpose().ravel().tolist()
        _fct = DEFI_FONCTION(NOM_PARA=nom_para,
                             PROL_GAUCHE='CONSTANT',
                             PROL_DROITE='CONSTANT',
                             NOM_RESU='ACCE',
                             VALE_C=vale_c)
        return _fct

    def gen_funct(self, nompc, cham, fonct_i, ftri, tfa_i):
        """Calcule le produit 'fonction de transfert' * fft(acce_i)"""
        tfft = ftri.convert('complex')
        dfc = tfft.vale_x[1] - tfft.vale_x[0]
        fmaxc = tfft.vale_x[-1]
        _filt0 = DEFI_FONCTION(NOM_PARA='FREQ',
                             PROL_GAUCHE='CONSTANT',
                             PROL_DROITE='CONSTANT',
                             NOM_RESU='ACCE',
                             VALE_C=(0.,1.0,0.,fmaxc,1.0,0.,fmaxc+dfc,0.,0.))
        filt = _filt0.convert('complex')
        tfc = tfft * tfa_i * filt
        med = len(tfa_i.vale_x) // 2 + 1
        lfreq = tfa_i.vale_x[:med].tolist()
        tffr = tfc.evalfonc(lfreq)
        tffr.para['NOM_PARA'] = 'FREQ'
        fft = tffr.fft('COMPLET', 'NON')
        # création des concepts
        _repfreq = DEFI_FONCTION(VALE_C=tffr.tabul(),
                                 **tffr.para)
        _reptemp = DEFI_FONCTION(VALE=fft.tabul(),
                                 **fft.para)
        opts = {}
        if self.param['LIST_FREQ_SPEC_OSCI']:
            opts['LIST_FREQ'] = self.param['LIST_FREQ_SPEC_OSCI']
        _spec = CALC_FONCTION(SPEC_OSCI=_F(FONCTION=_reptemp,
                                           NORME=self.param['NORME'],
                                           AMOR_REDUIT=self.param['AMOR_SPEC_OSCI'],
                                           **opts),)
        self.add_line(nompc, cham, 'INST', **{ fonct_i : _reptemp })
        self.add_line(nompc, cham, 'FREQ', **{ fonct_i : _repfreq })
        self.add_line(nompc, cham, 'SPEC_OSCI', **{ fonct_i : _spec })

class PostMissFichierTemps(PostMissFichier):
    """Pas de post-traitement, car on ne sort que les fichiers."""

    def init_attr(self):
        """Initialisations"""
        self.dt = self.param['PAS_INST']
        N_inst = int(self.param['INST_FIN']/self.param['PAS_INST'])
        factor = self.param['COEF_SURECH']
        self.L_points = int(factor * N_inst)
        self.nbr_freq = self.L_points//2 + 1
        eps = self.param['PRECISION']
        self.rho = eps**(1./(2.*N_inst))
        self.nrows = self.param['NB_MODE']
        self.ncols = self.param['NB_MODE']
        self.reducFactor = self.param['FACTEUR_INTERPOL']
        self.cutOffValue = self.param['PCENT_FREQ_CALCUL']/100.0
        self.Mg = 0
        self.Kg = 0
        self.Cg = 0

        self.Z_temps = NP.zeros((self.nrows, self.ncols, self.L_points), float)
        self.Fs_temps = NP.zeros((self.ncols, self.L_points), float)

    def execute(self):
        """Lance le post-traitement (passage Laplace-Temps)"""
        self.init_attr()
        self.calc_impe_temps()
        self.ecri_impe(self.Z_temps)

        if self.param['EXCIT_SOL']:
            self.calc_forc_temps()
            self.ecri_forc(self.Fs_temps)


    def calc_impe_temps(self):
        """Calcul de l'impédance dans le domaine temporel"""
        fid = open(self.fname("impe_Laplace"), 'r')
        reduc_factor = self.reducFactor
        angle_seuil = self.cutOffValue
        if angle_seuil == 1:
            fc = self.cutOffValue*self.nbr_freq/float(reduc_factor) % self.nbr_freq
        else:
            fc = NP.int_(NP.ceil(self.cutOffValue*self.nbr_freq/float(reduc_factor)))
        freq_list1 = NP.arange(0, fc*reduc_factor)
        freq_list2 = NP.arange(fc*reduc_factor, self.nbr_freq, reduc_factor)
        real_size = len(freq_list1.tolist() + freq_list2.tolist())
        impe_Laplace = NP.zeros((self.nrows, self.ncols, self.nbr_freq), complex)

        for k in range(0, real_size):
            for n in range(0, self.nrows):
                for m in range(0, self.ncols):
                    txt = fid.readline()
                    if( txt[0:7] == 'MATRICE' ):
                        tmp = fid.readline()
                        k = k + 1
                    data = fid.readline().split()
                    impe_Laplace[n, m, k-1] = float(data[1]) + 1j*float(data[2])

        fid.close()

        freq_vect  = NP.arange(0, self.L_points)
        Z_Laplace    = NP.zeros((self.nrows, self.ncols, self.L_points), complex)
        Z_Laplace_re = NP.zeros((self.nrows, self.ncols, self.L_points), complex)
        Z_Laplace_im = NP.zeros((self.nrows, self.ncols, self.L_points), complex)

        # Ce ne sont pas des vecteurs de fréquences mais des vecteurs d'indices
        freq_list1 = list(NP.arange(0, reduc_factor*fc))
        freq_list2 = list(NP.arange(reduc_factor*fc, self.L_points - fc*reduc_factor, reduc_factor))
        if reduc_factor is not 1 and angle_seuil < 1:
            freq_list3 = list(NP.arange(self.L_points - fc*reduc_factor, self.L_points))
        else:
            freq_list3 = []
        freq_reduc = freq_list1 + freq_list2 + freq_list3

        if len(freq_list2) % 2 == 0:
            length = len(freq_list1) + len(freq_list2)//2
        else:
            length = len(freq_list1) + (len(freq_list2)-1)//2 + 1
        Z_reduced = NP.zeros((self.nrows, self.ncols, len(freq_reduc)), complex)
        Z_reduced[:,:, 0:length+1] = NP.conj(impe_Laplace[:,:, 0:length+1])
        Z_reduced[:,:, length+1:] = impe_Laplace[:,:, length-1:0:-1]

        Z_redu_r = NP.real(Z_reduced)
        Z_redu_i = NP.imag(Z_reduced)

        for n in range(0, self.nrows):
            for m in range(0, self.ncols):
                Z_Laplace_re[n, m,:] = NP.interp(freq_vect, freq_reduc, Z_redu_r[n, m,:]);
                Z_Laplace_im[n, m,:] = NP.interp(freq_vect, freq_reduc, Z_redu_i[n, m,:]);

        for k in range(0, self.L_points):
            Z_Laplace[:,:, k] = Z_Laplace_re[:,:, k] + 1j*Z_Laplace_im[:,:, k];

        MATR_GENE = self.param['MATR_GENE']
        if MATR_GENE:
            z_complex = NP.exp(1j*2*pi/self.L_points)  # 'pi' imported from math
            GammaZ = NP.zeros(self.L_points, complex)
            order = 2
            for k in range(0, self.L_points):
                for m in range(1, order+1):
                    GammaZ[k] = GammaZ[k] + 1./m * (1 - self.rho*z_complex**(-k))**m
            s_laplace = GammaZ / self.dt

            if MATR_GENE['MATR_AMOR']:
                self.Cg = MATR_GENE['MATR_AMOR'].EXTR_MATR_GENE()

            if MATR_GENE['MATR_RIGI']:
                self.Kg = MATR_GENE['MATR_RIGI'].EXTR_MATR_GENE()

            if MATR_GENE['DECOMP_IMPE'] == 'PRODUIT':
                if MATR_GENE['MATR_MASS']:
                    self.Mg = MATR_GENE['MATR_MASS'].EXTR_MATR_GENE()
                Hyst = NP.imag(Z_Laplace[:,:, 0])
                for r in range(0, self.L_points):
                    mat = self.Mg*(s_laplace[r]**2) + self.Cg*s_laplace[r] + self.Kg
                    mat_inv = NP.linalg.inv(mat)
                    if MATR_GENE['AMOR_HYST'] == 'DANS_MATR_AMOR':
                        Z_Laplace[:,:, r] = Z_Laplace[:,:, r] - 1j*Hyst*NP.sign(NP.imag(s_laplace[r]))
                    Z_Laplace[:,:, r] = Z_Laplace[:,:, r]*mat_inv
            else:
                if MATR_GENE['MATR_MASS'] or MATR_GENE['AMOR_HYST']:
                    UTMESS('A', 'MISS0_19')
                for r in range(0, self.L_points):
                    Z_Laplace[:,:, r] = Z_Laplace[:,:, r] - self.Cg*s_laplace[r] - self.Kg

        rhoinv = 1./self.rho
        for r in range(0, self.nrows):
            for l in range(0, self.ncols):
                fact = 1
                x_lapl = Z_Laplace[r, l,:]
                x_t = NP.real(ifft(x_lapl))
                for k in range(0, len(x_t)):
                    x_t[k] = fact * x_t[k]  # x_t[k] = rho**(-k) * x_t[k]
                    fact = fact*rhoinv
                self.Z_temps[r, l,:] = x_t

        termes_diag = NP.diag(self.Z_temps[:,:, 0])
        liste_ddl_pb = ''
        for k in range(0, len(termes_diag)):
            if termes_diag[k] <= 0:
                liste_ddl_pb = liste_ddl_pb + str(k) + ', '
        if ( len(liste_ddl_pb) > 0 ):
            UTMESS('A', 'MISS0_20', valk = liste_ddl_pb )


    def calc_forc_temps(self):
        """Calcul de l'effort sismique dans le domaine temporel"""
        F_sism_temps1 = NP.zeros((self.nrows, self.L_points), float)
        F_sism_temps2 = NP.zeros((self.nrows, self.L_points), float)
        F_sism_temps3 = NP.zeros((self.nrows, self.L_points), float)

        __linst = DEFI_LIST_REEL(DEBUT=0.,
                    INTERVALLE=_F(JUSQU_A= self.param['INST_FIN'] - self.dt, PAS=self.dt),)
        # Rq. Même UL que le fichier effort sismique de MISS
        unit = self.param['EXCIT_SOL']['UNITE_RESU_FORC']
        nbmod = self.param['NB_MODE']

        if self.param['EXCIT_SOL']['CHAM_X']:
            deplx_aster = self.calc_depl('CHAM_X', __linst)
            __fdpx = CALC_FONCTION( FFT=_F(FONCTION= deplx_aster, METHODE='COMPLET'))
            for mode in range(0, nbmod):
                F_sism_temps1[mode,:] = self.calc_forc_comp_temps(unit,
                                              __linst, __fdpx, mode + 1)
            DETRUIRE(CONCEPT=_F(NOM=__fdpx))

        if self.param['EXCIT_SOL']['CHAM_Y']:
            deply_aster = self.calc_depl('CHAM_Y', __linst)
            __fdpy = CALC_FONCTION( FFT=_F(FONCTION= deply_aster, METHODE='COMPLET'))
            for mode in range(0, nbmod):
                F_sism_temps2[mode,:] = self.calc_forc_comp_temps(unit,
                                              __linst, __fdpy, nbmod + mode + 1)
            DETRUIRE(CONCEPT=_F(NOM=__fdpy))

        if self.param['EXCIT_SOL']['CHAM_Z']:
            deplz_aster = self.calc_depl('CHAM_Z', __linst)
            __fdpz = CALC_FONCTION( FFT=_F(FONCTION= deplz_aster, METHODE='COMPLET'))
            for mode in range(0, nbmod):
                F_sism_temps3[mode,:] = self.calc_forc_comp_temps(unit,
                                              __linst, __fdpz, 2*nbmod + mode + 1)
            DETRUIRE(CONCEPT=_F(NOM=__fdpz))

        self.Fs_temps = F_sism_temps1 + F_sism_temps2 + F_sism_temps3


    def calc_forc_comp_temps(self, unit, linst, fdepl, indice):
        """???"""
        __lfreq = DEFI_LIST_REEL(DEBUT=0.0,
                       INTERVALLE=_F(JUSQU_A=1./self.param['PAS_INST']/2.0,
                       PAS=1./self.param['PAS_INST']/self.L_points,),)

        __fHr = LIRE_FONCTION(UNITE=unit, NOM_PARA='FREQ',
                       INDIC_PARA=[1, 1], INDIC_RESU=[indice, 2],
                         )

        __fHi = LIRE_FONCTION(UNITE=unit, NOM_PARA='FREQ',
                       INDIC_PARA=[1, 1], INDIC_RESU=[indice, 3],
                         )

        __fH = CALC_FONCTION(COMB_C=(
                       _F(FONCTION=__fHr, COEF_C=1+0j),
                       _F(FONCTION=__fHi, COEF_C=0-1j),
                             ),
                        PROL_DROITE='CONSTANT',
                        PROL_GAUCHE='CONSTANT',
                         )

        __fF = FORMULE(NOM_PARA='FREQ',
                       VALE_C='__fdepl(FREQ) * __fH(FREQ)',
                       __fdepl=fdepl, __fH=__fH)

        __fT0 = CALC_FONC_INTERP(FONCTION=__fF, NOM_PARA = 'FREQ',
                        PROL_DROITE='CONSTANT',
                        PROL_GAUCHE='CONSTANT',
                        LIST_PARA=__lfreq)


        __fTT = CALC_FONCTION( FFT=_F(FONCTION=__fT0, METHODE='COMPLET',
                            SYME='NON'))

        __fTTF = FORMULE(NOM_PARA='INST',
                         VALE='__fTT(INST) - __fTT(0)',
                         __fTT=__fTT)

        __fT1 = CALC_FONC_INTERP(FONCTION=__fTTF, NOM_PARA = 'INST',
                        PROL_DROITE='CONSTANT',
                        PROL_GAUCHE='CONSTANT',
                        LIST_PARA=linst)

        force = __fT1.Valeurs()[1]
        DETRUIRE(CONCEPT=_F(NOM=(__fHr, __fHi, __fH, __fF, __fT0, __fTT, __fTTF, __fT1, __lfreq)))
        return force


    def ecri_impe(self, Z_temps):
        """Ecriture des 3 types d'impédance dans les 3 fichiers de sortie"""
        for n in range(0, self.L_points):
            # Symmetric impedance
            Z_temps[:,:, n] = (Z_temps[:,:, n] + Z_temps[:,:, n].transpose())/2.

        ibin = 1
        if self.param['TYPE_FICHIER_TEMPS']=='ASCII':
           ibin = 0
        if self.param['MATR_GENE']:
            if self.param['MATR_GENE']['MATR_MASS']:
                Z_temps_M = NP.zeros((self.nrows, self.ncols, self.L_points), float)
                for n in range(0, self.L_points):
                    Z_temps_M[:,:, n] = NP.dot(Z_temps[:,:, n], self.Mg)
                self.impr_impe(Z_temps_M, self.param['UNITE_RESU_MASS'], ibin)

            if self.param['MATR_GENE']['MATR_AMOR']:
                Z_temps_C = NP.zeros((self.nrows, self.ncols, self.L_points), float)
                for n in range(0, self.L_points):
                    Z_temps_C[:,:, n] = NP.dot(Z_temps[:,:, n], self.Cg)
                self.impr_impe(Z_temps_C, self.param['UNITE_RESU_AMOR'], ibin)

            if self.param['MATR_GENE']['MATR_RIGI']:
                Z_temps_K = NP.zeros((self.nrows, self.ncols, self.L_points), float)
                for n in range(0, self.L_points):
                    Z_temps_K[:,:, n] = NP.dot(Z_temps[:,:, n], self.Kg)
                self.impr_impe(Z_temps_K, self.param['UNITE_RESU_RIGI'], ibin)
        else:
            self.impr_impe(Z_temps, self.param['UNITE_RESU_RIGI'], ibin)

    def impr_impe(self, Zdt, unite_type_impe, ibin):
        """Ecriture d'une impédance quelconque dans le fichier de sortie en argument"""
        print('ibin=',ibin)
        if ibin == 0:
         if self.param['NB_MODE'] < 6:
            nb_colonne = self.param['NB_MODE']
         else:
            nb_colonne = 6

         fmt_ligne = " %13.6E" * nb_colonne
        # residu = NP.remainder(self.param['NB_MODE'],NB_COLONNE)
        # fmt_ligne_fin = " %13.6E" * residu

         txt = []
         txt.append('%s %s' % (str(self.L_points), str(self.dt)))
         for n in range(0, self.L_points):
            txt.append('%s' % str(n*self.dt))
            for l in range(0, self.nrows):
                for c in range(0, self.ncols, nb_colonne):
                    txt.append(fmt_ligne % tuple(Zdt[l, c:c+nb_colonne, n]))

         with open(self._fichier_aster(unite_type_impe), 'w') as fid:
            fid.write(os.linesep.join(txt))

        else:
         fid = open(self._fichier_aster(unite_type_impe), 'wb')
         lpara =[]
         lpara.append(float(self.L_points))
         lpara.append(self.dt)
         lpara.append(float(self.nrows))
         print('lpara=',lpara)
         lfreq =[]
         for n in range(0, self.L_points):
            lfreq.append(n*self.dt)
         print('lfreq=',lfreq)
         lparaArr = NP.array(lpara)
         lfreqArr = NP.array(lfreq)
         lparaArr.tofile(fid)
         lfreqArr.tofile(fid)
         for n in range(0, self.L_points):
            lineArr = Zdt[:, :, n]
            lineArr.tofile(fid)
         fid.close()

    def ecri_forc(self, fs_temps):
        """Ecriture de l'effort sismique dans le fichier de sortie"""
        if self.param['NB_MODE'] < 6:
            nb_colonne = self.param['NB_MODE']
        else:
            nb_colonne = 6

        fmt_ligne = " %13.6E" * nb_colonne
        # residu = NP.remainder(self.param['NB_MODE'],NB_COLONNE)
        # fmt_ligne_fin = " %13.6E" * residu

        txt = []
        txt.append('%s %s' % (str(self.L_points), str(self.dt)))
        for n in range(0, self.L_points):
            txt.append('%s' % str(n*self.dt))
            for mode in range(0, self.param['NB_MODE'], nb_colonne):
                txt.append(fmt_ligne % tuple(fs_temps[mode:mode+nb_colonne, n]))

        ul = self.param['EXCIT_SOL']['UNITE_RESU_FORC']
        with open(self._fichier_aster(ul), 'w') as fid:
            fid.write(os.linesep.join(txt))

    def cumtrapz(self, a):
        """Integration en temps (accélération -> vitesse -> déplacement)"""
        length = len(a)
        b = NP.zeros(length, float)
        for k in range(0, length - 1):
            b[k+1] = NP.add(a[k], a[k+1])/2.
        c = NP.add.accumulate(b)
        return c

    def calc_depl(self, champ_dir, __linst):
        """Lecture du fichier déplacement/vitesse/accélération pour le calcul de l'effort sismique"""
        __champ = CALC_FONCTION(COMB=_F(FONCTION=self.param['EXCIT_SOL'][champ_dir],
                                        COEF=1.0,),
                                LIST_PARA=__linst)
        if (self.param['EXCIT_SOL']['NOM_CHAM'] == 'ACCE'):
            __vite = CALC_FONCTION( INTEGRE=_F(  FONCTION = __champ) )
            __vite_der = CALC_FONCTION( DERIVE=_F(  FONCTION = __vite) )
            __depl = CALC_FONCTION( INTEGRE=_F(  FONCTION = __vite_der) )
            __depl_der = CALC_FONCTION( DERIVE=_F(  FONCTION = __depl) )
            __depl_champ =  __depl_der
        if (self.param['EXCIT_SOL']['NOM_CHAM'] == 'VITE'):
            __depl = CALC_FONCTION( INTEGRE=_F(  FONCTION = __champ) )
            __depl_der = CALC_FONCTION( DERIVE=_F(  FONCTION = __depl) )
            __depl_champ =  __depl_der
        if (self.param['EXCIT_SOL']['NOM_CHAM'] == 'DEPL'):
            __depl_champ =  __champ
        return __depl_champ

class PostMissChar(PostMiss):
    """Post-traitement avec sortie charge"""

    def argument(self):
        """Initialisations"""

        self.MODELE = self.param['MODELE']
        self.fonc_depl  =  self.param['FONC_SIGNAL']
        if self.param['NOEUD_AFFE']:
            self.List_Noeu_Fictif = self.param['NOEUD_AFFE']
        elif self.param['GROUP_NO_AFFE']:
            # Récuperation des concepts de la base
            macro = CONTEXT.get_current_step()
            # récuperation du maillage
            nom_MODELE = self.MODELE.get_name()
            iret, ibid, nomsd = aster.dismoi('NOM_MAILLA', nom_MODELE, 'MODELE', 'F')
            nomsd = nomsd.strip()
            mail = self.MODELE.getSupportMesh()
            mm = MAIL_PY()
            mm.FromAster(mail)
            # groupes de noeuds
            collgrno = mm.gno
            list_nuno_affe = []
            for gr in self.param['GROUP_NO_AFFE']:
                list_nuno_affe.extend(collgrno[gr])
            self.List_Noeu_Fictif = []
            linomno  = list(mm.correspondance_noeuds)
            for nuno in list_nuno_affe:
                self.List_Noeu_Fictif.append(linomno[nuno].strip())
        else:
            self.List_Noeu_Fictif = []

        self.nbno = len(self.List_Noeu_Fictif)
        self.ncols = 6*self.nbno
        self.dt = self.param['PAS_INST']
        fonc_signal = self.param['FONC_SIGNAL']
        tt, vale_s = fonc_signal.Valeurs()
        self.dt = tt[1]-tt[0]
        NBTIME = len(vale_s)
        self.tmax = tt[NBTIME-1]
        self.df = 1.0/(self.tmax+self.dt)
        self.fmax = 1.0/(2.0*self.dt)
        self.nb_freq = 1+int(self.fmax/self.df)
        self.Force_Nodale = []

    def execute(self):
        """Lance le post-traitement"""
        self.calc_forc_temps()

    def sortie(self):
        """Prépare et produit les concepts de sortie."""
        self.parent.DeclareOut('Force_no', self.parent.sd)
        Force_no = AFFE_CHAR_MECA_F(MODELE=self.MODELE, FORCE_NODALE=self.Force_Nodale,);
        return Force_no

    def calc_forc_temps(self):
        """Calcul de l'effort sismique dans le domaine temporel"""

        __linst = DEFI_LIST_REEL(DEBUT=0.,
                    INTERVALLE=_F(JUSQU_A= self.tmax, PAS=self.dt),)
        # Rq. Même UL que le fichier effort sismique de MISS
        unit = self.param['UNITE_RESU_FORC']
        nbmod = self.ncols
        __fdep = CALC_FONCTION( FFT=_F(FONCTION= self.fonc_depl, METHODE='COMPLET'))

        if self.param['NOM_CMP'] == 'DX':
            ndeca = 0
        elif self.param['NOM_CMP'] == 'DY':
            ndeca = nbmod
        elif self.param['NOM_CMP'] == 'DZ':
            ndeca = 2*nbmod

        if self.param['VARI'] == 'OUI':
            MODELE  =  self.param['MODELE']
            MATR_GENE = self.param['MATR_GENE']
            INFO = self.param['INFO']
            ISSF = self.param['ISSF']
            NOM_CMP = self.param['NOM_CMP']
            PRECISION = self.param['PRECISION']
            PAS = self.df
            INTERF = self.param['INTERF']
            MATR_COHE = self.param['MATR_COHE']
            UNITE_RESU_IMPE = self.param['UNITE_RESU_IMPE']
            TYPE = self.param['TYPE']
            FMAX = self.fmax
            FINI = 0.0
            imod = 1
            FSIST = force_iss_vari(self, imod, MATR_GENE, NOM_CMP, ISSF, INFO, unit,
             UNITE_RESU_IMPE, PRECISION, INTERF, MATR_COHE, TYPE, FINI, PAS, FMAX)

        for ino in range(0, self.nbno):
            no = self.List_Noeu_Fictif[ino]
            if self.param['VARI'] == 'NON':
                fx = self.calc_forc_comp_temps(unit, __linst, __fdep, ndeca+6*ino+1)
                fy = self.calc_forc_comp_temps(unit, __linst, __fdep, ndeca+6*ino+2)
                fz = self.calc_forc_comp_temps(unit, __linst, __fdep, ndeca+6*ino+3)
                frx = self.calc_forc_comp_temps(unit, __linst, __fdep, ndeca+6*ino+4)
                fry = self.calc_forc_comp_temps(unit, __linst, __fdep, ndeca+6*ino+5)
                frz = self.calc_forc_comp_temps(unit, __linst, __fdep, ndeca+6*ino+6)
            elif self.param['VARI'] == 'OUI':
                fx = self.calc_forc_vari_temps(FSIST, __linst, __fdep, 6*ino+1)
                fy = self.calc_forc_vari_temps(FSIST, __linst, __fdep, 6*ino+2)
                fz = self.calc_forc_vari_temps(FSIST, __linst, __fdep, 6*ino+3)
                frx = self.calc_forc_vari_temps(FSIST, __linst, __fdep, 6*ino+4)
                fry = self.calc_forc_vari_temps(FSIST, __linst, __fdep, 6*ino+5)
                frz = self.calc_forc_vari_temps(FSIST, __linst, __fdep, 6*ino+6)

            self.Force_Nodale.append(_F(NOEUD=no,
                                   FX= fx,
                                   FY= fy,
                                   FZ= fz,
                                   MX= frx,
                                   MY= fry,
                                   MZ= frz,),);

        DETRUIRE(CONCEPT=_F(NOM=__fdep))

    def calc_forc_comp_temps(self, unit, linst, fdepl, indice):
        """???"""

        __lfreq = DEFI_LIST_REEL(DEBUT=0.0,
                       INTERVALLE=_F(JUSQU_A=self.fmax, PAS=self.df,),)

        if self.param['FREQ_MAX'] is None :
            __FILTRE = DEFI_FONCTION(NOM_PARA='FREQ',
                       VALE_C=(0., 1., 0., self.fmax, 1., 0.),
                       INTERPOL='LIN', PROL_DROITE = 'CONSTANT', PROL_GAUCHE = 'CONSTANT',);

        else:
            fcoup = self.param['FREQ_MAX']
            fcou2 = fcoup + self.df
            __FILTRE = DEFI_FONCTION(NOM_PARA='FREQ',
                       VALE_C=(0., 1., 0., fcoup, 1., 0., fcou2, 0., 0.),
                       INTERPOL='LIN', PROL_DROITE = 'CONSTANT', PROL_GAUCHE = 'CONSTANT',);

        __fHr = LIRE_FONCTION(UNITE=unit, NOM_PARA='FREQ',
                       INDIC_PARA=[1, 1], INDIC_RESU=[indice, 2],
                         )

        __fHi = LIRE_FONCTION(UNITE=unit, NOM_PARA='FREQ',
                       INDIC_PARA=[1, 1], INDIC_RESU=[indice, 3],
                         )

        __fH = CALC_FONCTION(COMB_C=(
                       _F(FONCTION=__fHr, COEF_C=1+0j),
                       _F(FONCTION=__fHi, COEF_C=0-1j),
                             ),
                        PROL_DROITE='CONSTANT',
                        PROL_GAUCHE='CONSTANT',
                         )

        __fT0 = CALC_FONCTION(MULT=(
                                    _F(FONCTION=fdepl,),
                                    _F(FONCTION=__fH,),
                                    _F(FONCTION=__FILTRE,)
                                    ),
                              LIST_PARA=__lfreq, NOM_PARA='FREQ',
                              PROL_DROITE='CONSTANT', PROL_GAUCHE='CONSTANT',
                         )

        __fTT = CALC_FONCTION( FFT=_F(FONCTION=__fT0, METHODE='COMPLET',
                            SYME='NON'))

        __fTC = DEFI_CONSTANTE(VALE=__fTT(0))

        _fT1 = CALC_FONCTION(COMB=(
                                    _F(FONCTION=__fTT, COEF=1.0,),
                                    _F(FONCTION=__fTC, COEF=-1.0,)
                                    ),
                              LIST_PARA=linst, NOM_PARA='INST',
                              PROL_DROITE='CONSTANT', PROL_GAUCHE='CONSTANT',
                         )

        DETRUIRE(CONCEPT=_F(NOM=(__fHr, __fHi, __fH, __fT0, __fTT, __fTC, __lfreq)))
        return _fT1

    def calc_forc_vari_temps(self, FSIST, linst, fdepl, indice):
        """???"""

        __lfreq = DEFI_LIST_REEL(DEBUT=0.0,
                       INTERVALLE=_F(JUSQU_A=self.fmax, PAS=self.df,),)
        NB_FREQ = self.nb_freq

        if self.param['FREQ_MAX'] is None :
            __FILTRE = DEFI_FONCTION(NOM_PARA='FREQ',
                       VALE_C=(0., 1., 0., self.fmax, 1., 0.),
                       INTERPOL='LIN', PROL_DROITE = 'CONSTANT', PROL_GAUCHE = 'CONSTANT',);
        else:
            fcoup = self.param['FREQ_MAX']
            fcou2 = fcoup + self.df
            __FILTRE = DEFI_FONCTION(NOM_PARA='FREQ',
                       VALE_C=(0., 1., 0., fcoup, 1., 0., fcou2, 0., 0.),
                       INTERPOL='LIN', PROL_DROITE = 'CONSTANT', PROL_GAUCHE = 'CONSTANT',);

        Vale = []
        for k in range(0, NB_FREQ):
            freqk = k*self.df
            Vale.append(freqk)
            Vale.append(NP.real(FSIST[k, indice-1]).tolist())
            Vale.append(NP.imag(FSIST[k, indice-1]).tolist())

        __fH = DEFI_FONCTION(NOM_PARA='FREQ', VALE_C=Vale,
                    PROL_DROITE='CONSTANT', PROL_GAUCHE='CONSTANT',);

        __fT0 = CALC_FONCTION(MULT=(
                                    _F(FONCTION=fdepl,),
                                    _F(FONCTION=__fH,),
                                    _F(FONCTION=__FILTRE,)
                                    ),
                              LIST_PARA=__lfreq, NOM_PARA='FREQ',
                              PROL_DROITE='CONSTANT', PROL_GAUCHE='CONSTANT',
                         )

        __fTT = CALC_FONCTION( FFT=_F(FONCTION=__fT0, METHODE='COMPLET',
                            SYME='NON'))

        __fTC = DEFI_CONSTANTE(VALE=__fTT(0))

        _fT1 = CALC_FONCTION(COMB=(
                                    _F(FONCTION=__fTT, COEF=1.0,),
                                    _F(FONCTION=__fTC, COEF=-1.0,)
                                    ),
                              LIST_PARA=linst, NOM_PARA='INST',
                              PROL_DROITE='CONSTANT', PROL_GAUCHE='CONSTANT',
                         )

        DETRUIRE(CONCEPT=_F(NOM=(__fH, __fT0, __fTT, __fTC, __lfreq)))
        return _fT1

class ListPost(list):
    """Définit une liste de post-traitement à enchainer"""

    def set_filename_callback(self, callback):
        """Enregistre le callback nommant les fichiers"""
        for post in self:
            post.set_filename_callback(callback)

    def run(self):
        """Lance les post-traitements"""
        toReturn = None
        for post in self:
            toReturn = post.run()
        return toReturn

def PostMissFactory(type_post, parent, param):
    """create the list of instances of a subclass of PostMiss"""
    post = ListPost()
    if type_post == 'HARM_GENE':
        post.append(PostMissHarm(parent, param))
    elif type_post == 'TRAN_GENE':
        post.append(PostMissTran(parent, param))
    elif type_post == 'TABLE':
        post.append(PostMissTabl(parent, param))
    elif type_post in ('FICHIER', 'TABLE_CONTROL'):
        post.append(PostMissFichier(parent, param))
    elif type_post == 'FICHIER_TEMPS':
        post.append(PostMissFichierTemps(parent, param))
    elif type_post == 'CHARGE':
        post.append(PostMissChar(parent, param))
    else:
        raise NotImplementedError(type_post)
    if type_post == 'TABLE_CONTROL':
        post.append(PostMissControl(parent, param))
    return post

def info_freq(param):
    """Emet un message sur les fréquences utilisées"""
    if param['LIST_FREQ']:
        UTMESS('I', 'MISS0_14', valk=repr(param['LIST_FREQ']), vali=len(param['LIST_FREQ']))
    else:
        nbfmiss = int((param['FREQ_MAX'] - param['FREQ_MIN']) / param['FREQ_PAS']) + 1
        UTMESS('I', 'MISS0_13', valr=(param['FREQ_MIN'], param['FREQ_MAX'],
                                      param['FREQ_PAS']),
                                vali=nbfmiss)<|MERGE_RESOLUTION|>--- conflicted
+++ resolved
@@ -295,15 +295,11 @@
         Arguments optionnels supportés : fonc_x, fonc_y, fonc_z."""
         primkey = (gno, cham, para)
         index = self._tline.get(primkey, -1)
-<<<<<<< HEAD
         for val in kwargs.values():
             if isinstance(val, DataStructure):
                 self.tab.referenceToDataStructure.append(val)
-        values = dict([(k, v.getName()) for k, v in kwargs.items() \
-=======
-        values = dict([(k, v) for k, v in list(kwargs.items()) \
->>>>>>> 3447b1dc
-                          if k in self._torder and v is not None])
+        values = dict([(k, v.getName()) for k, v in kwargs.items()
+                       if k in self._torder and v is not None])
         if index > 0:
             row = self.tab.rows[index]
             row.update(values)
@@ -495,13 +491,8 @@
         super(PostMissHarm, self).concepts_communs()
         if self.excit_kw is not None:
           for excit_i in self.excit_kw:
-<<<<<<< HEAD
             dExc = excit_i
-            for mc in dExc.keys():
-=======
-            dExc = excit_i.cree_dict_valeurs(excit_i.mc_liste)
             for mc in list(dExc.keys()):
->>>>>>> 3447b1dc
                 if dExc[mc] is None:
                     del dExc[mc]
             if dExc.get('VECT_ASSE') is not None:
