--- conflicted
+++ resolved
@@ -182,12 +182,8 @@
         self.menage()
         self._dbg_trace("Stop")
         if self.debug:
-<<<<<<< HEAD
-            print self.timer
+            print(self.timer)
         return toReturn
-=======
-            print(self.timer)
->>>>>>> 3447b1dc
 
     def fichier_resultat(self):
         """Copie les fichiers résultats dans les unités logiques."""
