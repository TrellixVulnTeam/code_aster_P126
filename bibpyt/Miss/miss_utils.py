# coding=utf-8
# --------------------------------------------------------------------
# Copyright (C) 1991 - 2019 - EDF R&D - www.code-aster.org
# This file is part of code_aster.
#
# code_aster is free software: you can redistribute it and/or modify
# it under the terms of the GNU General Public License as published by
# the Free Software Foundation, either version 3 of the License, or
# (at your option) any later version.
#
# code_aster is distributed in the hope that it will be useful,
# but WITHOUT ANY WARRANTY; without even the implied warranty of
# MERCHANTABILITY or FITNESS FOR A PARTICULAR PURPOSE.  See the
# GNU General Public License for more details.
#
# You should have received a copy of the GNU General Public License
# along with code_aster.  If not, see <http://www.gnu.org/licenses/>.
# --------------------------------------------------------------------

# person_in_charge: mathieu.courtois at edf.fr

"""Module d'utilitaires pour la gestion des calculs Miss3D.

Les objets/fonctions définis sont :
    dict_format     : formats d'impression des réels et des entiers
    MISS_PARAMETERS : rassemble les paramètres pour un calcul
    lire_nb_valeurs : lit des valeurs dans un fichier texte
    en_ligne        : formatte des valeurs en colonnes
"""

import os.path as osp
import re
import pprint
from math import log
import shutil
import tempfile

import numpy as NP

try:
    import aster
    from Utilitai.UniteAster import UniteAster
except ImportError:
    # to make pure python unittests
    pass

from Noyau.N_types import force_list
from Utilitai.Utmess import UTMESS, ASSERT
from Utilitai.transpose import transpose
from Utilitai.utils import get_shared_tmpdir, _printDBG

dict_format = {
    'R': "15.6E",
    'sR': "%15.6E",
    'I': "6d",
    'sI': "%6d",
    'F': "6.6f",
}


class MISS_PARAMETER(object):

    """Stocke les paramètres nécessaires au calcul à partir des mots-clés.
    """

    def __init__(self, initial_dir, **kwargs):
        """Enregistrement des valeurs des mots-clés.
        - Comme il n'y a qu'une occurrence de PARAMETRE, cela permet de
          remonter tous les mots-clés dans un seul dictionnaire.
        - On peut ajouter des vérifications infaisables dans le capy.
        - On ajoute des paramètres internes.
        """
        # defauts hors du mot-clé PARAMETRE
        self._defaults = {
            '_INIDIR': initial_dir,
            '_WRKDIR': get_shared_tmpdir('tmp_miss3d', initial_dir),
            'NBM_TOT': None,
            'NBM_DYN': None,
            'NBM_STA': None,
            '_exec_Miss': False,
            'EXCIT_HARMO': None,
            'INST_FIN': None,
            'PAS_INST': None,
            'FICHIER_SOL_INCI': 'NON',
            'TOUT_CHAM': 'NON',
            # tâches élémentaires à la demande
            '_calc_impe': False,
            '_calc_forc': False,
            '_hasPC': False,
            '_nbPC': 0,
            '_nbfreq': 0,
            '_auto_first_LT': None,
            '_hasSL': False,
        }
        self._keywords = {}
        # une seule occurence du mcfact
        mcfact = kwargs.get('PARAMETRE')
        if mcfact is not None:
            self._keywords.update(mcfact)
        # autres mots-clés
<<<<<<< HEAD
        others = kwargs.keys()
        if kwargs.has_key('PARAMETRE'):
            others.remove('PARAMETRE')
        for key in others + self._defaults.keys():
=======
        others = list(kwargs.keys())
        others.remove('PARAMETRE')
        for key in others + list(self._defaults.keys()):
>>>>>>> e87c3888
            val = kwargs.get(key)
            if val is None:
                val = self._defaults.get(key)
            self._keywords[key] = val
        if self['REPERTOIRE']:
            self._keywords['_WRKDIR'] = self['REPERTOIRE']
        self.UL = UniteAster()
        self.check()

    def __del__(self):
        """A la destruction."""
        self.UL.EtatInit()

    def check(self):
        """Vérification des règles impossible à écrire dans le .capy"""
        # tâches à la demande
        if self['TYPE_RESU'] in ('HARM_GENE', 'TRAN_GENE', 'TABLE', 'CHARGE'):
            self.set('_calc_impe', True)
            self.set('_calc_forc', True)
        elif self['TYPE_RESU'] in ('FICHIER', 'TABLE_CONTROL'):
            if self.get('UNITE_RESU_IMPE') is not None:
                self.set('_calc_impe', True)
            if self.get('UNITE_RESU_FORC') is not None:
                self.set('_calc_forc', True)
        else:
            if self['EXCIT_SOL'] is not None:
                self.set('_calc_forc', True)
        self.set('_hasPC', self.get('GROUP_MA_CONTROL') is not None)
        self.set('_hasSL', self.get('GROUP_MA_SOL_SOL') is not None)
        # unités logiques
        if self.get('UNITE_RESU_IMPE') is None:
            self.set('_exec_Miss', True)
            self['UNITE_RESU_IMPE'] = self.UL.Libre(action='ASSOCIER')
        elif self['TYPE_RESU'] in ('TABLE_CONTROL', ):
            self.set('_exec_Miss', True)

        if self.get('UNITE_RESU_FORC') is None:
            self.set('_exec_Miss', True)
            self['UNITE_RESU_FORC'] = self.UL.Libre(action='ASSOCIER')
        elif self['TYPE_RESU'] in ('TABLE_CONTROL', ):
            self.set('_exec_Miss', True)

        # fréquences
        if self['TYPE_RESU'] not in ('CHARGE', ):
            if (self['LIST_FREQ'] is not None and
                    self['TYPE_RESU'] not in ('FICHIER', 'HARM_GENE', 'TABLE_CONTROL')):
                UTMESS('F', 'MISS0_17')

            # récupération des infos sur les modes
            if self['BASE_MODALE']:
                basemo = self['BASE_MODALE'].nom
            elif self['MACR_ELEM_DYNA']:
                basemo = self['MACR_ELEM_DYNA'].sdj.MAEL_REFE.get()[0]
            else:
                ASSERT(False)

            res = aster.dismoi('NB_MODES_TOT', basemo, 'RESULTAT', 'C')
            ASSERT(res[0] == 0)
            self['NBM_TOT'] = res[1]
            res = aster.dismoi('NB_MODES_STA', basemo, 'RESULTAT', 'C')
            ASSERT(res[0] == 0)
            self['NBM_STA'] = res[1]
            res = aster.dismoi('NB_MODES_DYN', basemo, 'RESULTAT', 'C')
            ASSERT(res[0] == 0)
            self['NBM_DYN'] = res[1]

            # si base modale, vérifier/compléter les amortissements réduits
            if self['BASE_MODALE']:
                if self['AMOR_REDUIT']:
                    self.set('AMOR_REDUIT', force_list(self['AMOR_REDUIT']))
                    nval = len(self['AMOR_REDUIT'])
                    if nval < self['NBM_DYN']:
                        # complète avec le dernier
                        nadd = self['NBM_DYN'] - nval
                        self._keywords['AMOR_REDUIT'].extend(
                            [self['AMOR_REDUIT'][-1], ] * nadd)
                        nval = self['NBM_DYN']
                    if nval < self['NBM_DYN'] + self['NBM_STA']:
                        # on ajoute 0.
                        self._keywords['AMOR_REDUIT'].append(0.)
            # la règle ENSEMBLE garantit que les 3 GROUP_MA_xxx sont tous absents
            # ou tous présents
            if self['ISSF'] != 'NON':
                if self['GROUP_MA_FLU_STR'] is None:
                    UTMESS('F', 'MISS0_22')
                if self['MATER_FLUIDE'] is None:
                    UTMESS('F', 'MISS0_23')

    def __iter__(self):
        """Itérateur simple sur le dict des mots-clés"""
        return iter(self._keywords)

    def __getitem__(self, key):
        return self._keywords.get(key)

    def __setitem__(self, key, value):
        ASSERT(self.get(key) is None)
        self.set(key, value)

    def set(self, key, value):
        self._keywords[key] = value

    def get(self, key):
        return self._keywords.get(key)

    def __repr__(self):
        return pprint.pformat(self._keywords)


def lire_nb_valeurs(file_object, nb, extend_to, conversion,
                    nb_bloc=1, nb_ignore=0, max_per_line=-1,
                    regexp_label=None):
    """Lit nb valeurs dans file_object et les ajoute à extend_to
    après les avoir converties en utilisant la fonction conversion.
    Ignore nb_ignore lignes pour chacun des nb_bloc lus et lit au
    maximum max_per_line valeurs par ligne.
    Retourne le nombre de lignes lues."""
    if max_per_line < 0:
        max_per_line = nb
    ln = 0
    _printDBG("LIRE_NB_VALEURS nb=", nb,
              ", nb_bloc=", nb_bloc, ", nb_ignore=", nb_ignore)
    for i in range(nb_bloc):
        val = []
        j = 0
        label = []
        while j < nb_ignore:
            ln += 1
            line = file_object.readline()
            if line.strip() == '':
                continue
            j += 1
            label.append(line)
        if nb_ignore:
            _printDBG("IGNORE", label)
            slabel = ''.join(label)
            if regexp_label:
                mat = re.search(regexp_label, slabel, re.M)
                if mat is None:
                    _printDBG("LABEL", regexp_label, "non trouve, recule de",
                              nb_ignore, "lignes.", i, "bloc(s) lu(s).")
                    curpos = file_object.tell()
                    file_object.seek(curpos - len(slabel))
                    return 0
        while len(val) < nb:
            ln += 1
            line = file_object.readline()
            if line.strip() == '':
                continue
            add = [conversion(v) for v in line.split()[:max_per_line]]
            val.extend(add)
        ASSERT(len(val) == nb, "%d valeurs attendues, %d valeurs lues" %
               (nb, len(val)))
        extend_to.extend(val)
        _printDBG("BLOC", i, ",", nb, "valeurs lues, debut :", repr(val[:3]))
    return ln


def en_ligne(valeurs, format, cols, separateur=" ", format_ligne="%(valeurs)s"):
    """Formatte valeurs en cols colonnes en utilisant le format.
    """
    res = []
    ind = -1
    while len(valeurs) > 0:
        lv = []
        for i in range(cols):
            if len(valeurs) == 0:
                break
            lv.append(format % valeurs.pop(0))
        ind += 1
        line = format_ligne % {
            "valeurs": separateur.join(lv),
            "index": ind,
            "index_1": ind + 1,
        }
        res.append(line)
    return res


def convert_double(fich1, fich2):
    """Convertit les 1.D+09 en 1.E+09"""
    with open(fich1, "r") as f:
        txt = f.read()
    # see python doc (module re)
    expr = re.compile("([\-\+]?\d+(\.\d*)?|\.\d+)([eEdD])([\-\+]?\d+)?")
    new = expr.sub("\\1E\\4", txt)
    with open(fich2, "w") as f:
        f.write(new)


def double(string):
    """Convertit la chaine en réelle (accepte le D comme exposant)"""
    string = re.sub('([0-9]+)([\-\+][0-9])', '\\1e\\2', string)
    return float(string.replace("D", "e"))


def get_puis2(nval):
    """Retourne N, la plus grande puissance de 2 telle que 2**N <= nval"""
    return int(log(nval, 2.))


def copie_fichier(src, dst):
    """Copie d'un fichier.
    """
    if src and dst:
        try:
            shutil.copyfile(src, dst)
        except:
            UTMESS('F', 'MISS0_6', valk=(src, dst))

def l_coor_sort(l_coor):
    """Tri des coordonnees"""
    l_coor_xyz0 = []
    l_coor_xyz = []
    tole = 1.E-5
    for i in range(3):
        l_coor_xyz0=[l_coor[x] for x in range(len(l_coor)) if ((x+3-i)%3 == 0) ]
        l_coor_xyz1=[l_coor_xyz0[0]]
        if len(l_coor_xyz0) > 1:
            for coor in l_coor_xyz0[1:]:
                verif_tole = True
                for coor2 in l_coor_xyz1:
                    if abs(coor-coor2) < tole:
                        verif_tole = verif_tole and False
                if  verif_tole:
                    l_coor_xyz1.append(coor)
        l_coor_xyz.append(l_coor_xyz1)

    return l_coor_xyz[0], l_coor_xyz[1],l_coor_xyz[2]

def calc_param_auto(l_coor_x,l_coor_y,l_coor_z,surf,coef_offset):
    """Calcul des parametres RFIC, DREF, OFFSET_NB, OFFSET_MAX"""
    dx = abs(max(l_coor_x) - min(l_coor_x))
    dy = abs(max(l_coor_y) - min(l_coor_y))
    long = (dx*dx+dy*dy)**.5
    if surf == "OUI":
        dref = round(long / 6.,1)
        rfic = 0.
    else:
        dz = abs(max(l_coor_z) - min(l_coor_z))
        if len(l_coor_z) > 1:
            dref = round(dz / (len(l_coor_z)-1),1)
            rfic = dref
        else:
            UTMESS('F', 'MISS0_42')
    if round(long,0) < long:
        offset_max = int(round(long,0)+1.)
    else:
        offset_max = int(round(long,0))
    taille_elem = round(0.5*(dx/(len(l_coor_x)-1)+dy/(len(l_coor_y)-1)),2)
    offset_nb = int(round(offset_max*coef_offset/taille_elem,0))
    return dref, rfic, offset_max, offset_nb

def verif_sol_homogene(tab):
    """Verification si le sol est homogene"""
    sol_homogene = True
    for ic, row in enumerate(tab):
        if ic == 0:
            young = row['E']
            nu = row['NU']
            rho = row['RHO']
            hyst = row['AMOR_HYST']
        else:
            sol_homogene = sol_homogene and (row['E'] == young) and (row['NU'] == nu) and (row['RHO'] == rho) and (row['AMOR_HYST'] == hyst)
    vs = (young/(2.*(1.+nu)*rho))**.5
    return sol_homogene, vs<|MERGE_RESOLUTION|>--- conflicted
+++ resolved
@@ -98,16 +98,10 @@
         if mcfact is not None:
             self._keywords.update(mcfact)
         # autres mots-clés
-<<<<<<< HEAD
-        others = kwargs.keys()
+        others = list(kwargs.keys())
         if kwargs.has_key('PARAMETRE'):
             others.remove('PARAMETRE')
-        for key in others + self._defaults.keys():
-=======
-        others = list(kwargs.keys())
-        others.remove('PARAMETRE')
         for key in others + list(self._defaults.keys()):
->>>>>>> e87c3888
             val = kwargs.get(key)
             if val is None:
                 val = self._defaults.get(key)
