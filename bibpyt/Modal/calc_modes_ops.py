--- conflicted
+++ resolved
@@ -35,15 +35,12 @@
     from Modal.calc_modes_post import calc_modes_post
     from Utilitai.Utmess import MasquerAlarme, RetablirAlarme
 
-<<<<<<< HEAD
     args = _F(args)
     SOLVEUR = args.get("SOLVEUR")
     SOLVEUR_MODAL = args.get("SOLVEUR_MODAL")
     VERI_MODE = args.get("VERI_MODE")
     TITRE = args.get("TITRE")
 
-=======
->>>>>>> 96358790
     # La macro compte pour 1 dans la numerotation des commandes
     self.set_icmd(1)
 
