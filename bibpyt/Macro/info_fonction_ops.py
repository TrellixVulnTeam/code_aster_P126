# coding=utf-8
# --------------------------------------------------------------------
# Copyright (C) 1991 - 2019 - EDF R&D - www.code-aster.org
# This file is part of code_aster.
#
# code_aster is free software: you can redistribute it and/or modify
# it under the terms of the GNU General Public License as published by
# the Free Software Foundation, either version 3 of the License, or
# (at your option) any later version.
#
# code_aster is distributed in the hope that it will be useful,
# but WITHOUT ANY WARRANTY; without even the implied warranty of
# MERCHANTABILITY or FITNESS FOR A PARTICULAR PURPOSE.  See the
# GNU General Public License for more details.
#
# You should have received a copy of the GNU General Public License
# along with code_aster.  If not, see <http://www.gnu.org/licenses/>.
# --------------------------------------------------------------------

def info_fonction_ops(self, INFO, **args):
    """
       Ecriture de la macro INFO_FONCTION
    """
    ier = 0
    from Cata_Utils.t_fonction import t_fonction, t_fonction_c, t_nappe
    import math
    from code_aster.Cata.Syntax import _F
    from Utilitai.Utmess import UTMESS
    import numpy as NP
    from Utilitai.Table import Table

    # On importe les definitions des commandes a utiliser dans la macro
    CREA_TABLE = self.get_cmd('CREA_TABLE')
    CALC_TABLE = self.get_cmd('CALC_TABLE')
    IMPR_TABLE = self.get_cmd('IMPR_TABLE')
    CALC_FONCTION = self.get_cmd('CALC_FONCTION')

    # Comptage commandes + déclaration concept sortant
    self.set_icmd(1)
    self.DeclareOut('C_out', self.sd)

    # type de traitement

    #
<<<<<<< HEAD
    if 'MAX' in args:
        MAX = args['MAX']
=======
    if (MAX is not None):
>>>>>>> 7b5df21d
        # liste des t_fonction
        l_cofonc = MAX['FONCTION']
        if type(l_cofonc) not in (list, tuple):
            l_cofonc = [l_cofonc, ]
        l_fonc = [concept.convert() for concept in l_cofonc]

        # intervalles
        mc_interv = MAX['INTERVALLE']
        with_intervalle = mc_interv is not None
        interv = []
        if with_intervalle:
            nbv = len(mc_interv)
            if nbv % 2 != 0:
                UTMESS('F', 'FONCT0_55')
            tint = NP.array(mc_interv)
            tint.shape = (nbv // 2, 2)
            dx = tint[:, 1] - tint[:, 0]
            if min(dx) < 0.:
                UTMESS('F', 'FONCT0_56')
            interv = tint.tolist()

        # vérifications de cohérence
        typobj = set()
        npara = set()
        nparf = set()
        nresu = set()
        l_nom = []
        for tf in l_fonc:
            typobj.add(tf.__class__)
            npara.add(tf.para['NOM_PARA'])
            nparf.add(tf.para.get('NOM_PARA_FONC'))
            nresu.add(tf.para['NOM_RESU'])
            l_nom.append(tf.nom)
        if len(typobj) > 1:
            # types (fonction, fonction_c, nappe) non homogènes
            UTMESS('F', 'FONCT0_37')
        is_nappe = typobj.pop() is t_nappe
        if len(npara) > 1:
            # NOM_PARA non homogènes
            UTMESS('F', 'FONCT0_38', valk=' '.join(npara))
        if len(nparf) > 1:
            # NOM_PARA_FONC non homogènes
            UTMESS('F', 'FONCT0_38', valk=' '.join(nparf))
        if len(nresu) > 1:
            # NOM_RESU non homogènes
            UTMESS('F', 'FONCT0_39', valk=' '.join(nresu))

        # nom des paramètres et leurs types
        k_para = npara.pop()
        k_parf = nparf.pop()
        k_ordo = nresu.pop()
        k_min = k_para + "_MIN"
        k_max = k_para + "_MAX"
        ordered_params = ['FONCTION', 'TYPE']
        ordered_type = ['K8', 'K8']
        if with_intervalle:
            ordered_params.extend(['INTERVALLE', k_min, k_max])
            ordered_type.extend(['I', 'R', 'R'])
        ordered_params.append(k_para)
        ordered_type.append('R')
        if is_nappe:
            ordered_params.append(k_parf)
            ordered_type.append('R')
        ordered_params.append(k_ordo)
        ordered_type.append('R')

        # boucle sur les fonctions, intervalles, min/max, extrema
        _type = {'min': 'MINI', 'max': 'MAXI'}
        _PREC = 1.e-6
        tab = Table(para=ordered_params, typ=ordered_type)
        for tf in l_fonc:
            if not with_intervalle:
                if not is_nappe:
                    interv = [[float(min(tf.vale_x)), float(max(tf.vale_x))], ]
                else:
                    interv = [[-1.e-300, 1.e300], ]
            for num_int, bornes in enumerate(interv):
                x1, x2 = bornes
                if not is_nappe:
                    stf = tf.cut(x1, x2, _PREC, nom=tf.nom)
                else:
                    stf = tf
                extrema = stf.extreme()
                for key in ('min', 'max'):
                    nb = len(extrema[key])
                    for i in range(nb):
                        line = {'FONCTION': tf.nom.strip(), 'TYPE': _type[key],
                                k_para: extrema[key][i][0]}
                        if is_nappe:
                            line.update(
                                {k_parf: extrema[key][i][1], k_ordo:  extrema[key][i][2]})
                        else:
                            line.update({k_ordo:  extrema[key][i][1]})
                        if with_intervalle:
                            line.update({'INTERVALLE': num_int + 1,
                                         k_min: x1, k_max: x2})
                        tab.append(line)
        tab.titr = "Extrema de " + ', '.join(l_nom)
        # table résultat
        dprod = tab.dict_CREA_TABLE()
        C_out = CREA_TABLE(**dprod)

    #
<<<<<<< HEAD
    if 'ECART_TYPE' in args:
        ECART_TYPE = args['ECART_TYPE']
=======
    if (ECART_TYPE is not None):
>>>>>>> 7b5df21d
        __ff = ECART_TYPE['FONCTION'].convert()
        if ECART_TYPE['INST_INIT'] is not None:
            tini = ECART_TYPE['INST_INIT']
        else:
            tini = __ff.vale_x[0]
        if ECART_TYPE['INST_FIN'] is not None:
            tfin = ECART_TYPE['INST_FIN']
        else:
            tfin = __ff.vale_x[-1]
        __ff = __ff.cut(
            tini, __ff.vale_x[-1], ECART_TYPE['PRECISION'], ECART_TYPE['CRITERE'])
        __ff = __ff.cut(__ff.vale_x[0], tfin, ECART_TYPE[
                        'PRECISION'], ECART_TYPE['CRITERE'])
        if ECART_TYPE['METHODE'] == 'SIMPSON':
            __ex = __ff.simpson(0.)
        if ECART_TYPE['METHODE'] == 'TRAPEZE':
            __ex = __ff.trapeze(0.)
        fmoy = __ex.vale_y[-1] / (__ff.vale_x[-1] - __ff.vale_x[0])
        __ff = __ff + (-1 * fmoy)
        __ff = __ff * __ff
        if ECART_TYPE['METHODE'] == 'SIMPSON':
            __ez = __ff.simpson(0.)
        if ECART_TYPE['METHODE'] == 'TRAPEZE':
            __ez = __ff.trapeze(0.)
        sigma = math.sqrt(__ez.vale_y[-1] / (__ff.vale_x[-1] - __ff.vale_x[0]))
        C_out = CREA_TABLE(
            LISTE=(_F(LISTE_K=ECART_TYPE['FONCTION'].nom, PARA='FONCTION'),
                   _F(LISTE_K=ECART_TYPE[
                      'METHODE'], PARA='METHODE'),
                   _F(LISTE_R=fmoy, PARA='MOYENNE'),
                   _F(LISTE_R=sigma, PARA='ECART_TYPE'),
                   _F(LISTE_R=tini, PARA='INST_INIT'),
                   _F(LISTE_R=tfin, PARA='INST_FIN'),)
        )

    #
<<<<<<< HEAD
    if 'RMS' in args:
        RMS = list(args['RMS'])
=======
    if (RMS is not None):
        RMS = list(RMS)
>>>>>>> 7b5df21d
        sigm = []
        tmpi = []
        tmpf = []
        nomf = []
        meth = []
        for i_rms in RMS:
            __ff = i_rms['FONCTION'].convert()
            if i_rms['INST_INIT'] is not None:
                tini = i_rms['INST_INIT']
            else:
                tini = __ff.vale_x[0]
            if i_rms['INST_FIN'] is not None:
                tfin = i_rms['INST_FIN']
            else:
                tfin = __ff.vale_x[-1]
            __ff = __ff.cut(
                tini, __ff.vale_x[-1], i_rms['PRECISION'], i_rms['CRITERE'])
            __ff = __ff.cut(
                __ff.vale_x[0], tfin, i_rms['PRECISION'], i_rms['CRITERE'])
            __ff = __ff * __ff
            if i_rms['METHODE'] == 'SIMPSON':
                __ez = __ff.simpson(0.)
            if i_rms['METHODE'] == 'TRAPEZE':
                __ez = __ff.trapeze(0.)
            sigm.append(
                math.sqrt(__ez.vale_y[-1] / (__ff.vale_x[-1] - __ff.vale_x[0])))
            tmpi.append(tini)
            tmpf.append(tfin)
            nomf.append(i_rms['FONCTION'].nom)
            meth.append(i_rms['METHODE'])
        C_out = CREA_TABLE(LISTE=(_F(LISTE_K=nomf, PARA='FONCTION'),
                                  _F(LISTE_K=meth, PARA='METHODE'),
                                  _F(LISTE_R=tmpi, PARA='INST_INIT'),
                                  _F(LISTE_R=tmpf, PARA='INST_FIN'),
                                  _F(LISTE_R=sigm, PARA='RMS'), )
                           )

    #
<<<<<<< HEAD
    if 'NORME' in args:
        NORME = args['NORME']
=======
    if (NORME is not None):
>>>>>>> 7b5df21d
        __ff = NORME['FONCTION'].convert()
        norme = []
        for __fi in __ff.l_fonc:
            norme.append(__fi.normel2())
        nom = [NORME['FONCTION'].nom, ] * len(norme)
        C_out = CREA_TABLE(LISTE=(_F(LISTE_R=norme, PARA='NORME'),
                                  _F(LISTE_K=nom, PARA='FONCTION'), )
                           )

    #
<<<<<<< HEAD
    if 'NOCI_SEISME' in args:
        NOCI_SEISME = args['NOCI_SEISME']
=======
    if (NOCI_SEISME is not None):
>>>>>>> 7b5df21d
        l_table = []
        if NOCI_SEISME['SPEC_OSCI'] is not None:
            # cas intensité spectrale d'une nappe de SRO
            # la seule option licite est INTE_SPEC
# intensite spectrale, il est prudent de verifier la norme de la nappe sur laquelle \
# porte le calcul, ceci peut etre une source d erreurs.''')
            UTMESS('I', 'FONCT0_40')
            amor = NOCI_SEISME['AMOR_REDUIT']
            fini = NOCI_SEISME['FREQ_INIT']
            ffin = NOCI_SEISME['FREQ_FIN']
            __sp = NOCI_SEISME['SPEC_OSCI'].convert()
            vale_x = __sp.l_fonc[0].vale_x
            vale_y = [__sp(amor, f) for f in vale_x]
            para = __sp.l_fonc[0].para
            __srov = t_fonction(vale_x, vale_y, para)
            if NOCI_SEISME['NATURE'] == 'DEPL':
                __srov.vale_y = (__srov.vale_y / __srov.vale_x) * 2. * math.pi
            elif NOCI_SEISME['NATURE'] == 'VITE':
                __srov.vale_y = __srov.vale_y / __srov.vale_x / __srov.vale_x
            elif NOCI_SEISME['NATURE'] == 'ACCE':
                __srov.vale_y = __srov.vale_y / __srov.vale_x / __srov.vale_x
                __srov.vale_y = __srov.vale_y / __srov.vale_x / 2. / math.pi
            __srov = __srov.cut(
                fini, ffin, NOCI_SEISME['PRECISION'], NOCI_SEISME['CRITERE'])
            insp = __srov.trapeze(0.).vale_y[-1]
            l_table.append(_F(LISTE_R=fini, PARA='FREQ_INIT'))
            l_table.append(_F(LISTE_R=ffin, PARA='FREQ_FIN'))
            l_table.append(_F(LISTE_R=amor, PARA='AMOR_REDUIT'))
            l_table.append(_F(LISTE_R=insp, PARA='INTE_SPECT'))
        if NOCI_SEISME['FONCTION'] is not None:
            # cas fonction
            l_table.append(
                _F(LISTE_K=NOCI_SEISME['FONCTION'].nom, PARA='FONCTION'))
            __ac = NOCI_SEISME['FONCTION'].convert()
            option = NOCI_SEISME['OPTION']
            if NOCI_SEISME['INST_INIT'] is not None:
                tdeb = NOCI_SEISME['INST_INIT']
            else:
                tdeb = __ac.vale_x[0]
            if NOCI_SEISME['INST_FIN'] is not None:
                tfin = NOCI_SEISME['INST_FIN']
            else:
                tfin = __ac.vale_x[-1]
            # calcul de la vitesse :
            __vi = __ac.trapeze(NOCI_SEISME['COEF'])
            # calcul du déplacement :
            __de = __vi.trapeze(NOCI_SEISME['COEF'])
            # calcul de |acceleration| :
            __aa = __ac.abs()
            # calcul de integrale(|acceleration|) :
            # on "coupe" la fonction entre tdeb et tfin
            __ac = __ac.cut(tdeb, tfin, NOCI_SEISME[
                            'PRECISION'], NOCI_SEISME['CRITERE'])
            __vi = __vi.cut(tdeb, tfin, NOCI_SEISME[
                            'PRECISION'], NOCI_SEISME['CRITERE'])
            __de = __de.cut(tdeb, tfin, NOCI_SEISME[
                            'PRECISION'], NOCI_SEISME['CRITERE'])
            __aa = __aa.cut(tdeb, tfin, NOCI_SEISME[
                            'PRECISION'], NOCI_SEISME['CRITERE'])
            if NOCI_SEISME['FREQ'] is not None:
                l_freq = NOCI_SEISME['FREQ']
            elif NOCI_SEISME['LIST_FREQ'] is not None:
                l_freq = NOCI_SEISME['LIST_FREQ'].Valeurs()
            else:
                # fréquences par défaut
                l_freq = []
                for i in range(56):
                    l_freq.append(0.2 + 0.050 * i)
                for i in range(8):
                    l_freq.append(3.0 + 0.075 * i)
                for i in range(14):
                    l_freq.append(3.6 + 0.100 * i)
                for i in range(24):
                    l_freq.append(5.0 + 0.125 * i)
                for i in range(28):
                    l_freq.append(8.0 + 0.250 * i)
                for i in range(6):
                    l_freq.append(15.0 + 0.500 * i)
                for i in range(4):
                    l_freq.append(18.0 + 1.000 * i)
                for i in range(10):
                    l_freq.append(22.0 + 1.500 * i)
            if option in('TOUT', 'MAXI', 'ACCE_SUR_VITE'):
                #   calcul du max des valeurs absolues
                maxa_ac = __ac.abs().extreme()['max'][0][1]
                maxa_vi = __vi.abs().extreme()['max'][0][1]
                maxa_de = __de.abs().extreme()['max'][0][1]
                l_table.append(_F(LISTE_R=maxa_ac, PARA='ACCE_MAX'))
                l_table.append(_F(LISTE_R=maxa_vi, PARA='VITE_MAX'))
                l_table.append(_F(LISTE_R=maxa_de, PARA='DEPL_MAX'))
                l_table.append(
                    _F(LISTE_R=maxa_ac / maxa_vi, PARA='ACCE_SUR_VITE'))
            if option in('TOUT', 'INTE_ARIAS'):
                __a2 = __ac * __ac
                inte_arias = __a2.trapeze(0.).vale_y[-1]
                inte_arias = inte_arias * math.pi / \
                    NOCI_SEISME['PESANTEUR'] / 2.
                l_table.append(_F(LISTE_R=inte_arias, PARA='INTE_ARIAS'))
            if option in('TOUT', 'POUV_DEST'):
                __v2 = __vi * __vi
                pouv_dest = __v2.trapeze(0.).vale_y[-1]
                pouv_dest = pouv_dest * \
                    (math.pi) ** 3 / NOCI_SEISME['PESANTEUR'] / 2.
                l_table.append(_F(LISTE_R=pouv_dest, PARA='POUV_DEST'))
            if option in('TOUT', 'VITE_ABSO_CUMU'):
                __vc = __aa.trapeze(0.)
                vite_abso = __vc.vale_y[-1]
                l_table.append(_F(LISTE_R=vite_abso, PARA='VITE_ABSO_CUMU'))
            if option in('TOUT', 'ASA'):
                amor = NOCI_SEISME['AMOR_REDUIT']
                freq_osci = NOCI_SEISME['FREQ_FOND']
                ratio = NOCI_SEISME['RATIO']
                freq_pas = NOCI_SEISME['FREQ_PAS']
                f_ini = (1 - ratio) * freq_osci
                liste_freq = NP.arange(f_ini, freq_osci + freq_pas, freq_pas)
                __so = CALC_FONCTION(SPEC_OSCI=_F(
                                     NATURE='ACCE', NATURE_FONC='ACCE',
                                     FONCTION=NOCI_SEISME['FONCTION'],
                                     METHODE='NIGAM',
                                     NORME=NOCI_SEISME['NORME'],
                                     FREQ=liste_freq,
                                     AMOR_REDUIT=(amor,)),)
                __srov = __so.convert().l_fonc[0]
                ASA_R = 1. / \
                    (ratio * freq_osci) * NP.trapz(
                        __srov.vale_y, __srov.vale_x)
                l_table.append(_F(LISTE_R=ASA_R, PARA='ASA'))
                l_table.append(_F(LISTE_R=ratio, PARA='RATIO'))
                if option == 'ASA':
                    l_table.append(_F(LISTE_R=amor, PARA='AMOR_REDUIT'))
            if option in('TOUT', 'INTE_SPEC'):
                amor = NOCI_SEISME['AMOR_REDUIT']
                fini = NOCI_SEISME['FREQ_INIT']
                ffin = NOCI_SEISME['FREQ_FIN']
                __so = CALC_FONCTION(SPEC_OSCI=_F(
                                     NATURE='VITE',
                                     NATURE_FONC='ACCE',
                                     FONCTION=NOCI_SEISME['FONCTION'],
                                     METHODE='NIGAM',
                                     NORME=NOCI_SEISME['NORME'],
                                     FREQ=l_freq,
                                     AMOR_REDUIT=(amor,)
                                     ), )
                __srov = __so.convert().l_fonc[0]
                __srov = __srov.cut(
                    fini, ffin, NOCI_SEISME['PRECISION'], NOCI_SEISME['CRITERE'])
                __srov.vale_y = __srov.vale_y / __srov.vale_x / __srov.vale_x
                insp = __srov.trapeze(0.).vale_y[-1]
                l_table.append(_F(LISTE_R=fini, PARA='FREQ_INIT'))
                l_table.append(_F(LISTE_R=ffin, PARA='FREQ_FIN'))
                l_table.append(_F(LISTE_R=amor, PARA='AMOR_REDUIT'))
                l_table.append(_F(LISTE_R=insp, PARA='INTE_SPECT'))
            if option in('TOUT', 'DUREE_PHAS_FORT'):
                __a2 = __ac * __ac
                __i2 = __a2.trapeze(0.)
                arias = __i2.vale_y[
                    -1] * math.pi / NOCI_SEISME['PESANTEUR'] / 2.
                valinf = arias * NOCI_SEISME['BORNE_INF']
                valsup = arias * NOCI_SEISME['BORNE_SUP']
                for i in range(len(__i2.vale_x)):
                    ariask = __i2.vale_y[
                        i] * math.pi / NOCI_SEISME['PESANTEUR'] / 2.
                    if ariask >= valinf:
                        break
                for j in range(len(__i2.vale_x) - 1, -1, -1):
                    ariask = __i2.vale_y[
                        j] * math.pi / NOCI_SEISME['PESANTEUR'] / 2.
                    if ariask <= valsup:
                        break
                dphfor = __i2.vale_x[j] - __i2.vale_x[i]
                l_table.append(_F(LISTE_R=dphfor, PARA='DUREE_PHAS_FORT'))
        C_out = CREA_TABLE(LISTE=l_table)

    if INFO > 1:
        IMPR_TABLE(UNITE=6,
                   TABLE=C_out)
    return C_out<|MERGE_RESOLUTION|>--- conflicted
+++ resolved
@@ -42,12 +42,8 @@
     # type de traitement
 
     #
-<<<<<<< HEAD
     if 'MAX' in args:
         MAX = args['MAX']
-=======
-    if (MAX is not None):
->>>>>>> 7b5df21d
         # liste des t_fonction
         l_cofonc = MAX['FONCTION']
         if type(l_cofonc) not in (list, tuple):
@@ -151,12 +147,8 @@
         C_out = CREA_TABLE(**dprod)
 
     #
-<<<<<<< HEAD
     if 'ECART_TYPE' in args:
         ECART_TYPE = args['ECART_TYPE']
-=======
-    if (ECART_TYPE is not None):
->>>>>>> 7b5df21d
         __ff = ECART_TYPE['FONCTION'].convert()
         if ECART_TYPE['INST_INIT'] is not None:
             tini = ECART_TYPE['INST_INIT']
@@ -193,13 +185,8 @@
         )
 
     #
-<<<<<<< HEAD
     if 'RMS' in args:
         RMS = list(args['RMS'])
-=======
-    if (RMS is not None):
-        RMS = list(RMS)
->>>>>>> 7b5df21d
         sigm = []
         tmpi = []
         tmpf = []
@@ -238,12 +225,8 @@
                            )
 
     #
-<<<<<<< HEAD
     if 'NORME' in args:
         NORME = args['NORME']
-=======
-    if (NORME is not None):
->>>>>>> 7b5df21d
         __ff = NORME['FONCTION'].convert()
         norme = []
         for __fi in __ff.l_fonc:
@@ -254,12 +237,8 @@
                            )
 
     #
-<<<<<<< HEAD
     if 'NOCI_SEISME' in args:
         NOCI_SEISME = args['NOCI_SEISME']
-=======
-    if (NOCI_SEISME is not None):
->>>>>>> 7b5df21d
         l_table = []
         if NOCI_SEISME['SPEC_OSCI'] is not None:
             # cas intensité spectrale d'une nappe de SRO
