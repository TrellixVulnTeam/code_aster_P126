# coding=utf-8
# --------------------------------------------------------------------
# Copyright (C) 1991 - 2018 - EDF R&D - www.code-aster.org
# This file is part of code_aster.
#
# code_aster is free software: you can redistribute it and/or modify
# it under the terms of the GNU General Public License as published by
# the Free Software Foundation, either version 3 of the License, or
# (at your option) any later version.
#
# code_aster is distributed in the hope that it will be useful,
# but WITHOUT ANY WARRANTY; without even the implied warranty of
# MERCHANTABILITY or FITNESS FOR A PARTICULAR PURPOSE.  See the
# GNU General Public License for more details.
#
# You should have received a copy of the GNU General Public License
# along with code_aster.  If not, see <http://www.gnu.org/licenses/>.
# --------------------------------------------------------------------

# --------------------------------------------------------------
# -Debut--------------------------------------------------------
# --------------------------------------------------------------
def SomListStr(liststr):
    """
    Objet: Formatter l' ecriture d'une liste de caracteres
    """
    str_tmp = ""
    for cpt in liststr:
       assert type(cpt) is str
       str_tmp += "'%s', " %(cpt)
       
    return str_tmp[:-2]


# --------------------------------------------------------------
# -Debut--------------------------------------------------------
# --------------------------------------------------------------
def ListR_2_Str(listreal):
    """
    Objet: Formatter l' ecriture d'une liste de reels
    """
    char = ""
    
    for i,r in enumerate(listreal):
    
        assert type(r) is float,\
        '!!!!!!!!!!!!!!!!!!!!!!!!!!!!!!!!!!!!!!!!!!!!!!!!!!!!!!!!!!!!!'+\
        '!!!                                                       !!!'+\
        '!!!   Erreur dans geomec_utils.py/ListR_2_Str :           !!!'+\
        '!!!                                                       !!!'+\
        '!!!   La composante numero %2d de la liste de donnees    !!!' %(i)+\
        '!!!   n est pas un reel. Veuillez verifier vos donnees    !!!'+\
        '!!!                                                       !!!'+\
        '!!!!!!!!!!!!!!!!!!!!!!!!!!!!!!!!!!!!!!!!!!!!!!!!!!!!!!!!!!!!!'
#    if str("%E"%(x[i]))[0] == "-" : deb = " "

        if str(r)[0] == "-":
            deb = " "
        else:
            deb = "  "
            
        if i == len(listreal) - 1:
            fin = ""
        else:
            fin = "\n"
            
#    char += deb + str("%E"%(x[i])) + fin
        char += deb + str(r) + fin
        
    return char


# --------------------------------------------------------------
# -Debut--------------------------------------------------------
# --------------------------------------------------------------
def int_2_str(i, lon):
    """
    Objet: 
    """
    assert (type(i) is int) and (type(lon) is int)
    return "0" * (len(str(lon)) - len(str(i))) + str(i)


# --------------------------------------------------------------
# -Debut--------------------------------------------------------
# --------------------------------------------------------------
def affiche_infos_essai(str_n_essai, type_essai, \
                        val_PRES_CONF, val2, val3=0.):
    """
    Objet: Afficher des informations sur l'essai
    """
    import aster

    mesg1 = " ESSAI " + type_essai + " NUMERO " + str_n_essai + " :"

    if type_essai == "TRIA_DR_M_D":
    
        mesg2 = "  > PRES_CONF   = "
        mesg3 = "  > EPSI_IMPOSE = "
        
    elif type_essai == "TRIA_ND_M_D":
    
        mesg2 = "  > PRES_CONF   = "
        mesg3 = "  > EPSI_IMPOSE = "
        
    elif type_essai == "CISA_DR_C_D":
    
        mesg2 = "  > PRES_CONF   = "
        mesg3 = "  > EPSI_IMPOSE = "
        
    elif type_essai == "TRIA_ND_C_F":
    
        mesg2 = "  > PRES_CONF   = "
        mesg3 = "  > SIGM_IMPOSE = "
        
    elif type_essai == "TRIA_DR_C_D":
    
        mesg2 = "  > PRES_CONF        = "
        mesg3 = "  > EPSI_MINI_IMPOSE = "
        mesg4 = "  > EPSI_MAXI_IMPOSE = "
        
    elif type_essai == "TRIA_ND_C_D":
    
        mesg2 = "  > PRES_CONF        = "
        mesg3 = "  > EPSI_MINI_IMPOSE = "
        mesg4 = "  > EPSI_MAXI_IMPOSE = "

    elif type_essai == "OEDO_DR_C_F":
    
        mesg2 = "  > PRES_CONF   = "
        mesg3 = "  > SIGM_IMPOSE = "
        mesg4 = "  > SIGM_DECH   = "
        
    elif type_essai == "ISOT_DR_C_F":
    
        mesg2 = "  > PRES_CONF   = "
        mesg3 = "  > SIGM_IMPOSE = "
        mesg4 = "  > SIGM_DECH   = "
    # Pour nouvel essai
    # elif type_essai == "XXX":
        # mesg2 = "  > PRES_CONF = "
        # mesg3 = "  > XXX       = "
    else:
        assert False

    mesg2 += str("%E" %(val_PRES_CONF)) + " "
    
    if val2 < 0.:
        mesg3 += str("%E" %(val2)) + " "
    else:
        mesg3 += " " + str("%E" %(val2)) + " "
    if val3 == 0.:
        mesg4 = ""
    else:
        mesg4 += str("%E" %(val3)) + " "

    lonmax = max(len(mesg2), len(mesg3), len(mesg4))
    lonmax = max(len(mesg1), lonmax)

    separ1 = "\n  "
    separ2 = "-" * (lonmax+2)
    separ3 = "|"

    mesg = separ1
    mesg+= separ2 + separ1
    mesg+= separ3 + mesg1 + " " * (lonmax - len(mesg1)) + separ3 + separ1
    mesg+= separ2 + separ1
    mesg+= separ3 + mesg2 + " " * (lonmax - len(mesg2)) + separ3 + separ1
    mesg+= separ3 + mesg3 + " " * (lonmax - len(mesg3)) + separ3 + separ1
    
    if len(mesg4) != 0:
        mesg += separ3 + mesg4 +\
                " " * (lonmax-len(mesg4)) + separ3 + separ1
    mesg += separ2

    aster.affiche('MESSAGE', mesg)


# --------------------------------------------------------------
# -Debut--------------------------------------------------------
# --------------------------------------------------------------
def verif_essais(COMPORTEMENT,
                 ESSAI_TRIA_DR_M_D,
                 ESSAI_TRIA_ND_M_D,
                 ESSAI_CISA_DR_C_D,
                 ESSAI_TRIA_ND_C_F,
                 ESSAI_TRIA_ND_C_D,
                 ESSAI_TRIA_DR_C_D,
                 ESSAI_OEDO_DR_C_F,
                 ESSAI_ISOT_DR_C_F,):
                 # ESSAI_XXX,):
    """
    Objet: Verification de certaines donnees d'entree de la macro
           ne pouvant etre faites dans le catalogue
    """
    from Utilitai.Utmess import UTMESS

    List_essais = []

    # --------------------------------------------------------------
    # Verifications specifiques a chaque type d'essai
    # --------------------------------------------------------------

    # ---
    # Essai TRIA_DR_M_D
    # ---
    if ESSAI_TRIA_DR_M_D != None:

<<<<<<< HEAD
        typ_essai = "ESSAI_TD"
        List_essais += ESSAI_TD

        for iocc, DicoEssai in enumerate(ESSAI_TD):
=======
        typ_essai   = "ESSAI_TRIA_DR_M_D"
        List_essais+= ESSAI_TRIA_DR_M_D.List_F()

        for iocc, DicoEssai in enumerate(ESSAI_TRIA_DR_M_D.List_F()):
>>>>>>> 18288933

            # Le "bon" nombre d'elements a-t-il ete renseigne pr les Mot-Cles simples
            # PRES_CONF, EPSI_IMPOSE, TABLE_RESU ?
            # ------------------------------------------------------------------------
            char = "<PRES_CONF>, <EPSI_IMPOSE>"
            test = len(DicoEssai['PRES_CONF']) == len(DicoEssai['EPSI_IMPOSE'])
            
            if DicoEssai.has_key('TABLE_RESU'):
            
                char += ", <TABLE_RESU>"
                
                test = test and\
                       (len(DicoEssai['PRES_CONF']) == len(DicoEssai['TABLE_RESU']))
                    
            if not test:
                UTMESS('F', 'COMPOR2_31', valk=(typ_essai, char), vali=(iocc + 1))

            # on s'assure que tous les PRES_CONF et EPSI_IMPOSE sont bien > 0.
            # ------------------------------------------------------------------------
            for i in xrange(len(DicoEssai['PRES_CONF'])):
            
                if DicoEssai['PRES_CONF'][i] <= 0.:
                
                    UTMESS('F', 'COMPOR2_32',
                        valk=(typ_essai, "PRES_CONF",),
                        vali=(iocc+1),
                        valr=(DicoEssai['PRES_CONF'][i]))
                        
                if DicoEssai['EPSI_IMPOSE'][i] == 0.:
                
                    UTMESS('F', 'COMPOR2_32',
                        valk=(typ_essai, "EPSI_IMPOSE"),
                        vali=(iocc+1),
                        valr=(DicoEssai['EPSI_IMPOSE'][i]))
                        
            # on s'assure que KZERO est > 0
            # ------------------------------------------------------------------------
            if DicoEssai['KZERO'] <= 0.:
            
                UTMESS('F', 'COMPOR2_34',
                       valk=(typ_essai, "KZERO"),
                       valr=(DicoEssai['KZERO']),
                       vali=(iocc+1))
    # ---
    # Essai TRIA_ND_M_D
    # ---
    if ESSAI_TRIA_ND_M_D != None:

<<<<<<< HEAD
        typ_essai = "ESSAI_TND"
        List_essais += ESSAI_TND

        for iocc, DicoEssai in enumerate(ESSAI_TND):
=======
        typ_essai    = "ESSAI_TRIA_ND_M_D"
        List_essais += ESSAI_TRIA_ND_M_D.List_F()

        for iocc, DicoEssai in enumerate(ESSAI_TRIA_ND_M_D.List_F()):
>>>>>>> 18288933

            # Le "bon" nbre d'elts a-t-il ete renseigne pr les MotCles simples
            # -> PRES_CONF, EPSI_IMPOSE, TABLE_RESU ?
            # ------------------------------------------------------------------------
            char = "<PRES_CONF>, <EPSI_IMPOSE>"
            test = len(DicoEssai['PRES_CONF']) == len(DicoEssai['EPSI_IMPOSE'])
            
            if DicoEssai.has_key('TABLE_RESU'):
            
                char += ", <TABLE_RESU>"
                test = test and\
                   len(DicoEssai['PRES_CONF']) == len(DicoEssai['TABLE_RESU'])
                    
            if not test:
                UTMESS('F', 'COMPOR2_31',
                       valk=(typ_essai, char),
                       vali=(iocc+1))

            # on s'assure que tous les PRES_CONF et EPSI_IMPOSE sont bien > 0.
            # ------------------------------------------------------------------------
            for i in xrange(len(DicoEssai['PRES_CONF'])):
            
                if DicoEssai['PRES_CONF'][i] == 0.:
                
                    UTMESS('F', 'COMPOR2_32',
                           valk=(typ_essai, "PRES_CONF"),
                           valr=(DicoEssai['PRES_CONF'][i]),
                           vali=(iocc+1))
                           
                if DicoEssai['EPSI_IMPOSE'][i] == 0.:
                
                    UTMESS('F', 'COMPOR2_32',
                           valk=(typ_essai, "EPSI_IMPOSE"),
                           valr=(DicoEssai['EPSI_IMPOSE'][i]),
                           vali=(iocc+1))
                           
            # on s'assure que 0. < BIOT_COEF <= 1
            # ------------------------------------------------------------------------
            biot = DicoEssai['BIOT_COEF']
            if biot <= 0. or biot > 1.:
            
                UTMESS('F', 'COMPOR2_33',
                       valk=(typ_essai),
                       valr=(biot),
                       vali=(iocc+1))
                       
            # on s'assure que KZERO est > 0
            # ------------------------------------------------------------------------
            if DicoEssai['KZERO'] <= 0.:
            
                UTMESS('F', 'COMPOR2_34',
                       valk=(typ_essai, "KZERO"),
                       valr=(DicoEssai['KZERO']),
                       vali=(iocc+1))
    # ---
    # Essai CISA_DR_C_D
    # ---
    if ESSAI_CISA_DR_C_D != None:

<<<<<<< HEAD
        typ_essai = "ESSAI_CISA_C"
        List_essais += ESSAI_CISA_C

        for iocc, DicoEssai in enumerate(ESSAI_CISA_C):
=======
        typ_essai    = "ESSAI_CISA_DR_C_D"
        List_essais += ESSAI_CISA_DR_C_D.List_F()

        for iocc, DicoEssai in enumerate(ESSAI_CISA_DR_C_D.List_F()):
>>>>>>> 18288933

            # coherence du nbre de TABLE_RESU avec le nbre de PRES_CONF
            # ------------------------------------------------------------------------
            if DicoEssai.has_key('TABLE_RESU'):
            
                n1 = len(DicoEssai['PRES_CONF'])
                n2 = len(DicoEssai['TABLE_RESU'])
                
                if not n2 == n1+1:
                
                    UTMESS('F', 'COMPOR2_35',
                           valk=(typ_essai),
                           vali=(iocc+1, n1, n1+1, n2))

            # on s'assure que KZERO est > 0
            # ------------------------------------------------------------------------
            if DicoEssai['KZERO'] <= 0.:
            
                UTMESS('F', 'COMPOR2_34',
                       valk=(typ_essai, "KZERO"),
                       valr=(DicoEssai['KZERO']),
                       vali=(iocc+1))

            # on s'assure que tous les PRES_CONF sont bien > 0.
            # ------------------------------------------------------------------------
            for pconf in DicoEssai['PRES_CONF']:
            
                if pconf <= 0.:
                    UTMESS('F', 'COMPOR2_32',
                           valk=(typ_essai, "PRES_CONF"),
                           valr=(pconf),
                           vali=(iocc+1))
                           
            # on s'assure que tous les GAMMA_IMPOSE,GAMMA_ELAS sont bien > 0.
            # ------------------------------------------------------------------------
            for epsimpo in DicoEssai['GAMMA_IMPOSE']:
            
                if epsimpo <= 0.:
                    UTMESS('F', 'COMPOR2_34',
                           valk=(typ_essai, "GAMMA_IMPOSE"),
                           valr=(epsimpo),
                           vali=(iocc+1))
                           
            if DicoEssai['GAMMA_ELAS'] <= 0.:
            
                UTMESS('F', 'COMPOR2_34',
                       valk=(typ_essai, "GAMMA_ELAS"),
                       valr=(DicoEssai['GAMMA_ELAS']),
                       vali=(iocc+1))

            # on s'assure que la liste des GAMMA_IMPOSE est croissante
            # ------------------------------------------------------------------------
            clef = 'GAMMA_IMPOSE'
<<<<<<< HEAD
            if(type(DicoEssai[clef]) is float):
                list_tmp = [DicoEssai[clef]]
            else:
                list_tmp = list(DicoEssai[clef])
            list_tmp_s = sorted(list_tmp, )
            if not(list_tmp_s == list_tmp):
                UTMESS(
                    'F', 'COMPOR2_38', valk=(typ_essai, clef, ListR_2_Str(DicoEssai[clef]), "croissante"),
                    vali=(iocc + 1))

=======
            list_tmp = list(DicoEssai[clef])
            list_tmp.sort()
            
            if not(DicoEssai[clef] == tuple(list_tmp)):
            
                UTMESS('F', 'COMPOR2_38',
                    valk=(typ_essai, clef, ListR_2_Str(DicoEssai[clef]), "croissante"),
                    vali=(iocc+1))
>>>>>>> 18288933
    # ---
    # Essai TRIA_ND_C_F
    # ---
    if ESSAI_TRIA_ND_C_F != None:

<<<<<<< HEAD
        typ_essai = "ESSAI_TND_C"
        List_essais += ESSAI_TND_C

        for iocc, DicoEssai in enumerate(ESSAI_TND_C):
=======
        typ_essai    = "ESSAI_TRIA_ND_C_F"
        List_essais += ESSAI_TRIA_ND_C_F.List_F()

        for iocc, DicoEssai in enumerate(ESSAI_TRIA_ND_C_F.List_F()):
>>>>>>> 18288933

            # coherence du nbre de TABLE_RESU avec le nbre de PRES_CONF
            # ------------------------------------------------------------------------
            if DicoEssai.has_key('TABLE_RESU'):
            
                n1 = len(DicoEssai['PRES_CONF'])
                n2 = len(DicoEssai['TABLE_RESU'])
                
                if not n2 == n1+1:
                
                    UTMESS('F', 'COMPOR2_35', 
                        valk=(typ_essai),
                        vali=(iocc+1, n1, n1+1, n2))

            # on s'assure que SIGM_IMPOSE > 0.
            # ------------------------------------------------------------------------
            #
            # 06 oct. 2018: on permet de commencer a charger en traction
            # ============
            # ------------------------------------------------------------------------
#             for sigimpo in DicoEssai['SIGM_IMPOSE']:
#             
#                 if sigimpo <= 0.:
#                     UTMESS('F', 'COMPOR2_34',
#                            valk=(typ_essai, "SIGM_IMPOSE"),
#                            valr=(sigimpo),
#                            vali=(iocc+1))
                           
            # on s'assure que PRES_CONF > 0. et PRES_CONF+SIGM_IMPOSE < 0.
            # ------------------------------------------------------------------------
            for pconf in DicoEssai['PRES_CONF']:
            
                if pconf <= 0.:
                    UTMESS('F', 'COMPOR2_32',
                           valk=(typ_essai, "PRES_CONF"),
                           valr=(pconf),
                           vali=(iocc+1))
#                            
#                 for sigimpo in DicoEssai['SIGM_IMPOSE']:
#                 
#                     if pconf+sigimpo >= 0.:
#                         UTMESS('F', 'COMPOR2_37',
#                                valk=(typ_essai),
#                                vali=(iocc+1),
#                                valr=(pconf, sigimpo, pconf+sigimpo))
                               
            # on s'assure que KZERO et UN_SUR_K sont > 0. et 0. < BIOT_COEF <= 1
            # ------------------------------------------------------------------------
            if DicoEssai['UN_SUR_K'] <= 0.:
            
                UTMESS('F', 'COMPOR2_34',
                       valk=(typ_essai, "UN_SUR_K"),
                       valr=(DicoEssai['UN_SUR_K']),
                       vali=(iocc+1))
                       
            if DicoEssai['KZERO'] <= 0.:
            
                UTMESS('F', 'COMPOR2_34',
                       valk=(typ_essai, "KZERO"),
                       valr=(DicoEssai['KZERO']),
                       vali=(iocc+1))
                       
            biot = DicoEssai['BIOT_COEF']
            
            if biot <= 0. or biot > 1.:
            
                UTMESS('F', 'COMPOR2_33',
                       valk=(typ_essai),
                       valr=(biot),
                       vali=(iocc+1))

            # on s'assure que 0. < RU_MAX <= 1
            # ------------------------------------------------------------------------
            n1 = len(DicoEssai['CRIT_LIQUEFACTION'])
            n2 = len(DicoEssai['VALE_CRIT'])
            
            if n1 != n2:
            
               UTMESS('F', 'COMPOR2_35', valk=(typ_essai),
                        vali=(iocc+1, n1, n1, n2))
                       
            for i,t in enumerate(DicoEssai['CRIT_LIQUEFACTION']):
            
               if t == 'RU_MAX':
               
                  if DicoEssai['VALE_CRIT'][i] <= 0. or DicoEssai['VALE_CRIT'][i] > 1.:
            
                     UTMESS('F', 'COMPOR2_33',
                       valk=(typ_essai, t),
                       valr=(DicoEssai['VALE_CRIT'][i]),
                       vali=(iocc+1))
                       
               elif t == 'EPSI_ABS0_MAX':
               
                  if DicoEssai['VALE_CRIT'][i] < -.5 or DicoEssai['VALE_CRIT'][i] > .5:
            
                     UTMESS('F', 'COMPOR2_33',
                       valk=(typ_essai, t),
                       valr=(DicoEssai['VALE_CRIT'][i]),
                       vali=(iocc+1))
                       
               elif t == 'EPSI_RELA_MAX':
               
                  if DicoEssai['VALE_CRIT'][i] <= 0. or DicoEssai['VALE_CRIT'][i] > .5:
            
                     UTMESS('F', 'COMPOR2_33',
                       valk=(typ_essai, t),
                       valr=(DicoEssai['VALE_CRIT'][i]),
                       vali=(iocc+1))

            # on s'assure que la liste des SIGM_IMPOSE est croissante
            # ------------------------------------------------------------------------
            clef = 'SIGM_IMPOSE'
<<<<<<< HEAD
            if(type(DicoEssai[clef]) is float):
                list_tmp = [DicoEssai[clef]]
            else:
                list_tmp = list(DicoEssai[clef])
            list_tmp_s = sorted(list_tmp, )
            if not(list_tmp_s == list_tmp):
                UTMESS(
                    'F', 'COMPOR2_38', valk=(typ_essai, clef, ListR_2_Str(DicoEssai[clef]), "croissante"),
                    vali=(iocc + 1))

=======
            list_tmp = list(DicoEssai[clef])
            list_tmp.sort()
            
            if not(DicoEssai[clef] == tuple(list_tmp)):
            
                UTMESS('F', 'COMPOR2_38',
                    valk=(typ_essai, clef, ListR_2_Str(DicoEssai[clef]), "croissante"),
                    vali=(iocc+1))
>>>>>>> 18288933
    # ---
    # Essai TRIA_DR_C_D
    # ---
    if ESSAI_TRIA_DR_C_D != None:

<<<<<<< HEAD
        typ_essai = "ESSAI_TD_A"
        List_essais += ESSAI_TD_A

        for iocc, DicoEssai in enumerate(ESSAI_TD_A):
=======
        typ_essai    = "ESSAI_TRIA_DR_C_D"
        List_essais += ESSAI_TRIA_DR_C_D.List_F()

        for iocc, DicoEssai in enumerate(ESSAI_TRIA_DR_C_D.List_F()):
>>>>>>> 18288933

            # coherence du nbre de TABLE_RESU avec le nbre de PRES_CONF
            # ------------------------------------------------------------------------
            if DicoEssai.has_key('TABLE_RESU'):
            
                n1 = len(DicoEssai['PRES_CONF'])
                n2 = len(DicoEssai['TABLE_RESU'])
                
                if not n2 == n1+1:
                    UTMESS('F', 'COMPOR2_35',
                           valk=(typ_essai),
                           vali=(iocc+1, n1, n1+1, n2))

            # on s'assure que:
            # * len (EPSI_MAXI) = len(EPSI_MINI)
            # * EPSI_MAXI > EPSI_MINI
            # * EPSI_ELAS sont > 0.
            # ------------------------------------------------------------------------
            n1 = len(DicoEssai['EPSI_MAXI'])
            n2 = len(DicoEssai['EPSI_MINI'])
                
            if n2 != n1:
               UTMESS('F', 'COMPOR2_35',
                      valk=(typ_essai),
                      vali=(iocc+1, n1, n1, n2))
                           
            for j,epsmaxi in enumerate(DicoEssai['EPSI_MAXI']):
            
                epsmini = DicoEssai['EPSI_MINI'][j]
                
                if epsmaxi <= epsmini:
                
                    UTMESS('F', 'COMPOR2_34',
                           valk=(typ_essai, "EPSI_MAXI-EPSI_MINI"),
                           valr=(epsmaxi-epsmini), 
                           vali=(iocc+1))
                           
            if DicoEssai['EPSI_ELAS'] <= 0.:
            
                UTMESS('F', 'COMPOR2_34',
                       valk=(typ_essai, "EPSI_ELAS"),
                       valr=(DicoEssai['EPSI_ELAS']),
                       vali=(iocc+1))

            # on s'assure que PRES_CONF < 0.
            # ------------------------------------------------------------------------
            for pconf in DicoEssai['PRES_CONF']:
<<<<<<< HEAD
                if pconf >= 0.:
                    UTMESS('F', 'COMPOR2_32', valk=(typ_essai, "PRES_CONF"),
                           valr=(pconf), vali=(iocc + 1))

            # on s'assure que la liste des EPSI_IMPOSE est croissante
            clef = 'EPSI_IMPOSE'
            if(type(DicoEssai[clef]) is float):
                list_tmp = [DicoEssai[clef]]
            else:
                list_tmp = list(DicoEssai[clef])
            list_tmp_s = sorted(list_tmp, )
            if not(list_tmp_s == list_tmp):
                UTMESS(
                    'F', 'COMPOR2_38', valk=(typ_essai, clef, ListR_2_Str(DicoEssai[clef]), "croissante"),
                    vali=(iocc + 1))
=======
            
                if pconf <= 0.:
                
                    UTMESS('F', 'COMPOR2_32',
                           valk=(typ_essai, "PRES_CONF"),
                           valr=(pconf),
                           vali=(iocc+1))

            # on s'assure que la liste des EPSI_IMPOSE est DECROISSANTE
            # ------------------------------------------------------------------------
# M. Jaquet souhaite nelever cette condition
#
#             clef = 'EPSI_MINI'
#             list_tmp = list(DicoEssai[clef])
#             list_tmp.sort()
#             #list_tmp.reverse()
#             
#             if not(DicoEssai[clef] == tuple(list_tmp)):
#             
#                 UTMESS('F', 'COMPOR2_38',
#                     valk=(typ_essai, clef, ListR_2_Str(DicoEssai[clef]), "decroissante"),
#                     vali=(iocc+1))
>>>>>>> 18288933

            # on s'assure que KZERO est > 0
            # ------------------------------------------------------------------------
            if DicoEssai['KZERO'] <= 0.:
            
                UTMESS('F', 'COMPOR2_34',
                       valk=(typ_essai, "KZERO"),
                       valr=(DicoEssai['KZERO']),
                       vali=(iocc+1))
    # ---
    # Essai TRIA_ND_C_D
    # ---
    if ESSAI_TRIA_ND_C_D != None:

<<<<<<< HEAD
        typ_essai = "ESSAI_TD_NA"
        List_essais += ESSAI_TD_NA

        for iocc, DicoEssai in enumerate(ESSAI_TD_NA):
=======
        typ_essai    = "ESSAI_TRIA_ND_C_D"
        List_essais += ESSAI_TRIA_ND_C_D.List_F()

        for iocc, DicoEssai in enumerate(ESSAI_TRIA_ND_C_D.List_F()):
>>>>>>> 18288933

            # coherence du nbre de TABLE_RESU avec le nbre de PRES_CONF
            # ------------------------------------------------------------------------
            if DicoEssai.has_key('TABLE_RESU'):
            
                n1 = len(DicoEssai['PRES_CONF'])
                n2 = len(DicoEssai['TABLE_RESU'])
                
                if not n2 == n1+1:
                    UTMESS('F', 'COMPOR2_35',
                           valk=(typ_essai),
                           vali=(iocc+1, n1, n1+1, n2))

            # on s'assure que:
            # * len (EPSI_MAXI) = len(EPSI_MINI)
            # * EPSI_MAXI > EPSI_MINI
            # * EPSI_ELAS sont > 0.
            # ------------------------------------------------------------------------
            n1 = len(DicoEssai['EPSI_MAXI'])
            n2 = len(DicoEssai['EPSI_MINI'])
                
            if n2 != n1:
               UTMESS('F', 'COMPOR2_35',
                      valk=(typ_essai),
                      vali=(iocc+1, n1, n1, n2))
                           
            for j,epsmaxi in enumerate(DicoEssai['EPSI_MAXI']):
            
                epsmini = DicoEssai['EPSI_MINI'][j]
                
                if epsmaxi <= epsmini:
                
                    UTMESS('F', 'COMPOR2_34',
                           valk=(typ_essai, "EPSI_MAXI-EPSI_MINI"),
                           valr=(epsmaxi-epsmini), 
                           vali=(iocc+1))

            # on s'assure que PRES_CONF < 0.
            # ------------------------------------------------------------------------
            for pconf in DicoEssai['PRES_CONF']:
<<<<<<< HEAD
                if pconf >= 0.:
                    UTMESS('F', 'COMPOR2_32', valk=(typ_essai, "PRES_CONF"),
                           valr=(pconf), vali=(iocc + 1))

            # on s'assure que la liste des EPSI_IMPOSE est décroissante
            clef = 'EPSI_IMPOSE'
            if(type(DicoEssai[clef]) is float):
                list_tmp = [DicoEssai[clef]]
            else:
                list_tmp = list(DicoEssai[clef])
            list_tmp_s = sorted(list_tmp, reverse=True)
            if not(list_tmp_s == list_tmp):
                UTMESS(
                    'F', 'COMPOR2_38', valk=(typ_essai, clef, ListR_2_Str(DicoEssai[clef]), "décroissante"),
                    vali=(iocc + 1))
=======
            
                if pconf <= 0.:
                
                    UTMESS('F', 'COMPOR2_32',
                           valk=(typ_essai, "PRES_CONF"),
                           valr=(pconf),
                           vali=(iocc+1))

            # on s'assure que la liste des EPSI_IMPOSE est DECROISSANTE
            # ------------------------------------------------------------------------
# M. Jacquet: souhaite enlever cette condition
#
#             clef = 'EPSI_MINI'
#             list_tmp = list(DicoEssai[clef])
#             list_tmp.sort()
#             #list_tmp.reverse()
#             
#             if not(DicoEssai[clef] == tuple(list_tmp)):
#             
#                 UTMESS('F', 'COMPOR2_38',
#                     valk=(typ_essai, clef, ListR_2_Str(DicoEssai[clef]), "decroissante"),
#                     vali=(iocc+1))
>>>>>>> 18288933

            # on s'assure que KZERO est > 0
            # ------------------------------------------------------------------------
            if DicoEssai['KZERO'] <= 0.:
            
                UTMESS('F', 'COMPOR2_34',
                       valk=(typ_essai, "KZERO"),
                       valr=(DicoEssai['KZERO']),
                       vali=(iocc+1))
    # ---
    # Essai OEDO_DR_C_F
    # ---
    if ESSAI_OEDO_DR_C_F != None:

<<<<<<< HEAD
        typ_essai = "ESSAI_OEDO_C"
        List_essais += ESSAI_OEDO_C

        for iocc, DicoEssai in enumerate(ESSAI_OEDO_C):
=======
        typ_essai    = "ESSAI_OEDO_DR_C_F"
        List_essais += ESSAI_OEDO_DR_C_F.List_F()

        for iocc, DicoEssai in enumerate(ESSAI_OEDO_DR_C_F.List_F()):
>>>>>>> 18288933

            # Le "bon" nbre d'elts a-t-il ete renseigne pr les MotCles simples
            # -> PRES_CONF, SIGM_DECH, TABLE_RESU ?
            # ------------------------------------------------------------------------
            char = "<PRES_CONF>, <SIGM_DECH>"
            test = len(DicoEssai['PRES_CONF']) == len(DicoEssai['SIGM_DECH'])
            
            if DicoEssai.has_key('TABLE_RESU'):
            
                char += ", <TABLE_RESU>"
                test = test and\
                       len(DicoEssai['PRES_CONF']) == len(DicoEssai['TABLE_RESU'])
                       
            if not test:
            
                UTMESS('F', 'COMPOR2_31',
                       valk=(typ_essai, char),
                       vali=(iocc+1))

            # on s'assure que SIGM_IMPOSE < 0.
            # ------------------------------------------------------------------------
#             for sigimpo in DicoEssai['SIGM_IMPOSE']:
#             
#                 if sigimpo <= 0.:
#                     UTMESS('F', 'COMPOR2_32',
#                            valk=(typ_essai, "SIGM_IMPOSE"),
#                            valr=(sigimpo),
#                            vali=(iocc+1))

            # on s'assure que tous les PRES_CONF et SIGM_DECH sont bien < 0. et que
            # PRES_CONF+SIGM_IMPOSE < =SIGM_DECH
            # ------------------------------------------------------------------------
            for j,pconf in enumerate(DicoEssai['PRES_CONF']):
            
                if pconf <= 0.:
                
                    UTMESS('F', 'COMPOR2_32',
                           valk=(typ_essai, "PRES_CONF"),
                           valr=(pconf),
                           vali=(iocc+1))

                sdech = DicoEssai['SIGM_DECH'][j]
                
                if sdech <= 0.:
                
                    UTMESS('F', 'COMPOR2_32',
                           valk=(typ_essai, "SIGM_DECH"),
                           valr=(sdech),
                           vali=(iocc+1))
                
                for sigimpo in DicoEssai['SIGM_IMPOSE']:
                
                    #if pconf+sigimpo < sdech:
                    if sigimpo < sdech:
                    
                        UTMESS('F', 'COMPOR2_47',
                               valk=(typ_essai),
                               vali=(iocc+1),
                               valr=(pconf, sigimpo, pconf+sigimpo, sdech))

            # on s'assure que la liste des SIGM_IMPOSE est décroissante
<<<<<<< HEAD
            clef = 'SIGM_IMPOSE'
            if(type(DicoEssai[clef]) is float):
                list_tmp = [DicoEssai[clef]]
            else:
                list_tmp = list(DicoEssai[clef])
            list_tmp_s = sorted(list_tmp, reverse=True)
            if not(list_tmp_s == list_tmp):
                UTMESS(
                    'F', 'COMPOR2_38', valk=(typ_essai, clef, ListR_2_Str(DicoEssai[clef]), "décroissante"),
                    vali=(iocc + 1))
=======
            # ------------------------------------------------------------------------
#             clef = 'SIGM_IMPOSE'
#             list_tmp = list(DicoEssai[clef])
#             list_tmp.sort(reverse=True)
#             
#             if not(DicoEssai[clef] == tuple(list_tmp)):
#             
#                 UTMESS('F', 'COMPOR2_38',
#                     valk=(typ_essai, clef, ListR_2_Str(DicoEssai[clef]), "décroissante"),
#                     vali=(iocc+1))
>>>>>>> 18288933

            # on s'assure que KZERO est > 0
            # ------------------------------------------------------------------------
            if DicoEssai['KZERO'] <= 0.:
            
                UTMESS('F', 'COMPOR2_34',
                       valk=(typ_essai, "KZERO"),
                       valr=(DicoEssai['KZERO']),
                       vali=(iocc+1))
    # ---
    # Essai ISOT_DR_C_F
    # ---
    if ESSAI_ISOT_DR_C_F != None:

<<<<<<< HEAD
        typ_essai = "ESSAI_ISOT_C"
        List_essais += ESSAI_ISOT_C

        for iocc, DicoEssai in enumerate(ESSAI_ISOT_C):
=======
        typ_essai    = "ESSAI_ISOT_DR_C_F"
        List_essais += ESSAI_ISOT_DR_C_F.List_F()

        for iocc, DicoEssai in enumerate(ESSAI_ISOT_DR_C_F.List_F()):
>>>>>>> 18288933

            # Le "bon" nbre d'elts a-t-il ete renseigne pr les MotCles simples
            # -> PRES_CONF, SIGM_DECH, TABLE_RESU ?
            # ------------------------------------------------------------------------
            char = "<PRES_CONF>, <SIGM_DECH>"
            test = len(DicoEssai['PRES_CONF']) == len(DicoEssai['SIGM_DECH'])
            
            if DicoEssai.has_key('TABLE_RESU'):
            
                char += ", <TABLE_RESU>"
                test = test and\
                   len(DicoEssai['PRES_CONF']) == len(DicoEssai['TABLE_RESU'])
                    
            if not test:
                UTMESS('F', 'COMPOR2_31',
                       valk=(typ_essai, char),
                       vali=(iocc+1))

            # on s'assure que SIGM_IMPOSE < 0.
            # ------------------------------------------------------------------------
            for sigimpo in DicoEssai['SIGM_IMPOSE']:
                if sigimpo <= 0.:
                    UTMESS('F', 'COMPOR2_32',
                           valk=(typ_essai, "SIGM_IMPOSE"),
                           valr=(sigimpo),
                           vali=(iocc+1))

            # on s'assure que tous les PRES_CONF sont bien < 0. et que
            # PRES_CONF+SIGM_IMPOSE <= SIGM_DECH
            # ------------------------------------------------------------------------
            for pconf in DicoEssai['PRES_CONF']:
            
                if pconf <= 0.:
                
                    UTMESS('F', 'COMPOR2_32',
                           valk=(typ_essai, "PRES_CONF"),
                           valr=(pconf),
                           vali=(iocc+1))

                sdech = DicoEssai['SIGM_DECH'][DicoEssai['PRES_CONF'].index(pconf)]
                
                for sigimpo in DicoEssai['SIGM_IMPOSE']:
                
                    if pconf+sigimpo < sdech:
                    
                        UTMESS('F', 'COMPOR2_47',
                               valk=(typ_essai),
                               vali=(iocc+1),
                               valr=(pconf, sigimpo, pconf+sigimpo, sdech))

            # on s'assure que la liste des SIGM_IMPOSE est décroissante
<<<<<<< HEAD
            clef = 'SIGM_IMPOSE'
            if(type(DicoEssai[clef]) is float):
                list_tmp = [DicoEssai[clef]]
            else:
                list_tmp = list(DicoEssai[clef])
            list_tmp_s = sorted(list_tmp, reverse=True)
            if not(list_tmp_s == list_tmp):
                UTMESS(
                    'F', 'COMPOR2_38', valk=(typ_essai, clef, ListR_2_Str(DicoEssai[clef]), "décroissante"),
                    vali=(iocc + 1))

            # on s'assure que KZERO est > 0
            if DicoEssai['KZERO'] <= 0.:
                UTMESS('F', 'COMPOR2_34', valk=(typ_essai, "KZERO"),
                       valr=(DicoEssai['KZERO']), vali=(iocc + 1))

=======
            # ------------------------------------------------------------------------
#             clef = 'SIGM_IMPOSE'
#             list_tmp = list(DicoEssai[clef])
#             list_tmp.sort(reverse=True)
#             
#             if not(DicoEssai[clef] == tuple(list_tmp)):
#             
#                 UTMESS('F', 'COMPOR2_38',
#                     valk=(typ_essai, clef, ListR_2_Str(DicoEssai[clef]), "décroissante"),
#                     vali=(iocc+1))
>>>>>>> 18288933
    # ---
    # Essai "XXX"
    # ---
    # if ESSAI_XXX != None :
    #
    #  typ_essai    = "ESSAI_XXX"
    #  List_essais += ESSAI_XXX.List_F() ...
    # --------------------------------------------------------------
    #
    # Verification coherence des MCS GRAPHIQUE/TABLE_REF (tout type d'essai)
    #
    # --------------------------------------------------------------
    for DicoEssai in List_essais:
    
        if DicoEssai.has_key('TABLE_REF'):
        
            for table_tmp in DicoEssai['TABLE_REF']:

                # on s'assure chaque TABLE_REF est bien construite...
                # ------------------------------------------------------------------------
                table_ref = table_tmp.EXTR_TABLE().values()
                nom_tbref = table_tmp.nom

                list_paras = ['TYPE','LEGENDE','ABSCISSE','ORDONNEE']
                
                if not set(table_ref.keys()) == set(list_paras):
                
                    UTMESS('F', 'COMPOR2_44',
                           valk=(nom_tbref, SomListStr(table_ref.keys())))
                        
                typc = table_ref['TYPE']
                logi_typc = [x == None for x in typc]
                logi_typc[0] = type(typc[0]) is str
                
                if not logi_typc == [True] * len(typc):
                    UTMESS('F', 'COMPOR2_45', valk=(nom_tbref, 'TYPE'))
                    
                lege = table_ref['LEGENDE']
                logi_lege = [x == None for x in lege]
                logi_lege[0] = type(lege[0]) is str
                
                if not logi_lege == [True] * len(lege):
                    UTMESS('F', 'COMPOR2_45', valk=(nom_tbref, 'LEGENDE'))
                    
                absc = table_ref['ABSCISSE']
                ordo = table_ref['ORDONNEE']
                logi_absc = [type(x) is float for x in absc]
                logi_ordo = [type(x) is float for x in ordo]
                test = len(absc) == len(ordo)
                test = test and logi_absc == [True] * len(absc)
                test = test and logi_ordo == [True] * len(absc)
                
                if not test:
                    UTMESS('F', 'COMPOR2_46', valk=(nom_tbref))

                # on s'assure que le TYPE indique dans chaque TABLE_REF figure bien dans
                # la liste des GRAPHIQUE demandes en sortie pour l'esssai courant
                # ------------------------------------------------------------------------
                if not typc[0].replace(" ", "") in DicoEssai['GRAPHIQUE']:
                    UTMESS('F', 'COMPOR2_43',
                        valk=(nom_tbref, typc[0],SomListStr(DicoEssai['GRAPHIQUE'])))


# --------------------------------------------------------------
# -Debut--------------------------------------------------------
# --------------------------------------------------------------
def affiche_alarm_TRIA_ND_C_F(str_n_essai, pres, dsig, codret, NB_CYCLE, \
                              ncycrit, ncyerro):
    """
    Objet: Gestionnaire des alarmes pour l'essai TRIA_ND_C_F
    
           codret = | 0 : CALC_POINT_MAT va jusqu'au bout et critere atteint -> pas d'alarme
                    | 1 : CALC_POINT_MAT va jusqu'au bout et critere non atteint
                    | 2 : CALC_POINT_MAT s'arrete en NonConvergenceError et critere atteint
                    | 3 : CALC_POINT_MAT s'arrete en NonConvergenceError et critere non atteint
    """
    from Utilitai.Utmess import UTMESS

    assert codret in ['0', '1', '2', '3']
    
    charg1 = str("%E" % (pres))
    charg2 = str("%E" % (dsig))

    nom_essai = "TRIA_ND_C_F"

    kval_char1 = "  > PRES_CONF   = " + charg1 + "\n"
    kval_char2 = "  > SIGM_IMPOSE = " + charg2 + "\n"
    kval_cycl  = "  > NB_CYCLE    = " + str(NB_CYCLE) + "\n"

    Lk = [nom_essai, str_n_essai, kval_char1, kval_char2, kval_cycl]

    if codret == '1':
        UTMESS('A', 'COMPOR2_40', valk=Lk, vali=NB_CYCLE)
        
    elif codret == '2':
        UTMESS('A', 'COMPOR2_41', valk=Lk, vali=(ncyerro, ncycrit))
        
    elif codret == '3':
        UTMESS('A', 'COMPOR2_42', valk=Lk, vali=ncyerro)


# --------------------------------------------------------------
# -Debut--------------------------------------------------------
# --------------------------------------------------------------
def preparer_graphique(niveau, DicoEssai, str_fich, Courbes, NomsFich,\
                       Leg_x, Leg_y, Ech_x, Ech_y,):
    """
    Objet: Formatter les graphiques a imprimer dans XMGRACE
    
           * Le nom des graphiques a la forme generale suivante:
             
             <nom_essai>_<DR,ND>_<M,C>_<D,F>_<nb_fact>_<CONFniv1>_<paray-parax>.agr
             
             - <nom_essai> = | TRIA
                             | CISA
                             | OEDO
                             | ISOT
             
             - <DR,ND>     = | DR  : draine
                             | ND  : non draine
             
             - <M,C>       = | M   : monotone
                             | C   : cyclique
             
             - <D,F>       = | D   : deformation/deplacement impose
                             | F   : contrainte/force imposee
             
             - <nb_fact>   = integer   : numero de l'occurence _F() de l'essai
                                  
                             ne s'affiche que si la liste ses mot-cle facteurs est > 1
             
             - <CONFniv1>  = "CONF%d" %(integer)   : numero de l'essai de niveau 1
                                  
                             ne s'affiche que si la liste des confinements est > 1
             
             - <paray-parax>    = | paray   : parametre figurant en ordonnee
                                  | parax   : parametre figurant en abscisse
                                  
                                  le separateur est un tiret
                                  
           * Le nom des graphiques est en minuscules
           
    ENTREE :  * niveau
    
              * DicoEssai
              
              * str_fich
              
              
    SORTIE :  * Courbes
    
              * NomsFich
              
              * Leg_x  Leg_y
              
              * Ech_x  Ech_y
    """

    ext              =".agr"
    list_cmp_niveau1 =('G_SUR_GMAX','DAMPING','NCYCL','DSIGM','DEPSI',
                       'E_SUR_EMAX','RU_MAX','E_SUR_EMAX',)

    # Courbes NIVEAU 1 recapitulatives pour les essais cycliques
    # --------------------------------------------------------------
    if niveau == '1':
    
        for TypGraph in DicoEssai['GRAPHIQUE']:
        
            nom_fichier =str_fich + TypGraph + ext
            nom_fichier =nom_fichier.lower()
        
            if TypGraph == "GAMMA-G_SUR_GMAX":
                Courbes[TypGraph] = []
                NomsFich[TypGraph] = nom_fichier
                Leg_x[TypGraph] = "GAMMA = 2*EPXY"
                Leg_y[TypGraph] = "G / GMAX"
                Ech_x[TypGraph] = "LOG"
                Ech_y[TypGraph] = "LIN"
                
            elif TypGraph == "GAMMA-DAMPING":
                Courbes[TypGraph] = []
                NomsFich[TypGraph] = nom_fichier
                Leg_x[TypGraph] = "GAMMA"
                Leg_y[TypGraph] = "AMOR HYST."
                Ech_x[TypGraph] = "LOG"
                Ech_y[TypGraph] = "LIN"
                
            elif TypGraph == "DEPSI-DAMPING":
                Courbes[TypGraph] = []
                NomsFich[TypGraph] = nom_fichier
                Leg_x[TypGraph] = "EPSI_IMPOSE = EPSI_MAX-EPSI_MIN"
                Leg_y[TypGraph] = "AMOR HYST."
                Ech_x[TypGraph] = "LOG"
                Ech_y[TypGraph] = "LIN"
                
            elif TypGraph == "DEPSI-E_SUR_EMAX":
                Courbes[TypGraph] = []
                NomsFich[TypGraph] = nom_fichier
                Leg_x[TypGraph] = "EPSI_IMPOSE = EPSI_MAX-EPSI_MIN"
                Leg_y[TypGraph] = "E / EMAX"
                Ech_x[TypGraph] = "LOG"
                Ech_y[TypGraph] = "LIN"
                
            elif TypGraph == "G_SUR_GMAX-DAMPING":
                Courbes[TypGraph] = []
                NomsFich[TypGraph] = nom_fichier
                Leg_x[TypGraph] = "G / GMAX"
                Leg_y[TypGraph] = "AMOR HYST."
                Ech_x[TypGraph] = "LIN"
                Ech_y[TypGraph] = "LIN"
                
            elif TypGraph == "NCYCL-DSIGM":
                Courbes[TypGraph] = []
                NomsFich[TypGraph] = nom_fichier
                Leg_x[TypGraph] = "NB CYCLES"
                Leg_y[TypGraph] = "CRR = DSIGM/P0"
                
            elif TypGraph == "NCYCL-DEPSI":
                Courbes[TypGraph] = []
                NomsFich[TypGraph] = nom_fichier
                Leg_x[TypGraph] = "NB CYCLES"
                Leg_y[TypGraph] = "EPSI_IMPOSE = EPSI_MAX-EPSI_MIN"
                Ech_x[TypGraph] = "LIN"
                Ech_y[TypGraph] = "LOG"
                
            elif TypGraph == "DEPSI-RU_MAX":
                Courbes[TypGraph] = []
                NomsFich[TypGraph] = nom_fichier
                Leg_x[TypGraph] = "EPSI_IMPOSE = EPSI_MAX-EPSI_MIN"
                Leg_y[TypGraph] = "RU_MAX"
                Ech_x[TypGraph] = "LOG"
                Ech_y[TypGraph] = "LIN"
                
            # if TypGraph == "XXX" :
                # Courbes[TypGraph]  = []
                # NomsFich[TypGraph] = str_fich+TypGraph+ext
                # Leg_x[TypGraph]    = "XXX"
                # Leg_y[TypGraph]    = "XXX"

    # Courbes NIVEAU2 pour chaque valeurs chargement
    # ---------------------------------------------------------
    elif niveau == '2':
    
        for TypGraph in DicoEssai['GRAPHIQUE']:
        
            nom_fichier =str_fich + TypGraph + ext
            nom_fichier =nom_fichier.lower()
        
            if TypGraph == "P-Q":
                Courbes[TypGraph] = []
                NomsFich[TypGraph] = nom_fichier
                Leg_x[TypGraph] = "PISO"
                Leg_y[TypGraph] = "QDEV"
                
            elif TypGraph == "EPS_AXI-Q":
                Courbes[TypGraph] = []
                NomsFich[TypGraph] = nom_fichier
                Leg_x[TypGraph] = "EPS_AXI"
                Leg_y[TypGraph] = "QDEV"
                
            elif TypGraph == "EPS_VOL-Q":
                Courbes[TypGraph] = []
                NomsFich[TypGraph] = nom_fichier
                Leg_x[TypGraph] = "EPS_VOL"
                Leg_y[TypGraph] = "QDEV"
                
            elif TypGraph == "EPS_AXI-EPS_VOL":
                Courbes[TypGraph] = []
                NomsFich[TypGraph] = nom_fichier
                Leg_x[TypGraph] = "EPS_AXI"
                Leg_y[TypGraph] = "EPS_VOL"
                
            elif TypGraph == "EPS_AXI-PRE_EAU":
                Courbes[TypGraph] = []
                NomsFich[TypGraph] = nom_fichier
                Leg_x[TypGraph] = "EPS_AXI"
                Leg_y[TypGraph] = "PRE_EAU"
                
            elif TypGraph == "SIG_AXI-PRE_EAU":
                Courbes[TypGraph] = []
                NomsFich[TypGraph] = nom_fichier
                Leg_x[TypGraph] = "SIG_AXI"
                Leg_y[TypGraph] = "PRE_EAU"
                
            elif TypGraph == "P-PRE_EAU":
                Courbes[TypGraph] = []
                NomsFich[TypGraph] = nom_fichier
                Leg_x[TypGraph] = "PISO"
                Leg_y[TypGraph] = "PRE_EAU"
                
            elif TypGraph == "EPS_AXI-RU":
                Courbes[TypGraph] = []
                NomsFich[TypGraph] = nom_fichier
                Leg_x[TypGraph] = "EPS_AXI"
                Leg_y[TypGraph] = "RU"
                
            elif TypGraph == "SIG_AXI-RU":
                Courbes[TypGraph] = []
                NomsFich[TypGraph] = nom_fichier
                Leg_x[TypGraph] = "SIG_AXI"
                Leg_y[TypGraph] = "RU"
                
            elif TypGraph == "GAMMA-SIGXY":
                Courbes[TypGraph] = []
                NomsFich[TypGraph] = nom_fichier
                Leg_x[TypGraph] = "GAMMA"
                Leg_y[TypGraph] = "SIGXY"
                
            elif TypGraph == "P-EPS_VOL":
                Courbes[TypGraph] = []
                NomsFich[TypGraph] = nom_fichier
                Leg_x[TypGraph] = "PISO"
                Leg_y[TypGraph] = "EPS_VOL"
                
            elif TypGraph == "SIG_AXI-EPS_VOL":
                Courbes[TypGraph] = []
                NomsFich[TypGraph] = nom_fichier
                Leg_x[TypGraph] = "SIG_AXI"
                Leg_y[TypGraph] = "EPS_VOL"

            # elif TypGraph == "XXX" :
                # Courbes[TypGraph]  = []
                # NomsFich[TypGraph] = str_fich+TypGraph+ext
                # Leg_x[TypGraph]    = "XXX"
                # Leg_y[TypGraph]    = "XXX"
                
            else:
                
                li  = TypGraph.split('-')
          
                if len(li)==2:
                
                   impr=True
                   for c in list_cmp_niveau1:
                     if (li[0]==c) or (li[1]==c):
                       impr=False
                       break
                       
                   if impr:
                     Courbes[TypGraph] = []
                     NomsFich[TypGraph] = nom_fichier
                     Leg_x[TypGraph] = li[0]
                     Leg_y[TypGraph] = li[1]

    else:
        assert False


# --------------------------------------------------------------
# -Debut--------------------------------------------------------
# --------------------------------------------------------------
def remplir_graphique(DicoEssai, Courbes, Resu_x, Resu_y, \
                      str_leg, TypGraph_in,
                      color=-1, mark=-1, style=-1,):
    """
    Objet: Creation de la liste des courbes a tracer
    
    ENTREE: * Resu_x  : LISTE des valeurs en abscisse
    
            * Resu_y  : LISTE des valeurs en ordonnee
            
            * str_leg : TEXTE de legende
            
            * color   : choix de la couleur [Integer]
            
                        = | 0  : blanc
                          | 1  : noir
                          | 2  : rouge
                          | 3  : vert
                          | 4  : bleu
                          | 5  : jaune
                          | 6  : brun
                          | 7  : gris
                          | 8  : violet
                          | 9  : cyan
                          | 10 : magenta
                          | 11 : orange
                          | 12 : marron
                          | 13 : indigo
                          | 14 : turquoise
                          | 15 : vert fonce
                        
            * mark    : choix du marqueur   [Integer]
            
                        = | 0  : neant
                          | 1  : cercle
                          | 2  : carre
                          | 3  : losange
                          | 4  : triangle haut
                          | 5  : triangle gauche
                          | 6  : triangle bas
                          | 7  : triangle droit
                          | 8  : plus
                          | 9  : croix
                          | 10 : etoile
                        
            * style   : choix du style de trait   [Integer]
            
                        = | 0  : neant
                          | 1  : trait continu
                          | 2  : pointilles
                          | 3  : tirets courts
                          | 4  : tirets longs
                          | 5  : tirets alternes pointilles
                          | 6  : tirets alternes pointilles
                          | 7  : tirets alternes pointilles
                          | 8  : tirets alternes pointilles
    
    SORTIE: * Courbes : LISTE contenant les dictionnaires de
                        courbes a tracer
    """
    # sortie si pour une quelconque raison
    # les listes de resultats sont vides
    # -------------------------------------------
    if (not Resu_x) or (not Resu_y):
       return
            
    if mark<0:
       mark = 0
       
    if style<0:
       style= 1
    
    if TypGraph_in in DicoEssai['GRAPHIQUE']:
    
        dico_tmp = {}
        dico_tmp['LEGENDE']  = str_leg
        dico_tmp['ABSCISSE'] = Resu_x
        dico_tmp['ORDONNEE'] = Resu_y
        if color>-1:
           dico_tmp['COULEUR' ] = color%16
        dico_tmp['MARQUEUR'] = mark%11
        dico_tmp['STYLE']    = style%9
        
        Courbes[TypGraph_in].append(dico_tmp)



# --------------------------------------------------------------
# -Debut--------------------------------------------------------
# --------------------------------------------------------------
def impr_graphique(self, DicoEssai, Courbes, NomsFich,
                   Leg_x, Leg_y, Ech_x, Ech_y, Titre="", graph=0,):
    """
    Objet: Tracer une liste de courbes au format XMGRACE
    """
    #import os
    from Accas import _F
    from random import randint

    DEFI_FICHIER   = self.get_cmd('DEFI_FICHIER')
    IMPR_FONCTION  = self.get_cmd('IMPR_FONCTION')
    INFO_EXEC_ASTER= self.get_cmd('INFO_EXEC_ASTER')
    DETRUIRE       = self.get_cmd('DETRUIRE')
    
    # Recuperation des options d'impression
    # -----------------------------------------
    if DicoEssai.has_key('PREFIXE_FICHIER'):
       prefixe= DicoEssai['PREFIXE_FICHIER']
    else:
       prefixe= None

    # [10,90] = domaine de validite des unites logiques pour IMPR_FONCTION
    # -> On passe par la boucle ci-dessous pour trouver une unite libre car
    #    INFO_EXEC_ASTER(LISTE_INFO='UNITE_LIBRE') peut renvoyer des valeurs
    #    hors de ce domaine de validite...
    # ------------------------------------------
    unite = None
    for iul in xrange(10, 90+1):
        __ULINFO = INFO_EXEC_ASTER(LISTE_INFO='ETAT_UNITE', UNITE=iul)
        if __ULINFO['ETAT_UNITE', 1] == 'FERME   ':
            unite = iul
            DETRUIRE(CONCEPT=_F(NOM=__ULINFO), INFO=1)
            break
        DETRUIRE(CONCEPT=_F(NOM=__ULINFO), INFO=1)
        
    assert type(unite) is int

    # ---
    # boucle sur les types de graphiques demandes en sortie
    # ---
    for i,cle in enumerate(Courbes):
    
        curve = Courbes[cle]
        
        number= randint(0,1.e+6)

        # on passe a l'iteration suivante
        # si les listes de resultats sont vides
        # ------------------------------------------
        if not curve:
            continue

        # superposition aux resultats
        # des courbes issues de TABLE_REF
        # ------------------------------------------
        if DicoEssai.has_key('TABLE_REF'):
        
           for table_tmp in DicoEssai['TABLE_REF']:
            
              table_ref = table_tmp.EXTR_TABLE().values()
              
              typr = table_ref['TYPE'][0].replace(" ", "")
              lege = table_ref['LEGENDE'][0]
              absc = table_ref['ABSCISSE']
              ordo = table_ref['ORDONNEE']
              
              if cle == typr:
                  dico_tmp = dict()
                  dico_tmp['LEGENDE'] = lege
                  dico_tmp['ABSCISSE']= absc
                  dico_tmp['ORDONNEE']= ordo
                  curve.append(dico_tmp)
                     
           DEFI_FICHIER(ACTION ='ASSOCIER',
                     FICHIER   ='./%s' %('tmp_%d' %(number),),
                     UNITE     =unite,)
        else:
                     
           DEFI_FICHIER(ACTION ='ASSOCIER',
                     FICHIER   ='./%s' %('tmp_%d' %(number),),
                     UNITE     =unite,)

        if Ech_x.has_key(cle) and Ech_y.has_key(cle):

            IMPR_FONCTION(FORMAT='XMGRACE', UNITE=unite,
                          COURBE   =curve,
                          LEGENDE_X=Leg_x[cle],
                          LEGENDE_Y=Leg_y[cle],
                          ECHELLE_X=Ech_x[cle],
                          ECHELLE_Y=Ech_y[cle],
                          SOUS_TITRE=Titre,)
        else:
            IMPR_FONCTION(FORMAT='XMGRACE', UNITE=unite,
                          COURBE   =curve,
                          LEGENDE_X=Leg_x[cle],
                          LEGENDE_Y=Leg_y[cle],
                          SOUS_TITRE=Titre,)
        
        DEFI_FICHIER(ACTION='LIBERER', UNITE=unite,)
        
        #
        # Incrementation des numeros de graphiques dans les
        # courbes xmagrace
        # ---------------------------------------------------
        filein   = open('tmp_%d' %(number),'r')
        contents = filein.readlines()
        
        if prefixe:
           fileout = open('./REPE_OUT/%s_%s' %(prefixe,NomsFich[cle],),'w')
        else:
           fileout = open('./REPE_OUT/%s' %(NomsFich[cle],),'w')
        
        for s in contents:
              
           if not (graph+i):
           
              fileout.write(s)
           
           elif s.find('@g0')>=0:
           
              fileout.write(s.replace('@g0','@g%d' %(graph+i)))
              
           elif s.find('to g0')>=0:
           
              fileout.write(s.replace('to g0','to g%d' %(graph+i)))
              
           elif s.find('@with g0')>=0:
           
              fileout.write(s.replace('@with g0','@with g%d' %(graph+i)))
              
           elif s.find('@target g0.s')>=0:
           
              fileout.write(s.replace('@target g0.s','@target g%d.s' %(graph+i)))
              
           else:
           
              fileout.write(s)
           
        filein.close()
        fileout.close()

# --------------------------------------------------------------
# -Debut--------------------------------------------------------
# --------------------------------------------------------------
def remplir_tables(self, typ_essai, str_n_essai, DicoEssai, Resu_in):
    """
    Objet: Construction des tableaux de resultats du fichier .resu
    """
    from Accas import _F
    from numpy import array
    
    if DicoEssai.has_key('TABLE_RESU'):

        CREA_TABLE = self.get_cmd('CREA_TABLE')
        
        # Recuperation des variables supplementaires a imprimer
        # (si existantes) contenues sous le mot-cle 'NOM_CMP'
        # -----------------------------------------------------------
        if DicoEssai.has_key('NOM_CMP'):

           List_Resu_Supp = list(DicoEssai['NOM_CMP'])
           
        else:
           List_Resu_Supp = []
# -----------------------------------------------------------
# Essai TRIA_DR_M_D
# -----------------------------------------------------------
        if typ_essai == "TRIA_DR_M_D":

            PRES_CONF   = DicoEssai['PRES_CONF']
            EPSI_IMPOSE = DicoEssai['EPSI_IMPOSE']
            
            param_predef = ['INST','EPS_AXI','EPS_LAT','EPS_VOL',
                            'SIG_AXI','SIG_LAT','P','Q',]

            for i,sig0 in enumerate(PRES_CONF):
                
                # A quoi ca sert?
                # N'y a-t-il pas moyen d'automatiser?
                self.DeclareOut('TABLRES', DicoEssai['TABLE_RESU'][i])
                
                titre_table = "Resultats bruts : ESSAI %s NUMERO %s"\
                              %(typ_essai,str_n_essai,) +\
                              " | PRES_CONF = %E\n" %(sig0)
                    
                LdicoRes =[_F(LISTE_R=EPSI_IMPOSE[i], PARA='EPSI_IMPOSE'),
                        _F(LISTE_R=Resu_in['INST'][i], PARA='INST'),
                        _F(LISTE_R=Resu_in['EPS_AXI'][i], PARA='EPS_AXI'),
                        _F(LISTE_R=Resu_in['EPS_LAT'][i], PARA='EPS_LAT'),
                        _F(LISTE_R=Resu_in['EPS_VOL'][i], PARA='EPS_VOL'),
                        _F(LISTE_R=Resu_in['SIG_AXI'][i], PARA='SIG_AXI'),
                        _F(LISTE_R=Resu_in['SIG_LAT'][i], PARA='SIG_LAT'),
                        _F(LISTE_R=Resu_in['P'][i], PARA='P'),
<<<<<<< HEAD
                        _F(LISTE_R=Resu_in['Q'][i], PARA='Q'),))
                self.register_result(TABLRES, DicoEssai['TABLE_RESU'][i])

        # ---
        # Essai "TND"
        # ---
        elif typ_essai == "TND":

            PRES_CONF = DicoEssai['PRES_CONF']
=======
                        _F(LISTE_R=Resu_in['Q'][i], PARA='Q'),]
                
                for c in List_Resu_Supp:
                
                   if Resu_in[c][i] and (not c in param_predef):
                      LdicoRes +=[_F(LISTE_R=Resu_in[c][i], PARA=c),]
                      
                   else:
                      message =\
  '  !!!!!!!!!!!!!!!!!!!!!!!!!!!!!!!!!!!!!!!!!!!!!!!!!!!!!!!!!!!!!!!!!\n' +\
  '  !                                                               !\n' +\
  '  ! ATTENTION : La composante %4s n appartient pas au resultat   !\n' %(c) +\
  '  !                                                               !\n' +\
  '  ! LISTE DES COMPOSANTES ADMISSIBLES:                            !\n'
                      try:
                        for t in Resu_in['LIST_CMP']:
                           message +=\
  '  !             %8s                                          !\n' %(t)
                      finally:
                        message +=\
  '  !                                                               !\n' +\
  '  !!!!!!!!!!!!!!!!!!!!!!!!!!!!!!!!!!!!!!!!!!!!!!!!!!!!!!!!!!!!!!!!!'
                      print
                      print message
                      print
                
                TABLRES = CREA_TABLE(TITRE=titre_table,
                                     LISTE=LdicoRes,)
                                     
# -----------------------------------------------------------
# Essai TRIA_ND_M_D
# -----------------------------------------------------------
        elif typ_essai == "TRIA_ND_M_D":

            PRES_CONF   = DicoEssai['PRES_CONF']
>>>>>>> 18288933
            EPSI_IMPOSE = DicoEssai['EPSI_IMPOSE']
            
            param_predef = ['INST','EPS_AXI','EPS_LAT',
                            'SIG_AXI','SIG_LAT','P','Q','PRE_EAU',]

            for i,sig0 in enumerate(PRES_CONF):

                self.DeclareOut('TABLRES', DicoEssai['TABLE_RESU'][i])
                
                titre_table = "Resultats bruts : ESSAI %s NUMERO %s"\
                              %(typ_essai,str_n_essai,) +\
                              " | PRES_CONF = %E\n" %(sig0)
                    
                LdicoRes =[_F(LISTE_R=EPSI_IMPOSE[i], PARA='EPSI_IMPOSE'),
                        _F(LISTE_R=Resu_in['INST'][i], PARA='INST'),
                        _F(LISTE_R=Resu_in['EPS_AXI'][i], PARA='EPS_AXI'),
                        _F(LISTE_R=Resu_in['EPS_LAT'][i], PARA='EPS_LAT'),
                        _F(LISTE_R=Resu_in['SIG_AXI'][i], PARA='SIG_AXI'),
                        _F(LISTE_R=Resu_in['SIG_LAT'][i], PARA='SIG_LAT'),
                        _F(LISTE_R=Resu_in['P'][i], PARA='P'),
                        _F(LISTE_R=Resu_in['Q'][i], PARA='Q'),
<<<<<<< HEAD
                        _F(LISTE_R=Resu_in['PRE_EAU'][i], PARA='PRE_EAU'),
                    ))
                self.register_result(TABLRES, DicoEssai['TABLE_RESU'][i])

        # ---
        # Essai "CISA_C"
        # ---
        elif typ_essai == "CISA_C":

            PRES_CONF = DicoEssai['PRES_CONF']
=======
                        _F(LISTE_R=Resu_in['PRE_EAU'][i], PARA='PRE_EAU'),]
                
                for c in List_Resu_Supp:
                
                   if Resu_in[c][i] and (not c in param_predef):
                      LdicoRes +=[_F(LISTE_R=Resu_in[c][i], PARA=c),]
                      
                   else:
                      message =\
  '  !!!!!!!!!!!!!!!!!!!!!!!!!!!!!!!!!!!!!!!!!!!!!!!!!!!!!!!!!!!!!!!!!\n' +\
  '  !                                                               !\n' +\
  '  ! ATTENTION : La composante %4s n appartient pas au resultat   !\n' %(c) +\
  '  !                                                               !\n' +\
  '  ! LISTE DES COMPOSANTES ADMISSIBLES:                            !\n'
                      try:
                        for t in Resu_in['LIST_CMP']:
                           message +=\
  '  !             %8s                                          !\n' %(t)
                      finally:
                        message +=\
  '  !                                                               !\n' +\
  '  !!!!!!!!!!!!!!!!!!!!!!!!!!!!!!!!!!!!!!!!!!!!!!!!!!!!!!!!!!!!!!!!!'
                      print
                      print message
                      print
                
                TABLRES = CREA_TABLE(TITRE=titre_table,
                                     LISTE=LdicoRes,)
                                     
# -----------------------------------------------------------
# Essai CISA_DR_C_D
# -----------------------------------------------------------
        elif typ_essai == "CISA_DR_C_D":

            PRES_CONF    = DicoEssai['PRES_CONF']
>>>>>>> 18288933
            GAMMA_IMPOSE = DicoEssai['GAMMA_IMPOSE']
            LdicoResGlob = []
            
            param_predef = ['INST','GAMMA','SIG_XY',]

            for i,sig0 in enumerate(PRES_CONF):
            
                # Impression NIVEAU 2
                # ----------------------------------------------------------
                self.DeclareOut('TABLRES', DicoEssai['TABLE_RESU'][i])
                
                titre_table = "Resultats bruts : ESSAI %s NUMERO %s"\
                              %(typ_essai,str_n_essai,) +\
                              " | PRES_CONF = %E\n" %(sig0)
                    
                LdicoRes = []
                for j,eps0 in enumerate(GAMMA_IMPOSE):
                
                    stjp1 = int_2_str(j+1, len(GAMMA_IMPOSE))
                    
                    LdicoRes += [
                        {'PARA': 'GAMMA_IMPOSE_' + stjp1, 'LISTE_R': [eps0]}] +\
                                [
                        {'PARA': 'INST_' + stjp1, 'LISTE_R': Resu_in['INST'][i][j]}] +\
                                [
                        {'PARA': 'GAMMA_' + stjp1, 'LISTE_R': Resu_in['GAMMA'][i][j]}] +\
                                [
                        {'PARA': 'SIG_XY_' + stjp1, 'LISTE_R': Resu_in['SIG_XY'][i][j]}]
                        
                    for c in List_Resu_Supp:
                      
                      if Resu_in[c][i] and (not c in param_predef):
                         LdicoRes +=[_F(LISTE_R=Resu_in[c][i][j], PARA='%s_' %(c)+stjp1),]
                         
                      else:
                         message =\
  '  !!!!!!!!!!!!!!!!!!!!!!!!!!!!!!!!!!!!!!!!!!!!!!!!!!!!!!!!!!!!!!!!!\n' +\
  '  !                                                               !\n' +\
  '  ! ATTENTION : La composante %4s n appartient pas au resultat   !\n' %(c) +\
  '  !                                                               !\n' +\
  '  ! LISTE DES COMPOSANTES ADMISSIBLES:                            !\n'
                         try:
                           for t in Resu_in['LIST_CMP']:
                              message +=\
  '  !             %8s                                          !\n' %(t)
                         finally:
                           message +=\
  '  !                                                               !\n' +\
  '  !!!!!!!!!!!!!!!!!!!!!!!!!!!!!!!!!!!!!!!!!!!!!!!!!!!!!!!!!!!!!!!!!'
                         print
                         print message
                         print
                        
                TABLRES = CREA_TABLE(TITRE=titre_table, LISTE=(LdicoRes))
                self.register_result(TABLRES, DicoEssai['TABLE_RESU'][i])

                # Impression NIVEAU 1
                # ----------------------------------------------------------
                stip1 = int_2_str(i+1, len(PRES_CONF))
                
                LdicoResGlob += [
                    {'PARA': 'PRES_CONF_' + stip1, 'LISTE_R': [sig0]}] +\
                                [
                    {'PARA': 'GAMMA_IMPOSE_' + stip1, 'LISTE_R': GAMMA_IMPOSE}] +\
                                [
                    {'PARA': 'G_SUR_GMAX_' + stip1, 'LISTE_R': Resu_in['G_SUR_GMAX'][i]}] +\
                                [
                    {'PARA': 'DAMPING_' + stip1, 'LISTE_R': Resu_in['DAMPING'][i]}]
                    
            # Impression NIVEAU 1 dans le dernier element de la table
            # ----------------------------------------------------------
            self.DeclareOut('TABLRES', DicoEssai['TABLE_RESU'][-1])
<<<<<<< HEAD
            titre_table = "Resultats globaux : ESSAI_CISA_C numero " + \
                str_n_essai + "\n"
            TABLRES = CREA_TABLE(TITRE=titre_table, LISTE=(LdicoResGlob))
            self.register_result(TABLRES, DicoEssai['TABLE_RESU'][-1])
=======
            
            titre_table = "Resultats globaux : ESSAI %s NUMERO %s\n" %(typ_essai,str_n_essai)
                
            TABLRES = CREA_TABLE(TITRE=titre_table, LISTE=(LdicoResGlob),)
>>>>>>> 18288933

# ----------------------------------------------------
# Essai TRIA_ND_C_F
# ----------------------------------------------------
        elif typ_essai == "TRIA_ND_C_F":

            PRES_CONF   = DicoEssai['PRES_CONF']
            SIGM_IMPOSE = DicoEssai['SIGM_IMPOSE']
            LdicoResGlob= []
            
            param_predef = ['INST','EPS_AXI','EPS_LAT','EPS_VOL',
                            'SIG_AXI','SIG_LAT','P','Q','PRE_EAU','RU',]

            for i,sig0 in enumerate(PRES_CONF):
            
                # Impression NIVEAU 2
                # ----------------------------------------------------------
                self.DeclareOut('TABLRES', DicoEssai['TABLE_RESU'][i])
                
                titre_table = "Resultats bruts : ESSAI %s NUMERO %s"\
                              %(typ_essai,str_n_essai,) +\
                              " | PRES_CONF = %E\n" %(sig0)
                    
                LdicoRes = []
                for j,dsig in enumerate(SIGM_IMPOSE):
                
                    stjp1 = int_2_str(j+1, len(SIGM_IMPOSE))
                    
                    LdicoRes += [
                        {'PARA': 'SIGM_IMPOSE_' + stjp1, 'LISTE_R': [dsig]}] +\
                                [
                        {'PARA': 'INST_' + stjp1, 'LISTE_R': Resu_in['INST'][i][j]}] +\
                                [
                        {'PARA': 'EPS_AXI_' + stjp1, 'LISTE_R': Resu_in['EPS_AXI'][i][j]}] +\
                                [
                        {'PARA': 'EPS_LAT_' + stjp1, 'LISTE_R': Resu_in['EPS_LAT'][i][j]}] +\
                                [
                        {'PARA': 'EPS_VOL_' + stjp1, 'LISTE_R': Resu_in['EPS_VOL'][i][j]}] +\
                                [
                        {'PARA': 'SIG_AXI_' + stjp1, 'LISTE_R': Resu_in['SIG_AXI'][i][j]}] +\
                                [
                        {'PARA': 'SIG_LAT_' + stjp1, 'LISTE_R': Resu_in['SIG_LAT'][i][j]}] +\
                                [
                        {'PARA': 'P_' + stjp1, 'LISTE_R': Resu_in['P'][i][j]}] +\
                                [
                        {'PARA': 'Q_' + stjp1, 'LISTE_R': Resu_in['Q'][i][j]}] +\
                                [
                        {'PARA': 'PRE_EAU_' + stjp1, 'LISTE_R': Resu_in['PRE_EAU'][i][j]}] +\
                                [
                        {'PARA': 'RU_' + stjp1, 'LISTE_R': Resu_in['RU'][i][j]}]

                    for c in List_Resu_Supp:
                      
                      if Resu_in[c][i] and (not c in param_predef):
                         LdicoRes +=[_F(LISTE_R=Resu_in[c][i][j], PARA='%s_' %(c)+stjp1),]
                         
                      else:
                         message =\
  '  !!!!!!!!!!!!!!!!!!!!!!!!!!!!!!!!!!!!!!!!!!!!!!!!!!!!!!!!!!!!!!!!!\n' +\
  '  !                                                               !\n' +\
  '  ! ATTENTION : La composante %4s n appartient pas au resultat   !\n' %(c) +\
  '  !                                                               !\n' +\
  '  ! LISTE DES COMPOSANTES ADMISSIBLES:                            !\n'
                         try:
                           for t in Resu_in['LIST_CMP']:
                              message +=\
  '  !             %8s                                          !\n' %(t)
                         finally:
                           message +=\
  '  !                                                               !\n' +\
  '  !!!!!!!!!!!!!!!!!!!!!!!!!!!!!!!!!!!!!!!!!!!!!!!!!!!!!!!!!!!!!!!!!'
                         print
                         print message
                         print
                        
                TABLRES = CREA_TABLE(TITRE=titre_table, LISTE=(LdicoRes))
                self.register_result(TABLRES, DicoEssai['TABLE_RESU'][i])

                # Impression NIVEAU 1
                # ----------------------------------------------------------
                stip1 = int_2_str(i+1, len(PRES_CONF))
                
                LdicoResGlob += [
                    {'PARA': 'PRES_CONF_' + stip1, 'LISTE_R': [sig0]}] +\
                                [
                    {'PARA': 'NCYCL_' + stip1, 'LISTE_I': Resu_in['NCYCL'][i]}] +\
                                [
                    {'PARA': 'CRR_' + stip1, 'LISTE_R': Resu_in['DSIGM'][i]}]
                    
            # Impression NIVEAU 1 dans le dernier element de la table
            # ----------------------------------------------------------
            self.DeclareOut('TABLRES', DicoEssai['TABLE_RESU'][-1])
<<<<<<< HEAD
            titre_table = "Resultats globaux : ESSAI_TND_C numero " + \
                str_n_essai + "\n"
            TABLRES = CREA_TABLE(TITRE=titre_table, LISTE=(LdicoResGlob))
            self.register_result(TABLRES, DicoEssai['TABLE_RESU'][-1])
=======
            
            titre_table = "Resultats globaux : ESSAI %s NUMERO %s\n" %(typ_essai,str_n_essai,)
                
            TABLRES = CREA_TABLE(TITRE=titre_table, LISTE=(LdicoResGlob),)
>>>>>>> 18288933

# -------------------------------------------------------
# Essai TRIA_DR_C_D
# -------------------------------------------------------
        elif typ_essai == "TRIA_DR_C_D":

            PRES_CONF = DicoEssai['PRES_CONF']
            EPSI_MAXI = DicoEssai['EPSI_MAXI']
            EPSI_MINI = DicoEssai['EPSI_MINI']
            
            EPSI_IMPOSE = abs( array(EPSI_MAXI)-array(EPSI_MINI) )
            EPSI_IMPOSE = list(EPSI_IMPOSE)
            
            LdicoResGlob = []
            
            param_predef = ['INST','EPS_AXI','EPS_LAT','EPS_VOL',
                            'SIG_AXI','SIG_LAT','P','Q',]

            for i,sig0 in enumerate(PRES_CONF):
            
                # Impression NIVEAU 2
                # ----------------------------------------------------------
                self.DeclareOut('TABLRES', DicoEssai['TABLE_RESU'][i])
                
                titre_table = "Resultats bruts : ESSAI %s NUMERO %s"\
                              %(typ_essai,str_n_essai,) +\
                              " | PRES_CONF = %E\n" %(sig0)
                    
                LdicoRes = []
                for j,eps0 in enumerate(EPSI_MINI):
                
                    stjp1 = int_2_str(j+1, len(EPSI_MINI))
                    
                    LdicoRes += [
                        {'PARA': 'EPSI_IMPOSE_' + stjp1, 'LISTE_R': [eps0]}] +\
                                [
                        {'PARA': 'INST_' + stjp1, 'LISTE_R': Resu_in['INST'][i][j]}] +\
                                [
                        {'PARA': 'EPS_AXI_' + stjp1, 'LISTE_R': Resu_in['EPS_AXI'][i][j]}] +\
                                [
                        {'PARA': 'EPS_LAT_' + stjp1, 'LISTE_R': Resu_in['EPS_LAT'][i][j]}] +\
                                [
                        {'PARA': 'EPS_VOL_' + stjp1, 'LISTE_R': Resu_in['EPS_VOL'][i][j]}] +\
                                [
                        {'PARA': 'SIG_AXI_' + stjp1, 'LISTE_R': Resu_in['SIG_AXI'][i][j]}] +\
                                [
                        {'PARA': 'SIG_LAT_' + stjp1, 'LISTE_R': Resu_in['SIG_LAT'][i][j]}] +\
                                [
                        {'PARA': 'P_' + stjp1, 'LISTE_R': Resu_in['P'][i][j]}] +\
                                [
                        {'PARA': 'Q_' + stjp1, 'LISTE_R': Resu_in['Q'][i][j]}]
<<<<<<< HEAD
                TABLRES = CREA_TABLE(TITRE=titre_table, LISTE=(LdicoRes))
                self.register_result(TABLRES, DicoEssai['TABLE_RESU'][i])
=======
>>>>>>> 18288933

                    for c in List_Resu_Supp:
                      
                      if Resu_in[c][i] and (not c in param_predef):
                         LdicoRes +=[_F(LISTE_R=Resu_in[c][i][j], PARA='%s_' %(c)+stjp1),]
                         
                      else:
                         message =\
  '  !!!!!!!!!!!!!!!!!!!!!!!!!!!!!!!!!!!!!!!!!!!!!!!!!!!!!!!!!!!!!!!!!\n' +\
  '  !                                                               !\n' +\
  '  ! ATTENTION : La composante %4s n appartient pas au resultat   !\n' %(c) +\
  '  !                                                               !\n' +\
  '  ! LISTE DES COMPOSANTES ADMISSIBLES:                            !\n'
                         try:
                           for t in Resu_in['LIST_CMP']:
                              message +=\
  '  !             %8s                                          !\n' %(t)
                         finally:
                           message +=\
  '  !                                                               !\n' +\
  '  !!!!!!!!!!!!!!!!!!!!!!!!!!!!!!!!!!!!!!!!!!!!!!!!!!!!!!!!!!!!!!!!!'
                         print
                         print message
                         print
                
                TABLRES = CREA_TABLE(TITRE=titre_table, LISTE=(LdicoRes))
                
                # Impression NIVEAU 1
                # ----------------------------------------------------------
                stip1 = int_2_str(i+1, len(PRES_CONF))
                
                LdicoResGlob += [
                    {'PARA': 'PRES_CONF_' + stip1, 'LISTE_R': [sig0]}] +\
                                [
                    {'PARA': 'EPSI_IMPOSE_' + stip1, 'LISTE_R': EPSI_IMPOSE}] +\
                                [
                    {'PARA': 'E_SUR_EMAX_' + stip1, 'LISTE_R': Resu_in['E_SUR_EMAX'][i]}] +\
                                [
                    {'PARA': 'DAMPING_' + stip1, 'LISTE_R': Resu_in['DAMPING'][i]}]

            # Impression NIVEAU 1 dans le dernier element de la table
            # ----------------------------------------------------------
            self.DeclareOut('TABLRES', DicoEssai['TABLE_RESU'][-1])
            
            titre_table = "Resultats globaux : ESSAI %s NUMERO %s\n" %(typ_essai,str_n_essai,)
                
            TABLRES = CREA_TABLE(TITRE=titre_table, LISTE=(LdicoResGlob))
            self.register_result(TABLRES, DicoEssai['TABLE_RESU'][-1])



# ----------------------------------------------------
# Essai TRIA_ND_C_D
# ----------------------------------------------------
        elif typ_essai == "TRIA_ND_C_D":

            PRES_CONF   = DicoEssai['PRES_CONF']
            EPSI_MAXI   = DicoEssai['EPSI_MAXI']
            EPSI_MINI   = DicoEssai['EPSI_MINI']
            
            EPSI_IMPOSE = abs( array(EPSI_MAXI)-array(EPSI_MINI) )
            EPSI_IMPOSE = list(EPSI_IMPOSE)
            
            LdicoResGlob= []
            
            param_predef = ['INST','EPS_AXI','EPS_LAT','EPS_VOL',
                            'SIG_AXI','SIG_LAT','P','Q','PRE_EAU','RU',]

            for i,sig0 in enumerate(PRES_CONF):
            
                # Impression NIVEAU 2
                # ----------------------------------------------------------
                self.DeclareOut('TABLRES', DicoEssai['TABLE_RESU'][i])
                
                titre_table = "Resultats bruts : ESSAI %s NUMERO %s"\
                              %(typ_essai,str_n_essai,) +\
                              " | PRES_CONF = %E\n" %(sig0)
                    
                LdicoRes = []
                for j,eps0 in enumerate(EPSI_MINI):
                
                    stjp1 = int_2_str(j+1, len(EPSI_MINI))
                    
                    LdicoRes += [
                        {'PARA': 'EPSI_IMPOSE_' + stjp1, 'LISTE_R': [eps0]}] +\
                                [
                        {'PARA': 'INST_' + stjp1, 'LISTE_R': Resu_in['INST'][i][j]}] +\
                                [
                        {'PARA': 'EPS_AXI_' + stjp1, 'LISTE_R': Resu_in['EPS_AXI'][i][j]}] +\
                                [
                        {'PARA': 'EPS_LAT_' + stjp1, 'LISTE_R': Resu_in['EPS_LAT'][i][j]}] +\
                                [
                        {'PARA': 'EPS_VOL_' + stjp1, 'LISTE_R': Resu_in['EPS_VOL'][i][j]}] +\
                                [
                        {'PARA': 'SIG_AXI_' + stjp1, 'LISTE_R': Resu_in['SIG_AXI'][i][j]}] +\
                                [
                        {'PARA': 'SIG_LAT_' + stjp1, 'LISTE_R': Resu_in['SIG_LAT'][i][j]}] +\
                                [
                        {'PARA': 'P_' + stjp1, 'LISTE_R': Resu_in['P'][i][j]}] +\
                                [
                        {'PARA': 'Q_' + stjp1, 'LISTE_R': Resu_in['Q'][i][j]}] +\
                                [
                        {'PARA': 'PRE_EAU_' + stjp1, 'LISTE_R': Resu_in['PRE_EAU'][i][j]}] +\
                                [
                        {'PARA': 'RU_' + stjp1, 'LISTE_R': Resu_in['RU'][i][j]}]

                    for c in List_Resu_Supp:
                      
                      if Resu_in[c][i] and (not c in param_predef):
                         LdicoRes +=[_F(LISTE_R=Resu_in[c][i][j], PARA='%s_' %(c)+stjp1),]
                         
                      else:
                         message =\
  '  !!!!!!!!!!!!!!!!!!!!!!!!!!!!!!!!!!!!!!!!!!!!!!!!!!!!!!!!!!!!!!!!!\n' +\
  '  !                                                               !\n' +\
  '  ! ATTENTION : La composante %4s n appartient pas au resultat   !\n' %(c) +\
  '  !                                                               !\n' +\
  '  ! LISTE DES COMPOSANTES ADMISSIBLES:                            !\n'
                         try:
                           for t in Resu_in['LIST_CMP']:
                              message +=\
  '  !             %8s                                          !\n' %(t)
                         finally:
                           message +=\
  '  !                                                               !\n' +\
  '  !!!!!!!!!!!!!!!!!!!!!!!!!!!!!!!!!!!!!!!!!!!!!!!!!!!!!!!!!!!!!!!!!'
                         print
                         print message
                         print
                        
                TABLRES = CREA_TABLE(TITRE=titre_table, LISTE=(LdicoRes))
                self.register_result(TABLRES, DicoEssai['TABLE_RESU'][i])

                # Impression NIVEAU 1
                # ----------------------------------------------------------
                stip1 = int_2_str(i+1, len(PRES_CONF))
                
                LdicoResGlob += [
                    {'PARA': 'PRES_CONF_' + stip1, 'LISTE_R': [sig0]}] +\
                                [
                    {'PARA': 'EPSI_IMPOSE_' + stip1, 'LISTE_R': EPSI_IMPOSE}] +\
                                [
                    {'PARA': 'E_SUR_EMAX_' + stip1, 'LISTE_R': Resu_in['E_SUR_EMAX'][i]}] +\
                                [
                    {'PARA': 'DAMPING_' + stip1, 'LISTE_R': Resu_in['DAMPING'][i]}] +\
                                [
                    {'PARA': 'NCYCL_' + stip1, 'LISTE_I': Resu_in['NCYCL'][i]}] +\
                                [
                    {'PARA': 'RU_MAX_' + stip1, 'LISTE_R': Resu_in['RU_MAX'][i]}]
                    
            # Impression NIVEAU 1 dans le dernier element de la table
            # ----------------------------------------------------------
            self.DeclareOut('TABLRES', DicoEssai['TABLE_RESU'][-1])
<<<<<<< HEAD
            titre_table = "Resultats globaux : ESSAI_TD_NA numero " + \
                str_n_essai + "\n"
            TABLRES = CREA_TABLE(TITRE=titre_table, LISTE=(LdicoResGlob))
            self.register_result(TABLRES, DicoEssai['TABLE_RESU'][-1])

        # ---
        # Essai "OEDO_C"
        # ---
        elif typ_essai == "OEDO_C":

            PRES_CONF = DicoEssai['PRES_CONF']
            SIGM_DECH = DicoEssai['SIGM_DECH']
            SIGM_IMPOSE = DicoEssai['SIGM_IMPOSE']

            for i in xrange(len(PRES_CONF)):

=======
            
            titre_table = "Resultats globaux : ESSAI %s NUMERO %s\n" %(typ_essai,str_n_essai,)
                
            TABLRES = CREA_TABLE(TITRE=titre_table, LISTE=(LdicoResGlob),)
            
# -------------------------------------------------------
# Essais OEDO_CDR_C_F ou ISOT_DR_C_F
# -------------------------------------------------------
        elif typ_essai == "OEDO_DR_C_F" or typ_essai == "ISOT_DR_C_F":

            PRES_CONF   = DicoEssai['PRES_CONF']
            SIGM_DECH   = DicoEssai['SIGM_DECH']
            
            param_predef = ['INST','EPS_VOL','SIG_AXI','SIG_LAT','P',]
            
            for i,sig0 in enumerate(PRES_CONF):
            
                # Impression NIVEAU 2
                # ----------------------------------------------------------
>>>>>>> 18288933
                self.DeclareOut('TABLRES', DicoEssai['TABLE_RESU'][i])
                
                titre_table = " ESSAI %s NUMERO %s" %(typ_essai,str_n_essai)+\
                              " | PRES_CONF = %E" %(sig0) +\
                              " | SIGM_DECH = %E\n" %(SIGM_DECH[i])
                              
                stip1 = int_2_str(i+1, len(PRES_CONF))
                
                LdicoRes = [
                    {'PARA': 'INST_' + stip1, 'LISTE_R': Resu_in['INST'][i]}] +\
                            [
                    {'PARA': 'EPS_VOL_' + stip1, 'LISTE_R': Resu_in['EPS_VOL'][i]}] +\
                            [
                    {'PARA': 'P_' + stip1, 'LISTE_R': Resu_in['P'][i]}] +\
                            [
                    {'PARA': 'SIG_AXI_' + stip1, 'LISTE_R': Resu_in['SIG_AXI'][i]}] +\
                            [
                    {'PARA': 'SIG_LAT_' + stip1, 'LISTE_R': Resu_in['SIG_LAT'][i]}]
<<<<<<< HEAD
                # si il n'y a aucun resultat ds LdicoRes on cree une table vide
                if LdicoRes == []:
                    TABLRES = CREA_TABLE(TITRE=titre_table)
                else:
                    TABLRES = CREA_TABLE(TITRE=titre_table, LISTE=(LdicoRes))
                self.register_result(TABLRES, DicoEssai['TABLE_RESU'][i])
=======
>>>>>>> 18288933

                for c in List_Resu_Supp:
                  
                  if Resu_in[c][i] and (not c in param_predef):
                     LdicoRes +=[_F(LISTE_R=Resu_in[c][i], PARA="%s_%s" %(c,stip1,),),]
                     
                  else:
                     message =\
  '  !!!!!!!!!!!!!!!!!!!!!!!!!!!!!!!!!!!!!!!!!!!!!!!!!!!!!!!!!!!!!!!!!\n' +\
  '  !                                                               !\n' +\
  '  ! ATTENTION : La composante %4s n appartient pas au resultat   !\n' %(c) +\
  '  !                                                               !\n' +\
  '  ! LISTE DES COMPOSANTES ADMISSIBLES:                            !\n'
                     try:
                       for t in Resu_in['LIST_CMP']:
                          message +=\
  '  !             %8s                                          !\n' %(t)
                     finally:
                       message +=\
  '  !                                                               !\n' +\
  '  !!!!!!!!!!!!!!!!!!!!!!!!!!!!!!!!!!!!!!!!!!!!!!!!!!!!!!!!!!!!!!!!!'
                     print
                     print message
                     print
                    
                # si il n'y a aucun resultat ds LdicoRes on cree une table vide
                # ----------------------------------------------------------
                if LdicoRes == []:
                    TABLRES = CREA_TABLE(TITRE=titre_table)
                else:
                    TABLRES = CREA_TABLE(TITRE=titre_table, LISTE=(LdicoRes))
                self.register_result(TABLRES, DicoEssai['TABLE_RESU'][i])

        # ---
        # Pour nouvel essai
        # ---
        # elif typ_essai == "XXX":
        # ---
        #  ...
        # ---
        else:
            assert False


# --------------------------------------------------------------
# -Debut--------------------------------------------------------
# --------------------------------------------------------------
def Calc_Gs_max(self, GAMMA_ELAS, PRES_CONF, KZERO, MATER, COMPORTEMENT, CONVERGENCE):
    """
    Objet: Pour l'essai CISA_DR_C_D, calcul du module de cisaillement secant max
           (EPSI_ELAS doit etre telle qu'on reste bien dans le domaine elastique)
    """
    from Accas import _F

    DEFI_FONCTION  = self.get_cmd('DEFI_FONCTION')
    DEFI_LIST_INST = self.get_cmd('DEFI_LIST_INST')
    DEFI_LIST_REEL = self.get_cmd('DEFI_LIST_REEL')
    SIMU_POINT_MAT = self.get_cmd('SIMU_POINT_MAT')
    DETRUIRE       = self.get_cmd('DETRUIRE')

    __RLIST = DEFI_LIST_REEL(DEBUT=0.,
                             INTERVALLE=_F(JUSQU_A=1., NOMBRE=1,),)

    __DLIST = DEFI_LIST_INST(DEFI_LIST=_F(LIST_INST=__RLIST),
                             ECHEC=_F(SUBD_METHODE='MANUEL',
                                      SUBD_PAS    =10,
                                      SUBD_NIVEAU =10,),)

    __CHAR1 = DEFI_FONCTION(NOM_PARA='INST',
                            VALE=(0., 0.,
                                  1., -0.5*GAMMA_ELAS,),)

    __CHAR2 = DEFI_FONCTION(NOM_PARA='INST',
                            VALE=(0., KZERO * PRES_CONF,
                                  1., KZERO * PRES_CONF,),)

    __CHAR3 = DEFI_FONCTION(NOM_PARA='INST',
                            VALE=(0., PRES_CONF,
                                  1., PRES_CONF,),)

    CONVERGENCE2 = {k:CONVERGENCE[k]
                    for k in ("RESI_GLOB_MAXI", "RESI_GLOB_RELA",
                              "ITER_GLOB_MAXI") if k in CONVERGENCE}
    __EVOL = SIMU_POINT_MAT(
<<<<<<< HEAD
        COMPORTEMENT=COMPORTEMENT,
        CONVERGENCE=CONVERGENCE2,
=======
        COMPORTEMENT=COMPORTEMENT.List_F(),
        
        CONVERGENCE=CONVERGENCE.List_F(),
        
>>>>>>> 18288933
        MATER=MATER,
        
        INCREMENT=_F(LIST_INST=__DLIST,
                     INST_INIT=0.,
                     INST_FIN =1.,),
                     
        NEWTON=_F(MATRICE='TANGENTE', REAC_ITER=1,),
        
        ARCHIVAGE=_F(LIST_INST=__RLIST,),
        
        SIGM_IMPOSE=_F(SIXX=__CHAR2,
                       SIYY=__CHAR2,
                       SIZZ=__CHAR3,),
                           
        EPSI_IMPOSE=_F(EPXY=__CHAR1,),
        
        SIGM_INIT=_F(SIXX=KZERO * PRES_CONF,
                     SIYY=KZERO * PRES_CONF,
                     SIZZ=PRES_CONF,),
                     
        EPSI_INIT=_F(EPXX=0,
                     EPYY=0,
                     EPZZ=0,
                     EPXY=0,
                     EPXZ=0,
                     EPYZ=0,),)

    TabRes = __EVOL.EXTR_TABLE().values()
    sig_xy = TabRes['SIXY'][-1]
    eps_xy = TabRes['EPXY'][-1]

    DETRUIRE(CONCEPT=_F(NOM=(__CHAR1, __CHAR2, __CHAR3, __EVOL,
                             __RLIST, __DLIST),),
             INFO=1)

    return 0.5 * sig_xy / eps_xy
    

# --------------------------------------------------------------
# -Debut--------------------------------------------------------
# --------------------------------------------------------------
def Calc_Es_max(self, EPSI_ELAS, PRES_CONF, KZERO, MATER, COMPORTEMENT, CONVERGENCE):
    """
    Objet: Pour les essais TRIA_DR/ND_C_D, calcul du module d Young cyclique
           equivalent max (EPSI_ELAS doit etre telle qu'on reste bien
           dans le domaine elastique)
    """
    from Accas import _F
    import numpy as NP

    DEFI_FONCTION  = self.get_cmd('DEFI_FONCTION')
    DEFI_LIST_INST = self.get_cmd('DEFI_LIST_INST')
    DEFI_LIST_REEL = self.get_cmd('DEFI_LIST_REEL')
    SIMU_POINT_MAT = self.get_cmd('SIMU_POINT_MAT')
    DETRUIRE       = self.get_cmd('DETRUIRE')

    __RLIST = DEFI_LIST_REEL(DEBUT=0.,
                             INTERVALLE=_F(JUSQU_A=5., NOMBRE=5,),)

    __DLIST = DEFI_LIST_INST(DEFI_LIST=_F(LIST_INST=__RLIST),
                             ECHEC=_F(SUBD_METHODE='MANUEL',
                                      SUBD_PAS    =2,
                                      SUBD_NIVEAU =10,),)

    __CHAR1 = DEFI_FONCTION(NOM_PARA='INST',
                            VALE=(0., 0.,
                                  1., -1.*EPSI_ELAS,
                                  3., +1.*EPSI_ELAS,
                                  5., -1.*EPSI_ELAS),)

    __CHAR2 = DEFI_FONCTION(NOM_PARA='INST',
                            VALE=(0., KZERO*PRES_CONF,
                                  5., KZERO*PRES_CONF,),)

<<<<<<< HEAD

    CONVERGENCE2 = {k:CONVERGENCE[k]
                    for k in ("RESI_GLOB_MAXI", "RESI_GLOB_RELA",
                              "ITER_GLOB_MAXI") if k in CONVERGENCE}
    __EVOL = SIMU_POINT_MAT(
        COMPORTEMENT=COMPORTEMENT,
        CONVERGENCE=CONVERGENCE2,
=======
    __EVOL = SIMU_POINT_MAT(COMPORTEMENT=COMPORTEMENT.List_F(),
    
        CONVERGENCE=CONVERGENCE.List_F(),
        
>>>>>>> 18288933
        MATER=MATER,
        
        INCREMENT=_F(LIST_INST=__DLIST,
                     INST_INIT=0.,
                     INST_FIN =5.,),
                     
        NEWTON=_F(MATRICE='TANGENTE', REAC_ITER=1,),
        
        ARCHIVAGE=_F(LIST_INST=__RLIST,),
        
        SIGM_IMPOSE=_F(SIXX=__CHAR2,
                       SIYY=__CHAR2,),
                           
        EPSI_IMPOSE=_F(EPZZ=__CHAR1,),
        
        SIGM_INIT=_F(SIXX=KZERO*PRES_CONF,
                     SIYY=KZERO*PRES_CONF,
                     SIZZ=PRES_CONF,),
                     
        EPSI_INIT=_F(EPXX=0.,
                     EPYY=0.,
                     EPZZ=0.,
                     EPXY=0.,
                     EPXZ=0.,
                     EPYZ=0.,),)

    TabRes = __EVOL.EXTR_TABLE().values()
    inst   = TabRes['INST']
    sig_zz = NP.array(TabRes['SIZZ'])
    sig_xx = NP.array(TabRes['SIXX'])
    q      = sig_zz - sig_xx

    DETRUIRE(CONCEPT=_F(NOM=(__CHAR1, __CHAR2, __EVOL,__RLIST, __DLIST),),
             INFO=1,)

    return 0.5*abs(q[inst.index(5.)] - q[inst.index(3.)]) / EPSI_ELAS

# -----------------------------------------------------------------------
# -----------------------------------------------------------------------
#         ESSAI TRIAXIAL NON DRAINE CYCLIQUE A DEFORMATION IMPOSEE
#
# fiche:   23451      -----------------------
# Author:  Marc KHAM  -----------------------
# Date:    31/03/2015 -----------------------
# -----------------------------------------------------------------------
# -----------------------------------------------------------------------
def essai_TRIA_ND_C_D_mono(self, inst_init, sigm, epsi, vari, DicoEssai,
                     PRES_CONF, MATER, COMPORTEMENT, CONVERGENCE, INFO,
                     nombre=400, inst_epsi=100., epsi_max=.04):
    """
    Objet: Essai TRIAxial Non Draine Cyclique a Force imposee (TRIA_ND_C_F)
           Poursuite en monotone avec deformation verticale controlee
           Complementaire a la fonction suivante pour la gestion
           de l'instabilite a contrainte controlee lors du franchissement
           de la ligne d' instabilite
    """
    import numpy as NP
    import math as M
    from Accas import _F
    import aster
    from Utilitai.Utmess import UTMESS
    from Comportement import catalc

    DEFI_FONCTION  = self.get_cmd('DEFI_FONCTION')
    DETRUIRE       = self.get_cmd('DETRUIRE')
    DEFI_LIST_INST = self.get_cmd('DEFI_LIST_INST')
    DEFI_LIST_REEL = self.get_cmd('DEFI_LIST_REEL')
<<<<<<< HEAD
    SIMU_POINT_MAT = self.get_cmd('SIMU_POINT_MAT')
    DETRUIRE = self.get_cmd('DETRUIRE')

    __RLIST = DEFI_LIST_REEL(DEBUT=0.,
                             INTERVALLE=_F(JUSQU_A=3.,
                                           NOMBRE=3,),)

    __DLIST = DEFI_LIST_INST(DEFI_LIST=_F(LIST_INST=__RLIST),
                             ECHEC=_F(SUBD_METHODE='MANUEL',
                                      SUBD_PAS=10,
                                      SUBD_NIVEAU=10,),)

    __CHAR1 = DEFI_FONCTION(NOM_PARA='INST',
                            VALE=(0., 0., 1., -1. * EPSI_ELAS, 2., 0., 3., -1. * EPSI_ELAS),)

    __CHAR2 = DEFI_FONCTION(NOM_PARA='INST',
                            VALE=(0., KZERO * PRES_CONF, 3., KZERO * PRES_CONF,),)


    CONVERGENCE2 = {k:CONVERGENCE[k]
                    for k in ("RESI_GLOB_MAXI", "RESI_GLOB_RELA",
                              "ITER_GLOB_MAXI") if k in CONVERGENCE}
    __EVOL = SIMU_POINT_MAT(
        COMPORTEMENT=COMPORTEMENT,
        CONVERGENCE=CONVERGENCE2,
=======
    from Contrib.calc_point_mat import CALC_POINT_MAT
    
    UN_SUR_K   = DicoEssai['UN_SUR_K']
    KZERO      = DicoEssai['KZERO']
    K_EAU      = 1./UN_SUR_K
    calc_ok    = True
    
    # Chargement lineaire par morceaux ou sinusoidal?
    # ------------------------------------------------
    sinusoidal = DicoEssai['TYPE_CHARGE'] == 'SINUSOIDAL'

    __rlist = DEFI_LIST_REEL(DEBUT=inst_init,
                 INTERVALLE=_F(JUSQU_A=inst_init+inst_epsi, NOMBRE=nombre,),
                 INFO=INFO)

    __dlist = DEFI_LIST_INST(DEFI_LIST=_F(LIST_INST=__rlist),
                 ECHEC=_F(SUBD_METHODE='MANUEL',
                          SUBD_PAS    =2,
                          SUBD_NIVEAU =10,),
                 INFO=INFO,)
    
    if sinusoidal:
       
       abscisse = [inst_init +\
                   inst_epsi*k/3./nombre for k in xrange(3*nombre+1)]
       
       # absc_cos varie de 0 a Pi sur l'intervalle
       # [inst_init ; inst_init+inst_epsi]
       # (COsinus varie de 1 a -1)
       # -------------------------------------------------------------
       absc_cos = M.pi*(NP.array(abscisse)-inst_init)/inst_epsi
       
       epsi_mean  = epsi[2]+0.5*epsi_max
       
       depsi      = 0.5*epsi_max
       
       ordonnee   = epsi_mean - NP.cos(absc_cos)*depsi
   
    else:
       abscisse = [inst_init, inst_init+inst_epsi,]
       ordonnee = [epsi[2]  , epsi[2]+epsi_max,]

    __CHARV = DEFI_FONCTION(INFO=INFO, NOM_PARA='INST',
                            ABSCISSE=abscisse,
                            ORDONNEE=list(ordonnee),)

    __CHARH = DEFI_FONCTION(INFO=INFO, NOM_PARA='INST',
                        VALE=(inst_init          , KZERO*PRES_CONF,
                              inst_init+inst_epsi, KZERO*PRES_CONF,),)
    try:
      __EVOLM = CALC_POINT_MAT(INFO=INFO,
        
        COMPORTEMENT=COMPORTEMENT.List_F(),
        
        CONVERGENCE=CONVERGENCE.List_F(),
        
>>>>>>> 18288933
        MATER=MATER,
        
        INCREMENT=_F(LIST_INST=__dlist,
                     INST_INIT=inst_init,
                     INST_FIN =inst_init+inst_epsi,),
                     
        NEWTON=_F(MATRICE='TANGENTE', REAC_ITER=1,),
        
        ARCHIVAGE=_F(LIST_INST=__rlist,),

        VECT_IMPO=(_F(NUME_LIGNE=1, VALE=__CHARH),
                   _F(NUME_LIGNE=2, VALE=__CHARH),
                   _F(NUME_LIGNE=3, VALE=__CHARV),),

        MATR_C1=(_F(NUME_LIGNE=1, NUME_COLONNE=1, VALE=1.),
                 _F(NUME_LIGNE=2, NUME_COLONNE=2, VALE=1.),),

        MATR_C2=(_F(NUME_LIGNE=1,
                    NUME_COLONNE=1, VALE=K_EAU),
                 _F(NUME_LIGNE=1,
                    NUME_COLONNE=2, VALE=K_EAU),
                 _F(NUME_LIGNE=1,
                    NUME_COLONNE=3, VALE=K_EAU),
                 _F(NUME_LIGNE=2,
                    NUME_COLONNE=1, VALE=K_EAU),
                 _F(NUME_LIGNE=2,
                    NUME_COLONNE=2, VALE=K_EAU),
                 _F(NUME_LIGNE=2,
                    NUME_COLONNE=3, VALE=K_EAU),
                 _F(NUME_LIGNE=3,
                    NUME_COLONNE=3, VALE=1.),),

        SIGM_INIT= _F(SIXX=sigm[0], SIYY=sigm[1], SIZZ=sigm[2],
                      SIXY=sigm[3], SIXZ=sigm[4], SIYZ=sigm[5],),
                      
        EPSI_INIT= _F(EPXX=epsi[0], EPYY=epsi[1], EPZZ=epsi[2],
                      EPXY=epsi[3], EPXZ=epsi[4], EPYZ=epsi[5],),
                      
        VARI_INIT= _F(VALE=vari,),);

    except aster.error, message:
   
      print '\n   !!!(@_@)!!! Arret pour la raison suivante !!!(@_@)!!!\n%s'\
            %(message)
                     
      calc_ok = False
      __EVOLM = self.get_last_concept()

    else:
      DETRUIRE(CONCEPT=_F(NOM=(__rlist,__dlist,__CHARV,__CHARH,)), INFO=1)

    return __EVOLM,calc_ok,
    <|MERGE_RESOLUTION|>--- conflicted
+++ resolved
@@ -206,17 +206,10 @@
     # ---
     if ESSAI_TRIA_DR_M_D != None:
 
-<<<<<<< HEAD
-        typ_essai = "ESSAI_TD"
-        List_essais += ESSAI_TD
-
-        for iocc, DicoEssai in enumerate(ESSAI_TD):
-=======
         typ_essai   = "ESSAI_TRIA_DR_M_D"
         List_essais+= ESSAI_TRIA_DR_M_D.List_F()
 
         for iocc, DicoEssai in enumerate(ESSAI_TRIA_DR_M_D.List_F()):
->>>>>>> 18288933
 
             # Le "bon" nombre d'elements a-t-il ete renseigne pr les Mot-Cles simples
             # PRES_CONF, EPSI_IMPOSE, TABLE_RESU ?
@@ -265,17 +258,10 @@
     # ---
     if ESSAI_TRIA_ND_M_D != None:
 
-<<<<<<< HEAD
-        typ_essai = "ESSAI_TND"
-        List_essais += ESSAI_TND
-
-        for iocc, DicoEssai in enumerate(ESSAI_TND):
-=======
         typ_essai    = "ESSAI_TRIA_ND_M_D"
         List_essais += ESSAI_TRIA_ND_M_D.List_F()
 
         for iocc, DicoEssai in enumerate(ESSAI_TRIA_ND_M_D.List_F()):
->>>>>>> 18288933
 
             # Le "bon" nbre d'elts a-t-il ete renseigne pr les MotCles simples
             # -> PRES_CONF, EPSI_IMPOSE, TABLE_RESU ?
@@ -335,17 +321,10 @@
     # ---
     if ESSAI_CISA_DR_C_D != None:
 
-<<<<<<< HEAD
-        typ_essai = "ESSAI_CISA_C"
-        List_essais += ESSAI_CISA_C
-
-        for iocc, DicoEssai in enumerate(ESSAI_CISA_C):
-=======
         typ_essai    = "ESSAI_CISA_DR_C_D"
         List_essais += ESSAI_CISA_DR_C_D.List_F()
 
         for iocc, DicoEssai in enumerate(ESSAI_CISA_DR_C_D.List_F()):
->>>>>>> 18288933
 
             # coherence du nbre de TABLE_RESU avec le nbre de PRES_CONF
             # ------------------------------------------------------------------------
@@ -399,18 +378,6 @@
             # on s'assure que la liste des GAMMA_IMPOSE est croissante
             # ------------------------------------------------------------------------
             clef = 'GAMMA_IMPOSE'
-<<<<<<< HEAD
-            if(type(DicoEssai[clef]) is float):
-                list_tmp = [DicoEssai[clef]]
-            else:
-                list_tmp = list(DicoEssai[clef])
-            list_tmp_s = sorted(list_tmp, )
-            if not(list_tmp_s == list_tmp):
-                UTMESS(
-                    'F', 'COMPOR2_38', valk=(typ_essai, clef, ListR_2_Str(DicoEssai[clef]), "croissante"),
-                    vali=(iocc + 1))
-
-=======
             list_tmp = list(DicoEssai[clef])
             list_tmp.sort()
             
@@ -419,23 +386,15 @@
                 UTMESS('F', 'COMPOR2_38',
                     valk=(typ_essai, clef, ListR_2_Str(DicoEssai[clef]), "croissante"),
                     vali=(iocc+1))
->>>>>>> 18288933
     # ---
     # Essai TRIA_ND_C_F
     # ---
     if ESSAI_TRIA_ND_C_F != None:
 
-<<<<<<< HEAD
-        typ_essai = "ESSAI_TND_C"
-        List_essais += ESSAI_TND_C
-
-        for iocc, DicoEssai in enumerate(ESSAI_TND_C):
-=======
         typ_essai    = "ESSAI_TRIA_ND_C_F"
         List_essais += ESSAI_TRIA_ND_C_F.List_F()
 
         for iocc, DicoEssai in enumerate(ESSAI_TRIA_ND_C_F.List_F()):
->>>>>>> 18288933
 
             # coherence du nbre de TABLE_RESU avec le nbre de PRES_CONF
             # ------------------------------------------------------------------------
@@ -549,18 +508,6 @@
             # on s'assure que la liste des SIGM_IMPOSE est croissante
             # ------------------------------------------------------------------------
             clef = 'SIGM_IMPOSE'
-<<<<<<< HEAD
-            if(type(DicoEssai[clef]) is float):
-                list_tmp = [DicoEssai[clef]]
-            else:
-                list_tmp = list(DicoEssai[clef])
-            list_tmp_s = sorted(list_tmp, )
-            if not(list_tmp_s == list_tmp):
-                UTMESS(
-                    'F', 'COMPOR2_38', valk=(typ_essai, clef, ListR_2_Str(DicoEssai[clef]), "croissante"),
-                    vali=(iocc + 1))
-
-=======
             list_tmp = list(DicoEssai[clef])
             list_tmp.sort()
             
@@ -569,23 +516,15 @@
                 UTMESS('F', 'COMPOR2_38',
                     valk=(typ_essai, clef, ListR_2_Str(DicoEssai[clef]), "croissante"),
                     vali=(iocc+1))
->>>>>>> 18288933
     # ---
     # Essai TRIA_DR_C_D
     # ---
     if ESSAI_TRIA_DR_C_D != None:
 
-<<<<<<< HEAD
-        typ_essai = "ESSAI_TD_A"
-        List_essais += ESSAI_TD_A
-
-        for iocc, DicoEssai in enumerate(ESSAI_TD_A):
-=======
         typ_essai    = "ESSAI_TRIA_DR_C_D"
         List_essais += ESSAI_TRIA_DR_C_D.List_F()
 
         for iocc, DicoEssai in enumerate(ESSAI_TRIA_DR_C_D.List_F()):
->>>>>>> 18288933
 
             # coherence du nbre de TABLE_RESU avec le nbre de PRES_CONF
             # ------------------------------------------------------------------------
@@ -633,23 +572,6 @@
             # on s'assure que PRES_CONF < 0.
             # ------------------------------------------------------------------------
             for pconf in DicoEssai['PRES_CONF']:
-<<<<<<< HEAD
-                if pconf >= 0.:
-                    UTMESS('F', 'COMPOR2_32', valk=(typ_essai, "PRES_CONF"),
-                           valr=(pconf), vali=(iocc + 1))
-
-            # on s'assure que la liste des EPSI_IMPOSE est croissante
-            clef = 'EPSI_IMPOSE'
-            if(type(DicoEssai[clef]) is float):
-                list_tmp = [DicoEssai[clef]]
-            else:
-                list_tmp = list(DicoEssai[clef])
-            list_tmp_s = sorted(list_tmp, )
-            if not(list_tmp_s == list_tmp):
-                UTMESS(
-                    'F', 'COMPOR2_38', valk=(typ_essai, clef, ListR_2_Str(DicoEssai[clef]), "croissante"),
-                    vali=(iocc + 1))
-=======
             
                 if pconf <= 0.:
                 
@@ -672,7 +594,6 @@
 #                 UTMESS('F', 'COMPOR2_38',
 #                     valk=(typ_essai, clef, ListR_2_Str(DicoEssai[clef]), "decroissante"),
 #                     vali=(iocc+1))
->>>>>>> 18288933
 
             # on s'assure que KZERO est > 0
             # ------------------------------------------------------------------------
@@ -687,17 +608,10 @@
     # ---
     if ESSAI_TRIA_ND_C_D != None:
 
-<<<<<<< HEAD
-        typ_essai = "ESSAI_TD_NA"
-        List_essais += ESSAI_TD_NA
-
-        for iocc, DicoEssai in enumerate(ESSAI_TD_NA):
-=======
         typ_essai    = "ESSAI_TRIA_ND_C_D"
         List_essais += ESSAI_TRIA_ND_C_D.List_F()
 
         for iocc, DicoEssai in enumerate(ESSAI_TRIA_ND_C_D.List_F()):
->>>>>>> 18288933
 
             # coherence du nbre de TABLE_RESU avec le nbre de PRES_CONF
             # ------------------------------------------------------------------------
@@ -738,23 +652,6 @@
             # on s'assure que PRES_CONF < 0.
             # ------------------------------------------------------------------------
             for pconf in DicoEssai['PRES_CONF']:
-<<<<<<< HEAD
-                if pconf >= 0.:
-                    UTMESS('F', 'COMPOR2_32', valk=(typ_essai, "PRES_CONF"),
-                           valr=(pconf), vali=(iocc + 1))
-
-            # on s'assure que la liste des EPSI_IMPOSE est décroissante
-            clef = 'EPSI_IMPOSE'
-            if(type(DicoEssai[clef]) is float):
-                list_tmp = [DicoEssai[clef]]
-            else:
-                list_tmp = list(DicoEssai[clef])
-            list_tmp_s = sorted(list_tmp, reverse=True)
-            if not(list_tmp_s == list_tmp):
-                UTMESS(
-                    'F', 'COMPOR2_38', valk=(typ_essai, clef, ListR_2_Str(DicoEssai[clef]), "décroissante"),
-                    vali=(iocc + 1))
-=======
             
                 if pconf <= 0.:
                 
@@ -777,7 +674,6 @@
 #                 UTMESS('F', 'COMPOR2_38',
 #                     valk=(typ_essai, clef, ListR_2_Str(DicoEssai[clef]), "decroissante"),
 #                     vali=(iocc+1))
->>>>>>> 18288933
 
             # on s'assure que KZERO est > 0
             # ------------------------------------------------------------------------
@@ -792,17 +688,10 @@
     # ---
     if ESSAI_OEDO_DR_C_F != None:
 
-<<<<<<< HEAD
-        typ_essai = "ESSAI_OEDO_C"
-        List_essais += ESSAI_OEDO_C
-
-        for iocc, DicoEssai in enumerate(ESSAI_OEDO_C):
-=======
         typ_essai    = "ESSAI_OEDO_DR_C_F"
         List_essais += ESSAI_OEDO_DR_C_F.List_F()
 
         for iocc, DicoEssai in enumerate(ESSAI_OEDO_DR_C_F.List_F()):
->>>>>>> 18288933
 
             # Le "bon" nbre d'elts a-t-il ete renseigne pr les MotCles simples
             # -> PRES_CONF, SIGM_DECH, TABLE_RESU ?
@@ -864,18 +753,6 @@
                                valr=(pconf, sigimpo, pconf+sigimpo, sdech))
 
             # on s'assure que la liste des SIGM_IMPOSE est décroissante
-<<<<<<< HEAD
-            clef = 'SIGM_IMPOSE'
-            if(type(DicoEssai[clef]) is float):
-                list_tmp = [DicoEssai[clef]]
-            else:
-                list_tmp = list(DicoEssai[clef])
-            list_tmp_s = sorted(list_tmp, reverse=True)
-            if not(list_tmp_s == list_tmp):
-                UTMESS(
-                    'F', 'COMPOR2_38', valk=(typ_essai, clef, ListR_2_Str(DicoEssai[clef]), "décroissante"),
-                    vali=(iocc + 1))
-=======
             # ------------------------------------------------------------------------
 #             clef = 'SIGM_IMPOSE'
 #             list_tmp = list(DicoEssai[clef])
@@ -886,7 +763,6 @@
 #                 UTMESS('F', 'COMPOR2_38',
 #                     valk=(typ_essai, clef, ListR_2_Str(DicoEssai[clef]), "décroissante"),
 #                     vali=(iocc+1))
->>>>>>> 18288933
 
             # on s'assure que KZERO est > 0
             # ------------------------------------------------------------------------
@@ -901,17 +777,10 @@
     # ---
     if ESSAI_ISOT_DR_C_F != None:
 
-<<<<<<< HEAD
-        typ_essai = "ESSAI_ISOT_C"
-        List_essais += ESSAI_ISOT_C
-
-        for iocc, DicoEssai in enumerate(ESSAI_ISOT_C):
-=======
         typ_essai    = "ESSAI_ISOT_DR_C_F"
         List_essais += ESSAI_ISOT_DR_C_F.List_F()
 
         for iocc, DicoEssai in enumerate(ESSAI_ISOT_DR_C_F.List_F()):
->>>>>>> 18288933
 
             # Le "bon" nbre d'elts a-t-il ete renseigne pr les MotCles simples
             # -> PRES_CONF, SIGM_DECH, TABLE_RESU ?
@@ -963,24 +832,6 @@
                                valr=(pconf, sigimpo, pconf+sigimpo, sdech))
 
             # on s'assure que la liste des SIGM_IMPOSE est décroissante
-<<<<<<< HEAD
-            clef = 'SIGM_IMPOSE'
-            if(type(DicoEssai[clef]) is float):
-                list_tmp = [DicoEssai[clef]]
-            else:
-                list_tmp = list(DicoEssai[clef])
-            list_tmp_s = sorted(list_tmp, reverse=True)
-            if not(list_tmp_s == list_tmp):
-                UTMESS(
-                    'F', 'COMPOR2_38', valk=(typ_essai, clef, ListR_2_Str(DicoEssai[clef]), "décroissante"),
-                    vali=(iocc + 1))
-
-            # on s'assure que KZERO est > 0
-            if DicoEssai['KZERO'] <= 0.:
-                UTMESS('F', 'COMPOR2_34', valk=(typ_essai, "KZERO"),
-                       valr=(DicoEssai['KZERO']), vali=(iocc + 1))
-
-=======
             # ------------------------------------------------------------------------
 #             clef = 'SIGM_IMPOSE'
 #             list_tmp = list(DicoEssai[clef])
@@ -991,7 +842,6 @@
 #                 UTMESS('F', 'COMPOR2_38',
 #                     valk=(typ_essai, clef, ListR_2_Str(DicoEssai[clef]), "décroissante"),
 #                     vali=(iocc+1))
->>>>>>> 18288933
     # ---
     # Essai "XXX"
     # ---
@@ -1626,17 +1476,6 @@
                         _F(LISTE_R=Resu_in['SIG_AXI'][i], PARA='SIG_AXI'),
                         _F(LISTE_R=Resu_in['SIG_LAT'][i], PARA='SIG_LAT'),
                         _F(LISTE_R=Resu_in['P'][i], PARA='P'),
-<<<<<<< HEAD
-                        _F(LISTE_R=Resu_in['Q'][i], PARA='Q'),))
-                self.register_result(TABLRES, DicoEssai['TABLE_RESU'][i])
-
-        # ---
-        # Essai "TND"
-        # ---
-        elif typ_essai == "TND":
-
-            PRES_CONF = DicoEssai['PRES_CONF']
-=======
                         _F(LISTE_R=Resu_in['Q'][i], PARA='Q'),]
                 
                 for c in List_Resu_Supp:
@@ -1672,7 +1511,6 @@
         elif typ_essai == "TRIA_ND_M_D":
 
             PRES_CONF   = DicoEssai['PRES_CONF']
->>>>>>> 18288933
             EPSI_IMPOSE = DicoEssai['EPSI_IMPOSE']
             
             param_predef = ['INST','EPS_AXI','EPS_LAT',
@@ -1694,18 +1532,6 @@
                         _F(LISTE_R=Resu_in['SIG_LAT'][i], PARA='SIG_LAT'),
                         _F(LISTE_R=Resu_in['P'][i], PARA='P'),
                         _F(LISTE_R=Resu_in['Q'][i], PARA='Q'),
-<<<<<<< HEAD
-                        _F(LISTE_R=Resu_in['PRE_EAU'][i], PARA='PRE_EAU'),
-                    ))
-                self.register_result(TABLRES, DicoEssai['TABLE_RESU'][i])
-
-        # ---
-        # Essai "CISA_C"
-        # ---
-        elif typ_essai == "CISA_C":
-
-            PRES_CONF = DicoEssai['PRES_CONF']
-=======
                         _F(LISTE_R=Resu_in['PRE_EAU'][i], PARA='PRE_EAU'),]
                 
                 for c in List_Resu_Supp:
@@ -1741,7 +1567,6 @@
         elif typ_essai == "CISA_DR_C_D":
 
             PRES_CONF    = DicoEssai['PRES_CONF']
->>>>>>> 18288933
             GAMMA_IMPOSE = DicoEssai['GAMMA_IMPOSE']
             LdicoResGlob = []
             
@@ -1796,7 +1621,6 @@
                          print
                         
                 TABLRES = CREA_TABLE(TITRE=titre_table, LISTE=(LdicoRes))
-                self.register_result(TABLRES, DicoEssai['TABLE_RESU'][i])
 
                 # Impression NIVEAU 1
                 # ----------------------------------------------------------
@@ -1814,17 +1638,10 @@
             # Impression NIVEAU 1 dans le dernier element de la table
             # ----------------------------------------------------------
             self.DeclareOut('TABLRES', DicoEssai['TABLE_RESU'][-1])
-<<<<<<< HEAD
-            titre_table = "Resultats globaux : ESSAI_CISA_C numero " + \
-                str_n_essai + "\n"
-            TABLRES = CREA_TABLE(TITRE=titre_table, LISTE=(LdicoResGlob))
-            self.register_result(TABLRES, DicoEssai['TABLE_RESU'][-1])
-=======
             
             titre_table = "Resultats globaux : ESSAI %s NUMERO %s\n" %(typ_essai,str_n_essai)
                 
             TABLRES = CREA_TABLE(TITRE=titre_table, LISTE=(LdicoResGlob),)
->>>>>>> 18288933
 
 # ----------------------------------------------------
 # Essai TRIA_ND_C_F
@@ -1901,7 +1718,6 @@
                          print
                         
                 TABLRES = CREA_TABLE(TITRE=titre_table, LISTE=(LdicoRes))
-                self.register_result(TABLRES, DicoEssai['TABLE_RESU'][i])
 
                 # Impression NIVEAU 1
                 # ----------------------------------------------------------
@@ -1917,17 +1733,10 @@
             # Impression NIVEAU 1 dans le dernier element de la table
             # ----------------------------------------------------------
             self.DeclareOut('TABLRES', DicoEssai['TABLE_RESU'][-1])
-<<<<<<< HEAD
-            titre_table = "Resultats globaux : ESSAI_TND_C numero " + \
-                str_n_essai + "\n"
-            TABLRES = CREA_TABLE(TITRE=titre_table, LISTE=(LdicoResGlob))
-            self.register_result(TABLRES, DicoEssai['TABLE_RESU'][-1])
-=======
             
             titre_table = "Resultats globaux : ESSAI %s NUMERO %s\n" %(typ_essai,str_n_essai,)
                 
             TABLRES = CREA_TABLE(TITRE=titre_table, LISTE=(LdicoResGlob),)
->>>>>>> 18288933
 
 # -------------------------------------------------------
 # Essai TRIA_DR_C_D
@@ -1979,11 +1788,6 @@
                         {'PARA': 'P_' + stjp1, 'LISTE_R': Resu_in['P'][i][j]}] +\
                                 [
                         {'PARA': 'Q_' + stjp1, 'LISTE_R': Resu_in['Q'][i][j]}]
-<<<<<<< HEAD
-                TABLRES = CREA_TABLE(TITRE=titre_table, LISTE=(LdicoRes))
-                self.register_result(TABLRES, DicoEssai['TABLE_RESU'][i])
-=======
->>>>>>> 18288933
 
                     for c in List_Resu_Supp:
                       
@@ -2031,7 +1835,6 @@
             titre_table = "Resultats globaux : ESSAI %s NUMERO %s\n" %(typ_essai,str_n_essai,)
                 
             TABLRES = CREA_TABLE(TITRE=titre_table, LISTE=(LdicoResGlob))
-            self.register_result(TABLRES, DicoEssai['TABLE_RESU'][-1])
 
 
 
@@ -2115,7 +1918,6 @@
                          print
                         
                 TABLRES = CREA_TABLE(TITRE=titre_table, LISTE=(LdicoRes))
-                self.register_result(TABLRES, DicoEssai['TABLE_RESU'][i])
 
                 # Impression NIVEAU 1
                 # ----------------------------------------------------------
@@ -2137,24 +1939,6 @@
             # Impression NIVEAU 1 dans le dernier element de la table
             # ----------------------------------------------------------
             self.DeclareOut('TABLRES', DicoEssai['TABLE_RESU'][-1])
-<<<<<<< HEAD
-            titre_table = "Resultats globaux : ESSAI_TD_NA numero " + \
-                str_n_essai + "\n"
-            TABLRES = CREA_TABLE(TITRE=titre_table, LISTE=(LdicoResGlob))
-            self.register_result(TABLRES, DicoEssai['TABLE_RESU'][-1])
-
-        # ---
-        # Essai "OEDO_C"
-        # ---
-        elif typ_essai == "OEDO_C":
-
-            PRES_CONF = DicoEssai['PRES_CONF']
-            SIGM_DECH = DicoEssai['SIGM_DECH']
-            SIGM_IMPOSE = DicoEssai['SIGM_IMPOSE']
-
-            for i in xrange(len(PRES_CONF)):
-
-=======
             
             titre_table = "Resultats globaux : ESSAI %s NUMERO %s\n" %(typ_essai,str_n_essai,)
                 
@@ -2174,7 +1958,6 @@
             
                 # Impression NIVEAU 2
                 # ----------------------------------------------------------
->>>>>>> 18288933
                 self.DeclareOut('TABLRES', DicoEssai['TABLE_RESU'][i])
                 
                 titre_table = " ESSAI %s NUMERO %s" %(typ_essai,str_n_essai)+\
@@ -2193,15 +1976,6 @@
                     {'PARA': 'SIG_AXI_' + stip1, 'LISTE_R': Resu_in['SIG_AXI'][i]}] +\
                             [
                     {'PARA': 'SIG_LAT_' + stip1, 'LISTE_R': Resu_in['SIG_LAT'][i]}]
-<<<<<<< HEAD
-                # si il n'y a aucun resultat ds LdicoRes on cree une table vide
-                if LdicoRes == []:
-                    TABLRES = CREA_TABLE(TITRE=titre_table)
-                else:
-                    TABLRES = CREA_TABLE(TITRE=titre_table, LISTE=(LdicoRes))
-                self.register_result(TABLRES, DicoEssai['TABLE_RESU'][i])
-=======
->>>>>>> 18288933
 
                 for c in List_Resu_Supp:
                   
@@ -2233,7 +2007,6 @@
                     TABLRES = CREA_TABLE(TITRE=titre_table)
                 else:
                     TABLRES = CREA_TABLE(TITRE=titre_table, LISTE=(LdicoRes))
-                self.register_result(TABLRES, DicoEssai['TABLE_RESU'][i])
 
         # ---
         # Pour nouvel essai
@@ -2282,19 +2055,11 @@
                             VALE=(0., PRES_CONF,
                                   1., PRES_CONF,),)
 
-    CONVERGENCE2 = {k:CONVERGENCE[k]
-                    for k in ("RESI_GLOB_MAXI", "RESI_GLOB_RELA",
-                              "ITER_GLOB_MAXI") if k in CONVERGENCE}
     __EVOL = SIMU_POINT_MAT(
-<<<<<<< HEAD
-        COMPORTEMENT=COMPORTEMENT,
-        CONVERGENCE=CONVERGENCE2,
-=======
         COMPORTEMENT=COMPORTEMENT.List_F(),
         
         CONVERGENCE=CONVERGENCE.List_F(),
         
->>>>>>> 18288933
         MATER=MATER,
         
         INCREMENT=_F(LIST_INST=__DLIST,
@@ -2369,20 +2134,10 @@
                             VALE=(0., KZERO*PRES_CONF,
                                   5., KZERO*PRES_CONF,),)
 
-<<<<<<< HEAD
-
-    CONVERGENCE2 = {k:CONVERGENCE[k]
-                    for k in ("RESI_GLOB_MAXI", "RESI_GLOB_RELA",
-                              "ITER_GLOB_MAXI") if k in CONVERGENCE}
-    __EVOL = SIMU_POINT_MAT(
-        COMPORTEMENT=COMPORTEMENT,
-        CONVERGENCE=CONVERGENCE2,
-=======
     __EVOL = SIMU_POINT_MAT(COMPORTEMENT=COMPORTEMENT.List_F(),
     
         CONVERGENCE=CONVERGENCE.List_F(),
         
->>>>>>> 18288933
         MATER=MATER,
         
         INCREMENT=_F(LIST_INST=__DLIST,
@@ -2450,33 +2205,6 @@
     DETRUIRE       = self.get_cmd('DETRUIRE')
     DEFI_LIST_INST = self.get_cmd('DEFI_LIST_INST')
     DEFI_LIST_REEL = self.get_cmd('DEFI_LIST_REEL')
-<<<<<<< HEAD
-    SIMU_POINT_MAT = self.get_cmd('SIMU_POINT_MAT')
-    DETRUIRE = self.get_cmd('DETRUIRE')
-
-    __RLIST = DEFI_LIST_REEL(DEBUT=0.,
-                             INTERVALLE=_F(JUSQU_A=3.,
-                                           NOMBRE=3,),)
-
-    __DLIST = DEFI_LIST_INST(DEFI_LIST=_F(LIST_INST=__RLIST),
-                             ECHEC=_F(SUBD_METHODE='MANUEL',
-                                      SUBD_PAS=10,
-                                      SUBD_NIVEAU=10,),)
-
-    __CHAR1 = DEFI_FONCTION(NOM_PARA='INST',
-                            VALE=(0., 0., 1., -1. * EPSI_ELAS, 2., 0., 3., -1. * EPSI_ELAS),)
-
-    __CHAR2 = DEFI_FONCTION(NOM_PARA='INST',
-                            VALE=(0., KZERO * PRES_CONF, 3., KZERO * PRES_CONF,),)
-
-
-    CONVERGENCE2 = {k:CONVERGENCE[k]
-                    for k in ("RESI_GLOB_MAXI", "RESI_GLOB_RELA",
-                              "ITER_GLOB_MAXI") if k in CONVERGENCE}
-    __EVOL = SIMU_POINT_MAT(
-        COMPORTEMENT=COMPORTEMENT,
-        CONVERGENCE=CONVERGENCE2,
-=======
     from Contrib.calc_point_mat import CALC_POINT_MAT
     
     UN_SUR_K   = DicoEssai['UN_SUR_K']
@@ -2533,7 +2261,6 @@
         
         CONVERGENCE=CONVERGENCE.List_F(),
         
->>>>>>> 18288933
         MATER=MATER,
         
         INCREMENT=_F(LIST_INST=__dlist,
