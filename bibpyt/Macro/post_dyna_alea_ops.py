# coding=utf-8
# --------------------------------------------------------------------
# Copyright (C) 1991 - 2019 - EDF R&D - www.code-aster.org
# This file is part of code_aster.
#
# code_aster is free software: you can redistribute it and/or modify
# it under the terms of the GNU General Public License as published by
# the Free Software Foundation, either version 3 of the License, or
# (at your option) any later version.
#
# code_aster is distributed in the hope that it will be useful,
# but WITHOUT ANY WARRANTY; without even the implied warranty of
# MERCHANTABILITY or FITNESS FOR A PARTICULAR PURPOSE.  See the
# GNU General Public License for more details.
#
# You should have received a copy of the GNU General Public License
# along with code_aster.  If not, see <http://www.gnu.org/licenses/>.
# --------------------------------------------------------------------

import random
from math import pi, sqrt, log, exp

EnumTypes = (list, tuple)


def post_dyna_alea_ops(self, INFO, **args):
    import numpy as NP
    import aster
    from code_aster.Cata.Syntax import _F
    from Utilitai.Utmess import UTMESS
    from Cata_Utils.t_fonction import t_fonction
    from Utilitai.Table import Table

    commande = 'POST_DYNA_ALEA'

    # La macro compte pour 1 dans la numérotation des commandes
    self.set_icmd(1)

    # Le concept sortant (de type table_sdaster ou dérivé) est tab
    self.DeclareOut('tabout', self.sd)

    # On importe les définitions des commandes a utiliser dans la macro
    # Le nom de la variable doit être obligatoirement le nom de la commande
    CREA_TABLE = self.get_cmd('CREA_TABLE')
    CALC_TABLE = self.get_cmd('CALC_TABLE')
    IMPR_TABLE = self.get_cmd('IMPR_TABLE')
    RECU_FONCTION = self.get_cmd('RECU_FONCTION')
    IMPR_FONCTION = self.get_cmd('IMPR_FONCTION')
    DEFI_LIST_REEL = self.get_cmd('DEFI_LIST_REEL')
    DEFI_FONCTION = self.get_cmd('DEFI_FONCTION')
    CALC_FONCTION = self.get_cmd('CALC_FONCTION')

#  ------------------------------------------------------------------
#---------algorithme d'optimisation pour le  maximum de vraisemblance
    def vrais(x):
        am = x[0]
        beta = x[1]
#       assert am >0.000, 'optimize.py: beta negatif'
#       assert am >0.000, 'optimize.py: am negatif'
        if am <= 0.000:
            am = 0.01
        if beta <= 0.000:
            beta = 0.001
        res = 1.0
        for k in range(Nbval):
            ai = liste_indic[k]
            xi = float(liste_def[k])
            val = log(ai / am)
            pfa = normcdf(val / beta)
            f0 = pfa ** xi * (1. - pfa) ** (1 - xi)
            res = res * f0
        return -res

    def boot_vrais(x):
        am = x[0]
        beta = x[1]
        res = 1.0
        for k in range(Nbval):
            ai = liste_indic[list_rand[k]]
            xi = float(liste_def[list_rand[k]])
            val = log(ai / am)
            pfa = normcdf(val / beta)
            f0 = pfa ** xi * (1. - pfa) ** (1 - xi)
            res = res * f0
        return -res

    def fonc_def(vale, seuil):
        if vale >= seuil:
            resu = 1
        else:
            resu = 0
        return resu

#  ------------------------------------------------------------------
#  OPTION FRAGILITE
# ------------------------------------------------------------------
<<<<<<< HEAD
    if 'FRAGILITE' in args:
        from Utilitai.optimize import fmin
        from Utilitai.stats import normcdf, linregress
        FRAGILITE = args['FRAGILITE'][0]
        if FRAGILITE['LIST_PARA'] != None:
=======
    if FRAGILITE is not None:
        from Utilitai.optimize import fmin
        from Utilitai.stats import normcdf, linregress

        if FRAGILITE['LIST_PARA'] is not None:
>>>>>>> 7b5df21d
            liste_a = FRAGILITE['LIST_PARA'].sdj.VALE.get()
        elif FRAGILITE['VALE'] is not None:
            liste_a = FRAGILITE['VALE']

        Nba = len(liste_a)
        lpfa = []
        tab2 = FRAGILITE['TABL_RESU'].EXTR_TABLE()
        dicta = tab2.values()

        if 'DEFA' in dicta:
            liste_def = dicta['DEFA']
            test2 = NP.equal(None, liste_def)
        elif 'DEMANDE' in dicta:
            liste_dem = dicta['DEMANDE']
            test2 = NP.equal(None, liste_dem)
        else:
            UTMESS('F', 'TABLE0_1', valk=('DEFA,DEMANDE'))

        if 'PARA_NOCI' in dicta:
            liste_indic = dicta['PARA_NOCI']
        else:
            UTMESS('F', 'TABLE0_1', valk=('PARA_NOCI'))

        Nbval = len(liste_indic)
        test1 = NP.equal(None, liste_indic)
        if test1.any() or test2.any():
            if 'DEFA' in dicta:
                UTMESS('F', 'TABLE0_14', valk=('DEFA', 'PARA_NOCI'))
            elif 'DEMANDE' in dicta:
                UTMESS('F', 'TABLE0_14', valk=('DEMANDE', 'PARA_NOCI'))

        if FRAGILITE['METHODE'] == "EMV":
        # 1) estimation paramètres maximum de vraisemblance
            if 'DEFA' not in dicta:
                if FRAGILITE['SEUIL'] is not None:
                    liste_def = [fonc_def(vale, FRAGILITE['SEUIL'])
                                 for vale in liste_dem]
                else:
                    UTMESS('F', 'FONCT0_16', valk=('SEUIL'))

            x0 = [FRAGILITE['AM_INI'], FRAGILITE['BETA_INI']]
            xopt = fmin(vrais, x0)

        elif FRAGILITE['METHODE'] == "REGRESSION":
        # 2) estimation paramètres REGRESSION
            para_b, para_a, sigma, = linregress(
                NP.log(NP.array(liste_indic)), NP.log(NP.array(liste_dem)))
            if INFO == 2:
                texte = 'PARAMETRES REGRESSION : ' + str(para_b) + ' ' + str(exp(para_a)) + '\n'
                aster.affiche('MESSAGE', texte)

            Am = exp((log(FRAGILITE['SEUIL']) - para_a) / para_b)
            beta = sigma / para_b
            xopt = [Am, beta]

        texte = 'PARAMETRES Am, beta ESTIMES : ' + str(xopt) + '\n'
        aster.affiche('MESSAGE', texte)
                      #print 'parametres Am, beta estimes: ', xopt

        # courbe de fragilité
        vec_a = NP.array(liste_a)
        vecval = (NP.log(vec_a / xopt[0])) / xopt[1]
        for m in range(Nba):
            lpfa.append(normcdf(vecval[m]))

        # table sortie
        mcfact = []
<<<<<<< HEAD
        if 'TITRE' in args:
            mcfact.append(_F(PARA='TITRE', LISTE_K=args['TITRE']))
=======
        if TITRE is not None:
            mcfact.append(_F(PARA='TITRE', LISTE_K=TITRE))
>>>>>>> 7b5df21d

        mcfact.append(_F(PARA='AM', LISTE_R=xopt[0]))
        mcfact.append(_F(PARA='BETA', LISTE_R=xopt[1]))
        mcfact.append(_F(PARA='PARA_NOCI', LISTE_R=liste_a))
        mcfact.append(_F(PARA='PFA', LISTE_R=lpfa))

        # si calcul de fractiles (intervalles de confiance) par bootstrap
        x0 = xopt
        if FRAGILITE['METHODE'] == "EMV":
            if FRAGILITE['FRACTILE'] is not None:
                if INFO == 2:
                    texte = 'FRACTILES A CALCULER PAR BOOTSTRAP ' + \
                        str(FRAGILITE['FRACTILE']) + '\n'
                    aster.affiche('MESSAGE', texte)
                if FRAGILITE['NB_TIRAGE'] is not None:
                    Nboot = FRAGILITE['NB_TIRAGE']
                    if Nboot > Nbval:
                        UTMESS('F', 'PROBA0_11')
                               # assert Nboot <= Nbval , 'ERREUR: nombre de
                               # tirages demandes trop grand'
                else:
                    Nboot = Nbval

                list_fonc = []
                lfract = FRAGILITE['FRACTILE']
                __F1 = [None] * Nbval
                __ABS = [None] * Nbval
                __ORDO = [None] * Nbval

                for kb in range(Nboot):  # in range(Nbval)

                    lpfa = []
                    list_rand = []

                    for kb2 in range(Nbval):
                        list_rand.append(random.randint(0, Nbval - 1))

                    xopt = fmin(boot_vrais, x0)
                    if INFO == 2:
                        texte1 = 'BOOTSTRAP TIRAGE ' + str(kb + 1)
                        texte2 = '  PARAMETRES Am, beta ESTIMES : ' + \
                            str(xopt) + '\n'
                        aster.affiche('MESSAGE', texte1)
                        aster.affiche('MESSAGE', texte2)
                    vecval = (NP.log(vec_a / xopt[0])) / xopt[1]
                    for m in range(Nba):
                        lpfa.append(normcdf(vecval[m]))

                    __ABS[kb] = DEFI_LIST_REEL(VALE=liste_a)
                    __ORDO[kb] = DEFI_LIST_REEL(VALE=lpfa)

                    __F1[kb] = DEFI_FONCTION(NOM_PARA='PGAZ',
                                             NOM_RESU='PFA',
                                             VALE_PARA=__ABS[kb],
                                             VALE_FONC=__ORDO[kb],)
                    list_fonc.append(__F1[kb],)

                #__FRACTILE = [None]*len(lfract)
                liste = [None] * len(lfract)
                for kb in range(len(lfract)):
                    __FRACTILE = CALC_FONCTION(
                        FRACTILE=_F(FONCTION=(list_fonc),
                                    FRACT=lfract[kb]), )
                    liste[kb] = __FRACTILE.Ordo()
                    mcfact.append(
                        _F(PARA=str(lfract[kb]), LISTE_R=liste[kb]))

        #   fin FRAGILITE
        tabout = CREA_TABLE(
            LISTE=mcfact, TITRE='POST_DYNA_ALEA concept : ' + self.result_name)

#  ------------------------------------------------------------------

#  ------------------------------------------------------------------
#  OPTION INTESPEC
# ------------------------------------------------------------------
<<<<<<< HEAD
    if 'INTERSPECTRE' in args:

        INTERSPECTRE = args['INTERSPECTRE']
=======
    if INTERSPECTRE is not None:
>>>>>>> 7b5df21d

        INTE_SPEC = INTERSPECTRE['INTE_SPEC']

        NUME_ORDRE_I = INTERSPECTRE['NUME_ORDRE_I']
        NOEUD_I = INTERSPECTRE['NOEUD_I']
        OPTION = INTERSPECTRE['OPTION']
        MOMENT = INTERSPECTRE['MOMENT']
        DUREE = INTERSPECTRE['DUREE']
        FRACTILE = INTERSPECTRE['FRACTILE']

        # table résultat
        tabres = Table(titr='POST_DYNA_ALEA concept : %s' % self.result_name)

#     ------------------------------------------------------------------
#     Liste des moments spectraux
#     repérer le type de l'interspectre et son nom
#                   1- concept interspectre
#                   2- table de table d interspectre

        intespec = INTE_SPEC.nom.ljust(8)

#     ------------------------------------------------------------------
#     Repérer les couples d'indices selectionnés
#     vérification de l'égalité du nombre d indices en i et j

        if NUME_ORDRE_I is not None:
            l_ind_i = NUME_ORDRE_I
            if type(l_ind_i) not in EnumTypes:
                l_ind_i = [l_ind_i]
            l_ind_j = INTERSPECTRE['NUME_ORDRE_J']
            if l_ind_j:
                if type(l_ind_j) not in EnumTypes:
                    l_ind_j = [l_ind_j]
                if len(l_ind_i) != len(l_ind_j):
                    UTMESS('F', 'PROBA0_8')
            else:
                l_ind_j = NUME_ORDRE_I
                if type(l_ind_j) not in EnumTypes:
                    l_ind_j = [l_ind_j]

            # paramètres fixes de la table
            tabres.add_para(['NUME_ORDRE_I', 'NUME_ORDRE_J'], 'I')
        elif NOEUD_I is not None:
            l_ind_i = NOEUD_I
            l_cmp_i = INTERSPECTRE['NOM_CMP_I']
            if type(l_ind_i) not in EnumTypes:
                l_ind_i = [l_ind_i]
            if type(l_cmp_i) not in EnumTypes:
                l_cmp_i = [l_cmp_i]
            l_ind_j = INTERSPECTRE['NOEUD_J']
            if l_ind_j:
                l_cmp_j = INTERSPECTRE['NOM_CMP_J']
                if type(l_ind_j) not in EnumTypes:
                    l_ind_j = [l_ind_j]
                if type(l_cmp_j) not in EnumTypes:
                    l_cmp_j = [l_cmp_j]
                if len(l_ind_i) != len(l_ind_j):
                    UTMESS('F', 'PROBA0_8')
                if len(l_cmp_i) != len(l_cmp_j):
                    UTMESS('F', 'PROBA0_9')
                if len(l_ind_i) != len(l_cmp_i):
                    UTMESS('F', 'PROBA0_10')
            else:
                l_ind_j = NOEUD_I
                l_cmp_j = INTERSPECTRE['NOM_CMP_I']
                if type(l_ind_j) not in EnumTypes:
                    l_ind_j = [l_ind_j]
                if type(l_cmp_j) not in EnumTypes:
                    l_cmp_j = [l_cmp_j]
            # paramètres fixes de la table
            tabres.add_para(
                ['NOEUD_I', 'NOEUD_J', 'NOM_CMP_I', 'NOM_CMP_J'], 'K8')

#     ------------------------------------------------------------------
#     Cas de tous les indices

        elif OPTION == 'TOUT':
            if aster.getvectjev(intespec + '.NUMI'):
                l_ind_i = aster.getvectjev(intespec + '.NUMI')
                l_ind_j = aster.getvectjev(intespec + '.NUMJ')
                tabres.add_para(['NUME_ORDRE_I', 'NUME_ORDRE_J'], 'I')
            if aster.getvectjev(intespec + '.NOEI'):
                l_ind_i = aster.getvectjev(intespec + '.NOEI')
                l_ind_j = aster.getvectjev(intespec + '.NOEJ')
                l_cmp_i = aster.getvectjev(intespec + '.CMPI')
                l_cmp_j = aster.getvectjev(intespec + '.CMPJ')
                tabres.add_para(
                    ['NOEUD_I', 'NOEUD_J', 'NOM_CMP_I', 'NOM_CMP_J'], 'K8')

#     ------------------------------------------------------------------
#     Cas de tous les indices centraux

        elif OPTION == 'DIAG':
            if aster.getvectjev(intespec + '.NUMI'):
                l_ind_i_all = aster.getvectjev(intespec + '.NUMI')
                l_ind_j_all = aster.getvectjev(intespec + '.NUMJ')
                l_ind_i = [ind for i, ind in enumerate(
                    l_ind_i_all) if l_ind_j_all[i] == ind]
                l_ind_j = l_ind_i
                tabres.add_para(['NUME_ORDRE_I', 'NUME_ORDRE_J'], 'I')
            if aster.getvectjev(intespec + '.NOEI'):
                l_ind_i_all = aster.getvectjev(intespec + '.NOEI')
                l_ind_j_all = aster.getvectjev(intespec + '.NOEJ')
                l_ind_i = [ind for i, ind in enumerate(
                    l_ind_i_all) if l_ind_j_all[i] == ind]
                l_ind_j = l_ind_i
                l_cmp_i_all = aster.getvectjev(intespec + '.CMPI')
                l_cmp_j_all = aster.getvectjev(intespec + '.CMPJ')
                l_cmp_i = [cmpi for i, cmpi in enumerate(
                    l_cmp_i_all) if l_cmp_j_all[i] == cmpi]
                l_cmp_j = l_cmp_i
                tabres.add_para(
                    ['NOEUD_I', 'NOEUD_J', 'NOM_CMP_I', 'NOM_CMP_J'], 'K8')

#     ------------------------------------------------------------------
#     Liste des moments spectraux

        l_moments = [0, 1, 2, 3, 4]
        if MOMENT is not None:
            l_moments.extend(list(MOMENT))
            l_moments = list(set(l_moments))

#     ------------------------------------------------------------------
#     Boucle sur les fonctions

        if aster.getvectjev(intespec + '.NOEI'):
            l_ind = list(zip(l_ind_i, l_ind_j, l_cmp_i, l_cmp_j))
        else:
            l_ind = list(zip(l_ind_i, l_ind_j))

        # pour la présentation de la table finale, on stocke le nbre de
        # paramètres "initiaux"
        nbpara0 = len(tabres.para)

        if INFO == 2:
            texte = 'POUR LA MATRICE INTERSPECTRALE ' + INTE_SPEC.nom + '\n'
            aster.affiche('MESSAGE', texte)
        for ind in l_ind:
            dlign = {}
            dlrecu = {}
            if NOEUD_I:
                i_foncstat = ind[0] == ind[1] and ind[2] == ind[3]
                dlign['NOEUD_I'], dlign['NOEUD_J'], dlign['NOM_CMP_I'], dlign['NOM_CMP_J'] = \
                    ind[0], ind[1], ind[2], ind[3]
                if ind[0] == ind[1] and ind[2] == ind[3]:
                    dlrecu['NOEUD_I'], dlrecu['NOM_CMP_I'] = ind[0], ind[2]
                else:
                    dlrecu['NOEUD_I'], dlrecu['NOEUD_J'], dlrecu['NOM_CMP_I'], \
                        dlrecu['NOM_CMP_J'] = ind[0], ind[1], ind[2], ind[3]
                if INFO == 2:
                    aster.affiche(
                        'MESSAGE', 'INDICES :' + ind[0] + ' - ' + ind[1])
                    aster.affiche(
                        'MESSAGE', 'INDICES :' + ind[2] + ' - ' + ind[3] + '\n')
            elif NUME_ORDRE_I:
                i_foncstat = ind[0] == ind[1]
                dlign['NUME_ORDRE_I'], dlign['NUME_ORDRE_J'] = ind[0], ind[1]
                if ind[0] == ind[1]:
                    dlrecu['NUME_ORDRE_I'] = ind[0]
                else:
                    dlrecu['NUME_ORDRE_I'], dlrecu[
                        'NUME_ORDRE_J'] = ind[0], ind[1]
                if INFO == 2:
                    aster.affiche('MESSAGE', 'INDICES :' + str(ind[0]) + ' - '
                                  + str(ind[1]) + '\n')
            else:  # TOUT_ORDRE
                if aster.getvectjev(intespec + '.NUMI'):
                    i_foncstat = ind[0] == ind[1]
                    dlign['NUME_ORDRE_I'], dlign[
                        'NUME_ORDRE_J'] = ind[0], ind[1]
                    if ind[0] == ind[1]:
                        dlrecu['NUME_ORDRE_I'] = ind[0]
                    else:
                        dlrecu['NUME_ORDRE_I'], dlrecu[
                            'NUME_ORDRE_J'] = ind[0], ind[1]
                if aster.getvectjev(intespec + '.NOEI'):
                    i_foncstat = ind[0] == ind[1] and ind[2] == ind[3]
                    dlign['NOEUD_I'], dlign['NOEUD_J'], dlign['NOM_CMP_I'], dlign['NOM_CMP_J'] = \
                        ind[0], ind[1], ind[2], ind[3]
                    if ind[0] == ind[1] and ind[2] == ind[3]:
                        dlrecu['NOEUD_I'], dlrecu['NOM_CMP_I'] = ind[0], ind[2]
                    else:
                        dlrecu['NOEUD_I'], dlrecu['NOEUD_J'], dlrecu['NOM_CMP_I'], \
                            dlrecu['NOM_CMP_J'] = ind[
                                0], ind[1], ind[2], ind[3]

            __fon1 = RECU_FONCTION(INTE_SPEC=INTE_SPEC,
                                   **dlrecu)

            val = __fon1.Valeurs()
            fvalx = NP.array(val[0])
            fvaly = NP.array(val[1])
            frez = fvalx[0]

            # -- moments spectraux

            val_mom = {}
            for i_mom in l_moments:
                n = len(fvaly)
                trapz = NP.zeros(n)
                trapz[0] = 0.
                valy = fvaly * (2 * pi * fvalx) ** i_mom
                trapz[1:n] = (valy[1:n] + valy[:-1]) / 2. * (
                    fvalx[1:n] - fvalx[:-1])
                prim_y = NP.cumsum(trapz)
                val_mom[i_mom] = prim_y[-1]
                   # -- cas si, seule la partie positive du spectre est utilisée
                   # -- Il faut donc doubler lambda  pour calculer le bon écart type
                if frez >= 0.:
                    val_mom[i_mom] = val_mom[i_mom] * 2.
            for i_mom in l_moments:
                chmo = 'LAMBDA_' + str(i_mom).zfill(2)
                dlign[chmo] = val_mom[i_mom]

            #--- si auto-spectre:
            if i_foncstat:
                # test si le spectre est bien à valeurs positives
                if min(fvaly) < 0.0:
                    aster.affiche('MESSAGE', str(ind) + '\n')
                    UTMESS('F', 'MODELISA9_95')
                # -- fonctions statistiques

                dlign['ECART'] = sqrt(val_mom[0])

                if DUREE is not None:
                    Ts = DUREE
                    vop = sqrt(val_mom[2] / val_mom[0]) / (2. * pi)
                    Nu = Ts * vop / (-log(FRACTILE))
                    deltau = sqrt(
                        1. - val_mom[1] ** 2 / (val_mom[2] * val_mom[0]))
                    valNd = 2. * Nu * \
                        (1 - exp(-(deltau) ** 1.2 * sqrt(pi * log(2. * Nu))))
                    val_peak = sqrt(2. * log(valNd))
                    dlign[
                        'FACT_PIC'] = val_peak   # -- facteur de peak
                    if FRACTILE == 0.5:
                        Titre_lign = 'MAX_MOY'
                    else :
                        Titre_lign = 'MAX_FRACT'
                    dlign[Titre_lign] = val_peak * sqrt(
                        val_mom[0])    # -- fractile du max (mediane pour 0.5)

                if abs(val_mom[2]) >= 1e-20:
                    dlign['NB_EXTREMA_P_S'] = 1. / \
                        pi * sqrt(val_mom[4] / val_mom[2])
                if abs(val_mom[0]) >= 1e-20:
                    dlign['NB_PASS_ZERO_P_S'] = 1. / \
                        pi * sqrt(val_mom[2] / val_mom[0])
                    dlign['FREQ_APPAR'] = 0.5 * dlign['NB_PASS_ZERO_P_S']
                    if abs(val_mom[4]) >= 1e-20:
                        dlign['FACT_IRRE'] = sqrt(
                            val_mom[2] * val_mom[2] / val_mom[0] / val_mom[4])

            # ajoute la ligne à la Table
            tabres.append(dlign)

#--- construction de la table produite

        # tri des paramètres
        ord_para = tabres.para[nbpara0:]
        ord_para.sort()
        ord_para = tabres.para[:nbpara0] + ord_para
        dprod = tabres[ord_para].dict_CREA_TABLE()

        tabout = CREA_TABLE(**dprod)

    return tabout<|MERGE_RESOLUTION|>--- conflicted
+++ resolved
@@ -94,19 +94,11 @@
 #  ------------------------------------------------------------------
 #  OPTION FRAGILITE
 # ------------------------------------------------------------------
-<<<<<<< HEAD
     if 'FRAGILITE' in args:
         from Utilitai.optimize import fmin
         from Utilitai.stats import normcdf, linregress
         FRAGILITE = args['FRAGILITE'][0]
-        if FRAGILITE['LIST_PARA'] != None:
-=======
-    if FRAGILITE is not None:
-        from Utilitai.optimize import fmin
-        from Utilitai.stats import normcdf, linregress
-
         if FRAGILITE['LIST_PARA'] is not None:
->>>>>>> 7b5df21d
             liste_a = FRAGILITE['LIST_PARA'].sdj.VALE.get()
         elif FRAGILITE['VALE'] is not None:
             liste_a = FRAGILITE['VALE']
@@ -174,13 +166,8 @@
 
         # table sortie
         mcfact = []
-<<<<<<< HEAD
         if 'TITRE' in args:
             mcfact.append(_F(PARA='TITRE', LISTE_K=args['TITRE']))
-=======
-        if TITRE is not None:
-            mcfact.append(_F(PARA='TITRE', LISTE_K=TITRE))
->>>>>>> 7b5df21d
 
         mcfact.append(_F(PARA='AM', LISTE_R=xopt[0]))
         mcfact.append(_F(PARA='BETA', LISTE_R=xopt[1]))
@@ -257,13 +244,9 @@
 #  ------------------------------------------------------------------
 #  OPTION INTESPEC
 # ------------------------------------------------------------------
-<<<<<<< HEAD
     if 'INTERSPECTRE' in args:
 
         INTERSPECTRE = args['INTERSPECTRE']
-=======
-    if INTERSPECTRE is not None:
->>>>>>> 7b5df21d
 
         INTE_SPEC = INTERSPECTRE['INTE_SPEC']
 
