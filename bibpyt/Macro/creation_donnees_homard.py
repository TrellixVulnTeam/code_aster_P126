--- conflicted
+++ resolved
@@ -257,13 +257,8 @@
                     d_aux["CRIT_RAFF_MS"] = ("SeuilHMS",   1)
                     l_aux = list(d_aux.keys())
                     for mot_cle in l_aux:
-<<<<<<< HEAD
-                        if self.mots_cles.get(mot_cle) != None:
+                        if self.mots_cles.get(mot_cle) is not None:
                             aux = self.mots_cles.get(mot_cle) * d_aux[mot_cle][1]
-=======
-                        if self.mots_cles[mot_cle] is not None:
-                            aux = self.mots_cles[mot_cle] * d_aux[mot_cle][1]
->>>>>>> 96358790
                             self.critere_raffinement = (d_aux[mot_cle][0], aux)
                             # print "... self.critere_raffinement = ", self.critere_raffinement
 #
@@ -277,13 +272,8 @@
                     d_aux["CRIT_DERA_MS"] = ("SeuilBMS",   1)
                     l_aux = list(d_aux.keys())
                     for mot_cle in l_aux:
-<<<<<<< HEAD
-                        if self.mots_cles.get(mot_cle) != None:
+                        if self.mots_cles.get(mot_cle) is not None:
                             aux = self.mots_cles.get(mot_cle) * d_aux[mot_cle][1]
-=======
-                        if self.mots_cles[mot_cle] is not None:
-                            aux = self.mots_cles[mot_cle] * d_aux[mot_cle][1]
->>>>>>> 96358790
                             self.critere_deraffinement = (
                                 d_aux[mot_cle][0], aux)
                             # print "... self.critere_deraffinement = ", self.critere_deraffinement
@@ -293,11 +283,7 @@
                 saux = " "
                 for mot_cle in ["NIVE_MIN", "NIVE_MAX", "DIAM_MIN"]:
                     if mot_cle in self.mots_cles:
-<<<<<<< HEAD
-                        if self.mots_cles.get(mot_cle) != None:
-=======
-                        if self.mots_cles[mot_cle] is not None:
->>>>>>> 96358790
+                        if self.mots_cles.get(mot_cle) is not None:
                             if mot_cle == "NIVE_MIN":
                                 aux = "NiveauMi"
                             elif mot_cle == "NIVE_MAX":
@@ -361,23 +347,13 @@
             if self.ModeHOMA == 3:
                 mot_cle = "DEGRE"
                 if mot_cle in self.mots_cles:
-<<<<<<< HEAD
-                    if self.mots_cles.get(mot_cle) != None:
+                    if self.mots_cles.get(mot_cle) is not None:
                         self.ModDegre = self.mots_cles.get(mot_cle)
 #
                 mot_cle = "JOINT"
                 if mot_cle in self.mots_cles:
-                    if self.mots_cles.get(mot_cle) != None:
+                    if self.mots_cles.get(mot_cle) is not None:
                         self.CreJoint = self.mots_cles.get(mot_cle)
-=======
-                    if self.mots_cles[mot_cle] is not None:
-                        self.ModDegre = self.mots_cles[mot_cle]
-#
-                mot_cle = "JOINT"
-                if mot_cle in self.mots_cles:
-                    if self.mots_cles[mot_cle] is not None:
-                        self.CreJoint = self.mots_cles[mot_cle]
->>>>>>> 96358790
                     # print self.ModDegre, self.CreJoint
 #
 #     9. Options annexes
@@ -671,11 +647,7 @@
 #     5.5. L'usage de l'indicateur
 #
                 if "USAGE_CHAMP" in self.mots_cles:
-<<<<<<< HEAD
-                    if self.mots_cles.get("USAGE_CHAMP") != None:
-=======
-                    if self.mots_cles["USAGE_CHAMP"] is not None:
->>>>>>> 96358790
+                    if self.mots_cles.get("USAGE_CHAMP") is not None:
                         self.ecrire_ligne_configuration_2(
                             "CCModeFI", self.mots_cles.get("USAGE_CHAMP"))
 #
@@ -683,13 +655,8 @@
 #
                 for cle in ("GROUP_MA", "GROUP_NO"):
                     if cle in self.mots_cles:
-<<<<<<< HEAD
-                        if self.mots_cles.get(cle) != None:
+                        if self.mots_cles.get(cle) is not None:
                             if not type(self.mots_cles.get(cle)) in EnumTypes:
-=======
-                        if self.mots_cles[cle] is not None:
-                            if not type(self.mots_cles[cle]) in EnumTypes:
->>>>>>> 96358790
                                 self.ecrire_ligne_configuration_2(
                                     "CCGroAda", self.mots_cles.get(cle))
                             else:
@@ -769,13 +736,8 @@
                 self.ecrire_ligne_configuration_2(
                     "CCNoMFro", self.dico_configuration["NOM_MED_MAILLAGE_FRONTIERE"])
                 if "GROUP_MA_FRONT" in self.mots_cles:
-<<<<<<< HEAD
-                    if self.mots_cles.get("GROUP_MA_FRONT") != None:
+                    if self.mots_cles.get("GROUP_MA_FRONT") is not None:
                         if not type(self.mots_cles.get("GROUP_MA_FRONT")) in EnumTypes:
-=======
-                    if self.mots_cles["GROUP_MA_FRONT"] is not None:
-                        if not type(self.mots_cles["GROUP_MA_FRONT"]) in EnumTypes:
->>>>>>> 96358790
                             self.ecrire_ligne_configuration_2(
                                 "CCGroFro", self.mots_cles.get("GROUP_MA_FRONT"))
                         else:
@@ -846,13 +808,8 @@
             self.ecrire_ligne_configuration_0("Autres options")
             if "LANGUE" in self.mots_cles:
                 self.ecrire_ligne_configuration_2(
-<<<<<<< HEAD
                     "Langue", self.mots_cles.get("LANGUE"))
-            if self.MessInfo != None:
-=======
-                    "Langue", self.mots_cles["LANGUE"])
             if self.MessInfo is not None:
->>>>>>> 96358790
                 self.ecrire_ligne_configuration_2("MessInfo", self.MessInfo)
             if self.dico_configuration["version_perso"]:
                 VERSION_HOMARD = self.dico_configuration["VERSION_HOMARD"]
