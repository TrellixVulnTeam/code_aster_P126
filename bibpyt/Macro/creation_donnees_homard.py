# coding=utf-8
# --------------------------------------------------------------------
<<<<<<< HEAD
# Copyright (C) 1991 - 2018 - EDF R&D - www.code-aster.org
=======
# Copyright (C) 1991 - 2019 - EDF R&D - www.code-aster.org
>>>>>>> e87c3888
# This file is part of code_aster.
#
# code_aster is free software: you can redistribute it and/or modify
# it under the terms of the GNU General Public License as published by
# the Free Software Foundation, either version 3 of the License, or
# (at your option) any later version.
#
# code_aster is distributed in the hope that it will be useful,
# but WITHOUT ANY WARRANTY; without even the implied warranty of
# MERCHANTABILITY or FITNESS FOR A PARTICULAR PURPOSE.  See the
# GNU General Public License for more details.
#
# You should have received a copy of the GNU General Public License
# along with code_aster.  If not, see <http://www.gnu.org/licenses/>.
# --------------------------------------------------------------------

# person_in_charge: gerald.nicolas at edf.fr
"""
Cette classe crée le fichier de configuration permettant de lancer HOMARD
depuis Code_Aster.
"""
__revision__ = "V1.15"
__all__ = []

import os
import os.path
EnumTypes = (list, tuple)

try:
    from Utilitai.Utmess import UTMESS
except ImportError:
    def UTMESS(code, idmess, valk=(), vali=(), valr=()):
        """
        Clone de utmess si on ne reussit pas a le charger
        """
        fmt = '\n <%s> <%s> %s %s %s\n\n'
        print(fmt % (code, idmess, valk, vali, valr))

# ------------------------------------------------------------------------


class creation_donnees_homard:

    """
    Cette classe crée les données permettant de lancer HOMARD depuis Code_Aster.
        Ce sont :
        . le fichier de configuration
        . le fichier des données dans le cas d'information

     Arguments (stockes en tant qu'attribut) :
        . nom_macro : nom de la macro-commande qui appelle :
                        'MACR_ADAP_MAIL' pour une adaptation
                        'MACR_INFO_MAIL' pour une information sur un maillage
        . mots_cles : mots-cles de la macro-commande
        . dico_configuration : dictionnaire des options

     Attributs :
        . Nom_Fichier_Configuration : nom du fichier de configuration (immuable)
        . Nom_Fichier_Donnees : nom du fichier de données (immuable)
        . mode_homard : le mode pour filtrer ici ("ADAP" ou "INFO")
        . mode_homard_texte : le mode d'utilisation, en francais ("ADAPTATION" ou "INFORMATION")
        . elements_acceptes : les mailles acceptees par HOMARD
     """
# ------------------------------------------------------------------------

    def __init__(self, nom_macro, mots_cles, dico_configuration):
        """
        Construction + valeurs par defaut des attributs
        """
#
# 1. Verification de la macro qui appelle
#
        d_aux = {}
        d_aux["MACR_ADAP_MAIL"] = ("ADAP", "ADAPTATION")
        d_aux["MACR_INFO_MAIL"] = ("INFO", "INFORMATION")
        if nom_macro in d_aux:
            self.mode_homard = d_aux[nom_macro][0]
            self.mode_homard_texte = d_aux[nom_macro][1]
        else:
            UTMESS("F", 'HOMARD0_1')
#
# 2. Données generales de cette initialisation
#
           # for mot_cle in mots_cles.keys() :
              # print "mots_cles.get(", mot_cle, "] = ", mots_cles.get(mot_cle]
           # for mot_cle in dico_configuration.keys() :
              # print "dico_configuration[", mot_cle, "] = ", dico_configuration[mot_cle]
#
        self.nom_macro = nom_macro
        self.mots_cles = mots_cles
        self.dico_configuration = dico_configuration
#
# 3. Quel type de traitement des mailles incompatibles
#
<<<<<<< HEAD
        if mots_cles.has_key("ELEMENTS_ACCEPTES"):
            self.elements_acceptes = mots_cles.get("ELEMENTS_ACCEPTES")
=======
        if "ELEMENTS_ACCEPTES" in mots_cles:
            self.elements_acceptes = mots_cles["ELEMENTS_ACCEPTES"]
>>>>>>> e87c3888
        else:
            self.elements_acceptes = None
#
# 4. Attributs immuables
#
        self.Nom_Fichier_Configuration = "HOMARD.Configuration"
        self.Nom_Fichier_Donnees = "HOMARD.Donnees"
#
# ------------------------------------------------------------------------

    def int_to_str2(self, entier):
        """
        Transforme un entier positif en une chaine d'au moins deux caracteres
        """
        # print "\nArguments à l'entree de", __name__, ":", entier
#
        if type(entier) == type(0):
            la_chaine = '%02d' % entier
        else:
            la_chaine = None
#
        return la_chaine
# ------------------------------------------------------------------------

    def quel_mode(self):
        """
        Informe sur le mode de lancement de HOMARD
        """
# print self.mode_homard_texte
        print("Lancement de creation_donnees_homard en mode", self.mode_homard_texte)
        return
# ------------------------------------------------------------------------

    def creation_configuration(self):
        """
        Cree les données necessaires à la configuration
        """
#
        message_erreur = None
#
        while message_erreur == None:
#
#     1. Les chaines liées aux numeros d'iteration
#
            if self.mode_homard in ["ADAP", "MODI"]:
                niter = self.dico_configuration["niter"]
                self.str_niter = self.int_to_str2(niter)
                self.str_niterp1 = self.int_to_str2(niter + 1)
                self.niter_vers_niterp1 = self.str_niter + \
                    ".vers." + self.str_niterp1
#
#     2. La liste standard
#
            if self.mode_homard == "INFO":
                aux = "Liste.info"
            else:
                aux = "Liste." + self.niter_vers_niterp1
            self.ListeStd = aux
#
#     3. Le mode de pilotage
#
            if self.mode_homard == "INFO":
                self.ModeHOMA = 2
                self.Action = "info"
            else:
                if self.mots_cles.get("ADAPTATION") == "MODIFICATION":
                    self.ModeHOMA = 3
                    self.Action = "modi"
                    self.ModDegre = "non"
                    self.CreJoint = "non"
                else:
                    self.ModeHOMA = 1
                    self.Action = "homa"
                self.TypeRaff = "non"
                self.TypeDera = "non"
                self.critere_raffinement = None
                self.critere_deraffinement = None
                self.niveau = []
#
#     4. Le type de bilan : il faut convertir la donnée textuelle en un entier,
#        produit de nombres premiers.
#        Si rien n'est demande, on met 1.
#
            aux = 1
            dico_aux = {}
            dico_aux["INTERPENETRATION"] = 3
            dico_aux["NOMBRE"] = 7
            dico_aux["QUALITE"] = 5
            dico_aux["CONNEXITE"] = 11
            dico_aux["TAILLE"] = 13
            dico_aux["PROP_CALCUL"] = 17
            dico_aux["DIAMETRE"] = 19
            l_aux = list(dico_aux.keys())
            for choix in l_aux:
<<<<<<< HEAD
                if self.mots_cles.has_key(choix):
                    if self.mots_cles.get(choix) == "OUI":
=======
                if choix in self.mots_cles:
                    if self.mots_cles[choix] == "OUI":
>>>>>>> e87c3888
                        aux = aux * dico_aux[choix]
            if aux == 1:
                aux = 0
            self.TypeBila = aux
#
#     5. Les entrées/sorties au format MED
#
            self.CCNoMN__ = self.dico_configuration["NOM_MED_MAILLAGE_N"]
            if self.mode_homard == "ADAP":
                self.CCNoMNP1 = self.dico_configuration["NOM_MED_MAILLAGE_NP1"]
                if "NOM_MED_MAILLAGE_NP1_ANNEXE" in self.dico_configuration:
                    self.CCMaiAnn = self.dico_configuration[
                        "NOM_MED_MAILLAGE_NP1_ANNEXE"]
                else:
                    self.CCMaiAnn = None
#
#     6. Les entrées/sorties au format HOMARD
#
            if self.mode_homard == "ADAP":
                self.fic_homard_niter   = "maill." + \
                    self.str_niter + ".hom.med"
                self.fic_homard_niterp1 = "maill." + \
                    self.str_niterp1 + ".hom.med"
            else:
                self.fic_homard_niter = None
                self.fic_homard_niterp1 = None
#
#     7. Le pilotage de l'adaptation
#
            if self.ModeHOMA == 1:
#
#     7.1. Le type d'adaptation
#
                if self.mots_cles.get("ADAPTATION") == "RAFFINEMENT":
                    self.TypeRaff = "libre"
                    self.TypeDera = "non"
                elif self.mots_cles.get("ADAPTATION") == "DERAFFINEMENT":
                    self.TypeRaff = "non"
                    self.TypeDera = "libre"
                elif self.mots_cles.get("ADAPTATION") == "RAFF_DERA" or self.mots_cles.get("ADAPTATION") == "RAFF_DERA_ZONE":
                    self.TypeRaff = "libre"
                    self.TypeDera = "libre"
                elif self.mots_cles.get("ADAPTATION") == "RAFFINEMENT_UNIFORME":
                    self.TypeRaff = "uniforme"
                    self.TypeDera = "non"
                elif self.mots_cles.get("ADAPTATION") == "DERAFFINEMENT_UNIFORME":
                    self.TypeRaff = "non"
                    self.TypeDera = "uniforme"
                elif self.mots_cles.get("ADAPTATION") == "RIEN":
                    self.TypeRaff = "non"
                    self.TypeDera = "non"
                    # print "... self.TypeRaff = ",self.TypeRaff
                    # print "... self.TypeDera = ",self.TypeDera
#
#     7.2. L'éventuel seuil de raffinement
#
                if self.TypeRaff == "libre" and self.mots_cles.get("ADAPTATION") != "RAFF_DERA_ZONE":
                    d_aux = {}
                    d_aux["CRIT_RAFF_ABS"] = ("SeuilHau",   1)
                    d_aux["CRIT_RAFF_REL"] = ("SeuilHRe", 100)
                    d_aux["CRIT_RAFF_PE"] = ("SeuilHPE", 100)
                    d_aux["CRIT_RAFF_MS"] = ("SeuilHMS",   1)
                    l_aux = list(d_aux.keys())
                    for mot_cle in l_aux:
                        if self.mots_cles.get(mot_cle) != None:
                            aux = self.mots_cles.get(mot_cle) * d_aux[mot_cle][1]
                            self.critere_raffinement = (d_aux[mot_cle][0], aux)
                            # print "... self.critere_raffinement = ", self.critere_raffinement
#
#     7.3. L'éventuel seuil de deraffinement
#
                if self.TypeDera == "libre" and self.mots_cles.get("ADAPTATION") != "RAFF_DERA_ZONE":
                    d_aux = {}
                    d_aux["CRIT_DERA_ABS"] = ("SeuilBas",   1)
                    d_aux["CRIT_DERA_REL"] = ("SeuilBRe", 100)
                    d_aux["CRIT_DERA_PE"] = ("SeuilBPE", 100)
                    d_aux["CRIT_DERA_MS"] = ("SeuilBMS",   1)
                    l_aux = list(d_aux.keys())
                    for mot_cle in l_aux:
                        if self.mots_cles.get(mot_cle) != None:
                            aux = self.mots_cles.get(mot_cle) * d_aux[mot_cle][1]
                            self.critere_deraffinement = (
                                d_aux[mot_cle][0], aux)
                            # print "... self.critere_deraffinement = ", self.critere_deraffinement
#
#     7.4. Les profondeurs extremes de raffinement/deraffinement
#
                saux = " "
                for mot_cle in ["NIVE_MIN", "NIVE_MAX", "DIAM_MIN"]:
<<<<<<< HEAD
                    if self.mots_cles.has_key(mot_cle):
                        if self.mots_cles.get(mot_cle) != None:
=======
                    if mot_cle in self.mots_cles:
                        if self.mots_cles[mot_cle] != None:
>>>>>>> e87c3888
                            if mot_cle == "NIVE_MIN":
                                aux = "NiveauMi"
                            elif mot_cle == "NIVE_MAX":
                                aux = "NiveauMa"
                            else:
                                aux = "DiametMi"
                            self.niveau.append((aux, self.mots_cles.get(mot_cle)))
                            saux += aux
                # print "saux =", saux
#
                if ("DiametMi" in saux):
                    # print self.mots_cles.get("DIAM_MIN"]
                    if self.mots_cles.get("DIAM_MIN") < 0:
                        message_erreur = "Le diametre minimal doit etre strictement positif. " +\
                                         "La valeur %e est incorrecte." % self.mots_cles.get(
                                             "DIAM_MIN")
                        break
#
                if (("NiveauMi" in saux) and ("NiveauMa" in saux)):
                    # print self.mots_cles.get("NIVE_MIN"]
                    # print self.mots_cles.get("NIVE_MAX"]
                    if self.mots_cles.get("NIVE_MIN") >= self.mots_cles.get("NIVE_MAX"):
                        message_erreur = "Le niveau mini, %d, " % self.mots_cles.get(
                            "NIVE_MIN")
                        message_erreur += "doit etre inferieur au niveau maxi, %d." % self.mots_cles.get(
                            "NIVE_MAX")
                        break
#
#     7.5. Les éventuelles zones de raffinement
#
                if "Zones_raffinement" in self.dico_configuration:
                    iaux = 0
                    for zone in self.dico_configuration["Zones_raffinement"]:
                        iaux = iaux + 1
                        s_aux_1 = "\nZone numero %d : " % iaux
                        s_aux_2 = ", doit etre inferieur au "
                        if "X_MINI" in zone:
                            if zone["X_MINI"] > zone["X_MAXI"]:
                                message_erreur  = s_aux_1 + \
                                    "X mini, %e" % zone["X_MINI"]
                                message_erreur += s_aux_2 + \
                                    "X maxi, %e." % zone["X_MAXI"]
                            if zone["Y_MINI"] > zone["Y_MAXI"]:
                                if (message_erreur == None):
                                    message_erreur = ""
                                message_erreur += s_aux_1 + \
                                    "Y mini, %e" % zone["Y_MINI"]
                                message_erreur += s_aux_2 + \
                                    "Y maxi, %e." % zone["Y_MAXI"]
                        if "Z_MINI" in zone:
                            if zone["Z_MINI"] > zone["Z_MAXI"]:
                                if (message_erreur == None):
                                    message_erreur = ""
                                message_erreur += s_aux_1 + \
                                    "Z mini, %e" % zone["Z_MINI"]
                                message_erreur += s_aux_2 + \
                                    "Z maxi, %e." % zone["Z_MAXI"]
#
#     8. Le pilotage de la modification
#
            if self.ModeHOMA == 3:
                mot_cle = "DEGRE"
<<<<<<< HEAD
                if self.mots_cles.has_key(mot_cle):
                    if self.mots_cles.get(mot_cle) != None:
                        self.ModDegre = self.mots_cles.get(mot_cle)
#
                mot_cle = "JOINT"
                if self.mots_cles.has_key(mot_cle):
                    if self.mots_cles.get(mot_cle) != None:
                        self.CreJoint = self.mots_cles.get(mot_cle)
=======
                if mot_cle in self.mots_cles:
                    if self.mots_cles[mot_cle] != None:
                        self.ModDegre = self.mots_cles[mot_cle]
#
                mot_cle = "JOINT"
                if mot_cle in self.mots_cles:
                    if self.mots_cles[mot_cle] != None:
                        self.CreJoint = self.mots_cles[mot_cle]
>>>>>>> e87c3888
                    # print self.ModDegre, self.CreJoint
#
#     9. Options annexes
#
            info = self.dico_configuration["INFO"]
            if (info == 2):
                self.MessInfo = 2
            elif (info > 2):
                self.MessInfo = 30
            else:
                self.MessInfo = None

#
            break
#
        if message_erreur != None:
            UTMESS("F", 'HOMARD0_2', valk=message_erreur)
#
        return self.fic_homard_niter, self.fic_homard_niterp1
# ------------------------------------------------------------------------

    def ouvre_fichier(self, nomfic_local):
        """
        Ouvre en ecriture un fichier apres l'avoir eventuellement detruit
        """
        codret_partiel = [0]
# print nomfic_local
        Rep_Calc_HOMARD_global = self.dico_configuration[
            "Rep_Calc_HOMARD_global"]
        nomfic = os.path.join(Rep_Calc_HOMARD_global, nomfic_local)
#
        if os.path.isfile(nomfic):
            try:
                os.remove(nomfic)
            except os.error as codret_partiel:
                print("Probleme au remove, erreur numéro ", codret_partiel[0], ":", codret_partiel[1])
                UTMESS("F", 'HOMARD0_3', valk=nomfic)
#
        fichier = open(nomfic, "w")
        self.fichier = fichier
#
        return fichier, nomfic
# ------------------------------------------------------------------------

    def ecrire_ligne_configuration_0(self, commentaire):
        """
        Ecrit une ligne de commentaires du fichier de configuration
       Arguments :
          . commentaire : le commentaire e ecrire
        """
#
        ligne = "#\n"
        ligne = ligne + "# " + commentaire + "\n"
        ligne = ligne + "#\n"
        self.fichier.write(ligne)
#
        return
# ------------------------------------------------------------------------

    def ecrire_ligne_configuration_1(self, texte):
        """
        Ecrit une ligne brute du fichier de configuration
       Arguments :
          . texte : le texte a ecrire
        """
#
        # print texte
#    ligne = texte + "\n"
        ligne = texte
        # print "==> ",ligne
        self.fichier.write(ligne)
#
        return
# ------------------------------------------------------------------------

    def ecrire_ligne_configuration_2(self, motcle, valeur):
        """
        Ecrit une ligne du fichier de configuration dans le cas : motcle + valeur
       Arguments :
          . motcle : le mot-cle HOMARD a ecrire
          . valeur : la valeur associée
        """
#
        ligne = motcle
#
        if (type(valeur) == type(0)):
            saux = "%d" % valeur
        elif (type(valeur) == type(0.0)):
            saux = "%e" % valeur
        else:
            saux = valeur
        ligne += " " + saux
#
        ligne += "\n"
#
        self.fichier.write(ligne)
#
        return
# ------------------------------------------------------------------------

    def ecrire_ligne_configuration_3(self, motcle, valeur1, valeur2):
        """
        Ecrit une ligne du fichier de configuration dans le cas : motcle + valeur1 + valeur2
       Arguments :
          . motcle : le mot-cle HOMARD a ecrire
          . valeur1 : la première valeur associée
          . valeur2 : la seconde valeur associée
        """
#
        ligne = motcle
#
        if (type(valeur1) == type(0)):
            saux = "%d" % valeur1
        elif (type(valeur1) == type(0.0)):
            saux = "%e" % valeur1
        else:
            saux = valeur1
        ligne += " " + saux
#
        if (type(valeur2) == type(0)):
            saux = "%d" % valeur2
        elif (type(valeur2) == type(0.0)):
            saux = "%e" % valeur2
        else:
            saux = valeur2
        ligne += " " + saux
#
        ligne += "\n"
#
        self.fichier.write(ligne)
#
        return
# ------------------------------------------------------------------------

    def ecrire_fichier_configuration(self):
        """
        Ecrit le fichier de configuration
        """
        message_erreur = None
#
        while message_erreur == None:
#
#     1. Ouverture du fichier
#
            fichier, nomfic_global = self.ouvre_fichier(
                self.Nom_Fichier_Configuration)
#
#     2. Generalites
#
            self.ecrire_ligne_configuration_0("Generalites")
            self.ecrire_ligne_configuration_2("ModeHOMA", self.ModeHOMA)
            self.ecrire_ligne_configuration_2("Action", self.Action)
            self.ecrire_ligne_configuration_2("ListeStd", self.ListeStd)
            self.ecrire_ligne_configuration_2("TypeBila", self.TypeBila)
            self.ecrire_ligne_configuration_2("CCAssoci", "MED")
            self.ecrire_ligne_configuration_2(
                "NumeIter", self.dico_configuration["niter"])
#
#     3. Les fichiers externes
#
            self.ecrire_ligne_configuration_0(
                "Les fichiers de Code_Aster, au format MED")
            self.ecrire_ligne_configuration_2("CCNoMN__", self.CCNoMN__)
            self.ecrire_ligne_configuration_2(
                "CCMaiN__", self.dico_configuration["Fichier_ASTER_vers_HOMARD"])
            if self.mode_homard == "ADAP":
                self.ecrire_ligne_configuration_2("CCNoMNP1", self.CCNoMNP1)
                self.ecrire_ligne_configuration_2(
                    "CCMaiNP1", self.dico_configuration["Fichier_HOMARD_vers_ASTER"])
#
            self.ecrire_ligne_configuration_0(
                "Le repertoire des fichiers de bilan")
            self.ecrire_ligne_configuration_2(
                "RepeInfo", self.dico_configuration["Rep_Calc_HOMARD_global"])
#
#     4. Les fichiers HOMARD
#
            self.ecrire_ligne_configuration_0(
                "Les fichiers de HOMARD, au format MED")
            if self.mode_homard == "ADAP":
                self.ecrire_ligne_configuration_3(
                    "HOMaiN__", "M_" + self.str_niter, self.fic_homard_niter)
                self.ecrire_ligne_configuration_3(
                    "HOMaiNP1", "M_" + self.str_niterp1, self.fic_homard_niterp1)
                if (self.dico_configuration["niter"] == 0):
                    aux = "TOUT"
                else:
                    aux = "NP1"
                self.ecrire_ligne_configuration_2("EcriFiHO", aux)
#
#     5. Le pilotage de l'adaptation
#
            if self.mode_homard == "ADAP":
#
                self.ecrire_ligne_configuration_0(
                    "Le pilotage de l'adaptation")
#
#     5.1. Type d'adaptation
#
                self.ecrire_ligne_configuration_2("TypeRaff", self.TypeRaff)
                if self.critere_raffinement != None:
                    self.ecrire_ligne_configuration_2(
                        self.critere_raffinement[0], self.critere_raffinement[1])
                self.ecrire_ligne_configuration_2("TypeDera", self.TypeDera)
                if self.critere_deraffinement != None:
                    self.ecrire_ligne_configuration_2(
                        self.critere_deraffinement[0], self.critere_deraffinement[1])
#
#     5.2. L'eventuel indicateur d'erreur
#
                if "Indicateur" in self.dico_configuration:
#
                    self.ecrire_ligne_configuration_0("L'indicateur d'erreur")
                    self.ecrire_ligne_configuration_2(
                        "CCIndica", self.dico_configuration["Fichier_ASTER_vers_HOMARD"])
                    self.ecrire_ligne_configuration_2(
                        "CCNoChaI", self.dico_configuration["Indicateur"]["NOM_CHAM_MED"])
                    if "COMPOSANTE" in self.dico_configuration["Indicateur"]:
                        for saux in self.dico_configuration["Indicateur"]["COMPOSANTE"]:
                            self.ecrire_ligne_configuration_2("CCCoChaI", saux)
                    if "NUME_ORDRE" in self.dico_configuration["Indicateur"]:
                        self.ecrire_ligne_configuration_2(
                            "CCNumOrI", self.dico_configuration["Indicateur"]["NUME_ORDRE"])
                        self.ecrire_ligne_configuration_2(
                            "CCNumPTI", self.dico_configuration["Indicateur"]["NUME_ORDRE"])
                    if "USAGE_CMP" in self.mots_cles:
                        self.ecrire_ligne_configuration_2(
<<<<<<< HEAD
                            "CCUsCmpI", self.mots_cles.get("USAGE_CMP"))
                    if self.mots_cles.has_key("ADAP_INIT"):
=======
                            "CCUsCmpI", self.mots_cles["USAGE_CMP"])
                    if "ADAP_INIT" in self.mots_cles:
>>>>>>> e87c3888
                        dico_aux = {}
                        dico_aux["GARDER"] = 0
                        dico_aux["RAFFINER"] = 1
                        dico_aux["DERAFFINER"] = -1
                        self.ecrire_ligne_configuration_2(
                            "AdapInit", dico_aux[self.mots_cles.get("ADAP_INIT")])
#
#     5.3. Les eventuelles zones de raffinement
#
                if "Zones_raffinement" in self.dico_configuration:
                    dico_zone = {}
                    dico_zone["X_MINI"] = "ZoRaXmin"
                    dico_zone["X_MAXI"] = "ZoRaXmax"
                    dico_zone["Y_MINI"] = "ZoRaYmin"
                    dico_zone["Y_MAXI"] = "ZoRaYmax"
                    dico_zone["Z_MINI"] = "ZoRaZmin"
                    dico_zone["Z_MAXI"] = "ZoRaZmax"
                    dico_zone["X_CENTRE"] = "ZoRaXCen"
                    dico_zone["Y_CENTRE"] = "ZoRaYCen"
                    dico_zone["Z_CENTRE"] = "ZoRaZCen"
                    dico_zone["RAYON"] = "ZoRaRayo"
                    dico_zone["RAYON_INT"] = "ZoRaRayI"
                    dico_zone["RAYON_EXT"] = "ZoRaRayE"
                    dico_zone["X_AXE"] = "ZoRaXAxe"
                    dico_zone["Y_AXE"] = "ZoRaYAxe"
                    dico_zone["Z_AXE"] = "ZoRaZAxe"
                    dico_zone["X_BASE"] = "ZoRaXBas"
                    dico_zone["Y_BASE"] = "ZoRaYBas"
                    dico_zone["Z_BASE"] = "ZoRaZBas"
                    dico_zone["HAUTEUR"] = "ZoRaHaut"
                    l_aux = list(dico_zone.keys())
                    dico_zone["TYPE"] = "ZoRaType"
                    dico_zone["RECTANGLE"] = 1
                    dico_zone["BOITE"] = 2
                    dico_zone["DISQUE"] = 3
                    dico_zone["SPHERE"] = 4
                    dico_zone["CYLINDRE"] = 5
                    dico_zone["DISQUE_PERCE"] = 6
                    dico_zone["TUYAU"] = 7
                    iaux = 0
                    for zone in self.dico_configuration["Zones_raffinement"]:
                        iaux = iaux + 1
                        message = "Zone de raffinement numero %d" % iaux
                        self.ecrire_ligne_configuration_0(message)
                        jaux = dico_zone[zone["TYPE"]]
                        aux = "USAGE"
                        if aux in zone:
                            if (zone[aux] == "DERAFFINEMENT"):
                                jaux = -jaux
                        self.ecrire_ligne_configuration_3(
                            dico_zone["TYPE"], iaux, jaux)
                        for aux in l_aux:
                            if aux in zone:
                                self.ecrire_ligne_configuration_3(
                                    dico_zone[aux], iaux, zone[aux])
#
#     5.4. Les profondeurs extremes de raffinement/deraffinement
#
                for aux in self.niveau:
                    self.ecrire_ligne_configuration_2(aux[0], aux[1])
#
#     5.5. L'usage de l'indicateur
#
<<<<<<< HEAD
                if self.mots_cles.has_key("USAGE_CHAMP"):
                    if self.mots_cles.get("USAGE_CHAMP") != None:
=======
                if "USAGE_CHAMP" in self.mots_cles:
                    if self.mots_cles["USAGE_CHAMP"] != None:
>>>>>>> e87c3888
                        self.ecrire_ligne_configuration_2(
                            "CCModeFI", self.mots_cles.get("USAGE_CHAMP"))
#
#     5.6. Les eventuels groupes de filtrage du raffinement/deraffinement
#
                for cle in ("GROUP_MA", "GROUP_NO"):
<<<<<<< HEAD
                    if self.mots_cles.has_key(cle):
                        if self.mots_cles.get(cle) != None:
                            if not type(self.mots_cles.get(cle)) in EnumTypes:
=======
                    if cle in self.mots_cles:
                        if self.mots_cles[cle] != None:
                            if not type(self.mots_cles[cle]) in EnumTypes:
>>>>>>> e87c3888
                                self.ecrire_ligne_configuration_2(
                                    "CCGroAda", self.mots_cles.get(cle))
                            else:
                                for group in self.mots_cles.get(cle):
                                    self.ecrire_ligne_configuration_2(
                                        "CCGroAda", group)
#
#     5.7. Les modifications
#
                if self.ModeHOMA == 3:
                    self.ecrire_ligne_configuration_2(
                        "ModDegre", self.ModDegre)
                    self.ecrire_ligne_configuration_2(
                        "CreJoint", self.CreJoint)
#
#     5.8. L'eventuel maillage annexe
#
                if self.CCMaiAnn != None:
                    self.ecrire_ligne_configuration_0("Maillage d'autre degre")
                    self.ecrire_ligne_configuration_2("ModDegre", "oui")
                    self.ecrire_ligne_configuration_2(
                        "CCNoMAnn", self.CCMaiAnn)
                    self.ecrire_ligne_configuration_2(
                        "CCMaiAnn", self.dico_configuration["Fichier_HOMARD_vers_ASTER"])
#
#     6. Les eventuels champs a mettre a jour
#
            if "Champs_mis_a_jour" in self.dico_configuration:
                self.ecrire_ligne_configuration_0("Champs a mettre a jour")
                self.ecrire_ligne_configuration_2(
                    "CCSolN__", self.dico_configuration["Fichier_ASTER_vers_HOMARD"])
                self.ecrire_ligne_configuration_2(
                    "CCSolNP1", self.dico_configuration["Fichier_HOMARD_vers_ASTER"])
                iaux = 0
                for le_champ in self.dico_configuration["Champs_mis_a_jour"]:
                    iaux = iaux + 1
                    message = "Mise a jour du champ numero %d" % iaux
                    self.ecrire_ligne_configuration_0(message)
                    self.ecrire_ligne_configuration_3(
                        "CCChaNom", iaux, le_champ["NOM_CHAM_MED"])
                    self.ecrire_ligne_configuration_3(
                        "CCChaTIn", iaux, le_champ["TYPE_MAJ"])
                    if "NUME_ORDRE" in le_champ:
                        self.ecrire_ligne_configuration_3(
                            "CCChaNuO", iaux, le_champ["NUME_ORDRE"])
                        self.ecrire_ligne_configuration_3(
                            "CCChaPdT", iaux, le_champ["NUME_ORDRE"])
                    elif "INST" in le_champ:
                        self.ecrire_ligne_configuration_3(
                            "CCChaIns", iaux, le_champ["INST"])
#
#     7. Les eventuels champs supplementaires
#
            if "Champs_supplementaires" in self.dico_configuration:
                self.ecrire_ligne_configuration_0("Champs supplementaires")
                for le_champ in self.dico_configuration["Champs_supplementaires"]:
                    if le_champ["CHAM_CAT"] == "NIVEAU":
                        saux = "NCNiveau"
                    elif le_champ["CHAM_CAT"] == "QUALITE":
                        saux = "NCQualit"
                    elif le_champ["CHAM_CAT"] == "DIAMETRE":
                        saux = "NCDiamet"
                    self.ecrire_ligne_configuration_2(
                        saux, le_champ["NOM_CHAM_MED"])
#
#     8. L'eventuel suivi de frontiere
#
            SuivFron = 1
#
#     8.1. A partir d'un maillage de la frontiere
#
            if "NOM_MED_MAILLAGE_FRONTIERE" in self.dico_configuration:
                SuivFron = SuivFron * 2
                self.ecrire_ligne_configuration_0("Maillage de frontiere")
                self.ecrire_ligne_configuration_2(
                    "CCFronti", self.dico_configuration["Fichier_ASTER_vers_HOMARD"])
                self.ecrire_ligne_configuration_2(
                    "CCNoMFro", self.dico_configuration["NOM_MED_MAILLAGE_FRONTIERE"])
<<<<<<< HEAD
                if self.mots_cles.has_key("GROUP_MA_FRONT"):
                    if self.mots_cles.get("GROUP_MA_FRONT") != None:
                        if not type(self.mots_cles.get("GROUP_MA_FRONT")) in EnumTypes:
=======
                if "GROUP_MA_FRONT" in self.mots_cles:
                    if self.mots_cles["GROUP_MA_FRONT"] != None:
                        if not type(self.mots_cles["GROUP_MA_FRONT"]) in EnumTypes:
>>>>>>> e87c3888
                            self.ecrire_ligne_configuration_2(
                                "CCGroFro", self.mots_cles.get("GROUP_MA_FRONT"))
                        else:
                            for group_ma in self.mots_cles.get("GROUP_MA_FRONT"):
                                self.ecrire_ligne_configuration_2(
                                    "CCGroFro", group_ma)
#
#     8.2. A partir d'une definition analytique
#
            if "Frontiere_analytique" in self.dico_configuration:
                SuivFron = SuivFron * 3
                dico_frontiere = {}
                dico_frontiere["NOM"] = "FANom"
                dico_frontiere["RAYON"] = "FARayon"
                dico_frontiere["X_CENTRE"] = "FAXCen"
                dico_frontiere["Y_CENTRE"] = "FAYCen"
                dico_frontiere["Z_CENTRE"] = "FAZCen"
                dico_frontiere["X_AXE"] = "FAXAxe"
                dico_frontiere["Y_AXE"] = "FAYAxe"
                dico_frontiere["Z_AXE"] = "FAZAxe"
                dico_frontiere["RAYON2"] = "FARayon2"
                dico_frontiere["X_CENTRE2"] = "FAXCen2"
                dico_frontiere["Y_CENTRE2"] = "FAYCen2"
                dico_frontiere["Z_CENTRE2"] = "FAZCen2"
                dico_frontiere["ANGLE"] = "FAAngle"
                l_aux = list(dico_frontiere.keys())
                dico_frontiere["FGNomGro"] = "FGNomGro"
                dico_frontiere["FGNomFro"] = "FGNomFro"
                dico_frontiere["TYPE"] = "FAType"
                dico_frontiere["CYLINDRE"] = 1
                dico_frontiere["SPHERE"] = 2
                dico_frontiere["CONE_A"] = 3
                dico_frontiere["CONE_R"] = 4
                dico_frontiere["TORE"] = 5
                iaux = 0
                kaux = 0
                for frontiere in self.dico_configuration["Frontiere_analytique"]:
                    iaux += 1
                    message = "Description de la frontiere analytique numero %d" % iaux
                    self.ecrire_ligne_configuration_0(message)
                    jaux = dico_frontiere[frontiere["TYPE"]]
                    self.ecrire_ligne_configuration_3(
                        dico_frontiere["TYPE"], iaux, jaux)
                    for aux in l_aux:
                        if aux in frontiere:
                            self.ecrire_ligne_configuration_3(
                                dico_frontiere[aux], iaux, frontiere[aux])
                    message = "Lien de la frontiere analytique numero %d avec les groupes" % iaux
                    self.ecrire_ligne_configuration_0(message)
                    if not type(frontiere["GROUP_MA"]) in EnumTypes:
                        lt_aux = [frontiere["GROUP_MA"]]
                    else:
                        lt_aux = frontiere["GROUP_MA"]
                    for group_ma in lt_aux:
                        kaux += 1
                        self.ecrire_ligne_configuration_3(
                            dico_frontiere["FGNomGro"], kaux, group_ma)
                        self.ecrire_ligne_configuration_3(
                            dico_frontiere["FGNomFro"], kaux, frontiere["NOM"])
#
#     8.3. Activation de la fonction
#
            if ("NOM_MED_MAILLAGE_FRONTIERE" in self.dico_configuration or "Frontiere_analytique" in self.dico_configuration):
                self.ecrire_ligne_configuration_2("SuivFron", SuivFron)
#
#     9. Options particulieres
#
            self.ecrire_ligne_configuration_0("Autres options")
            if "LANGUE" in self.mots_cles:
                self.ecrire_ligne_configuration_2(
                    "Langue", self.mots_cles.get("LANGUE"))
            if self.MessInfo != None:
                self.ecrire_ligne_configuration_2("MessInfo", self.MessInfo)
            if self.dico_configuration["version_perso"]:
                VERSION_HOMARD = self.dico_configuration["VERSION_HOMARD"]
                self.ecrire_ligne_configuration_2(
                    "DicoOSGM", "$HOMARD_USER/" + VERSION_HOMARD + "/src/CONFIG/typobj.stu")
#
#     10. L'usage des mailles acceptees par HOMARD
#
            if self.elements_acceptes != None:
                self.ecrire_ligne_configuration_0(
                    "Les mailles acceptees par HOMARD")
                self.ecrire_ligne_configuration_2(
                    "TypeElem", self.elements_acceptes)
#
#     11. L'eventuel complement
#
            if "fichier_conf_suppl" in self.dico_configuration:
                nomfic = self.dico_configuration["fichier_conf_suppl"]
                # print nomfic
                if os.path.isfile(nomfic):
                    fichier_bis = open(nomfic, "r")
                    les_lignes = fichier_bis.readlines()
                    fichier_bis.close()
                    # print les_lignes
                    for ligne in les_lignes:
                        self.ecrire_ligne_configuration_1(ligne)
#
#     12. Fermeture du fichier
#
            fichier.close()
            break
#
        if message_erreur != None:
            message_erreur = "Ecriture de " + \
                nomfic_global + ". " + message_erreur
            UTMESS("F", 'HOMARD0_2', valk=message_erreur)
#
        return
# ------------------------------------------------------------------------

    def ecrire_fichier_donnees(self):
        """
        Ecrit le fichier des données dans le cas d'une demande d'information
        """
        message_erreur = None
#
        while message_erreur == None:
#
#     1. Ouverture du fichier
#
            fichier, nomfic_global = self.ouvre_fichier(
                self.Nom_Fichier_Donnees)
#
#     2. On ne demande rien pour le moment
#
            fichier.write("0\n")
            fichier.write("0\n")
            fichier.write("0\n")
            fichier.write("q\n")
#
#     n. Fermeture du fichier
#
            fichier.close()
            break
#
        if message_erreur != None:
            UTMESS("F", 'HOMARD0_2', valk=message_erreur)
#
        return nomfic_global<|MERGE_RESOLUTION|>--- conflicted
+++ resolved
@@ -1,10 +1,6 @@
 # coding=utf-8
 # --------------------------------------------------------------------
-<<<<<<< HEAD
-# Copyright (C) 1991 - 2018 - EDF R&D - www.code-aster.org
-=======
 # Copyright (C) 1991 - 2019 - EDF R&D - www.code-aster.org
->>>>>>> e87c3888
 # This file is part of code_aster.
 #
 # code_aster is free software: you can redistribute it and/or modify
@@ -99,13 +95,8 @@
 #
 # 3. Quel type de traitement des mailles incompatibles
 #
-<<<<<<< HEAD
-        if mots_cles.has_key("ELEMENTS_ACCEPTES"):
+        if "ELEMENTS_ACCEPTES" in mots_cles:
             self.elements_acceptes = mots_cles.get("ELEMENTS_ACCEPTES")
-=======
-        if "ELEMENTS_ACCEPTES" in mots_cles:
-            self.elements_acceptes = mots_cles["ELEMENTS_ACCEPTES"]
->>>>>>> e87c3888
         else:
             self.elements_acceptes = None
 #
@@ -200,13 +191,8 @@
             dico_aux["DIAMETRE"] = 19
             l_aux = list(dico_aux.keys())
             for choix in l_aux:
-<<<<<<< HEAD
-                if self.mots_cles.has_key(choix):
+                if choix in self.mots_cles:
                     if self.mots_cles.get(choix) == "OUI":
-=======
-                if choix in self.mots_cles:
-                    if self.mots_cles[choix] == "OUI":
->>>>>>> e87c3888
                         aux = aux * dico_aux[choix]
             if aux == 1:
                 aux = 0
@@ -296,13 +282,8 @@
 #
                 saux = " "
                 for mot_cle in ["NIVE_MIN", "NIVE_MAX", "DIAM_MIN"]:
-<<<<<<< HEAD
-                    if self.mots_cles.has_key(mot_cle):
+                    if mot_cle in self.mots_cles:
                         if self.mots_cles.get(mot_cle) != None:
-=======
-                    if mot_cle in self.mots_cles:
-                        if self.mots_cles[mot_cle] != None:
->>>>>>> e87c3888
                             if mot_cle == "NIVE_MIN":
                                 aux = "NiveauMi"
                             elif mot_cle == "NIVE_MAX":
@@ -365,25 +346,14 @@
 #
             if self.ModeHOMA == 3:
                 mot_cle = "DEGRE"
-<<<<<<< HEAD
-                if self.mots_cles.has_key(mot_cle):
+                if mot_cle in self.mots_cles:
                     if self.mots_cles.get(mot_cle) != None:
                         self.ModDegre = self.mots_cles.get(mot_cle)
 #
                 mot_cle = "JOINT"
-                if self.mots_cles.has_key(mot_cle):
+                if mot_cle in self.mots_cles:
                     if self.mots_cles.get(mot_cle) != None:
                         self.CreJoint = self.mots_cles.get(mot_cle)
-=======
-                if mot_cle in self.mots_cles:
-                    if self.mots_cles[mot_cle] != None:
-                        self.ModDegre = self.mots_cles[mot_cle]
-#
-                mot_cle = "JOINT"
-                if mot_cle in self.mots_cles:
-                    if self.mots_cles[mot_cle] != None:
-                        self.CreJoint = self.mots_cles[mot_cle]
->>>>>>> e87c3888
                     # print self.ModDegre, self.CreJoint
 #
 #     9. Options annexes
@@ -611,13 +581,8 @@
                             "CCNumPTI", self.dico_configuration["Indicateur"]["NUME_ORDRE"])
                     if "USAGE_CMP" in self.mots_cles:
                         self.ecrire_ligne_configuration_2(
-<<<<<<< HEAD
                             "CCUsCmpI", self.mots_cles.get("USAGE_CMP"))
-                    if self.mots_cles.has_key("ADAP_INIT"):
-=======
-                            "CCUsCmpI", self.mots_cles["USAGE_CMP"])
                     if "ADAP_INIT" in self.mots_cles:
->>>>>>> e87c3888
                         dico_aux = {}
                         dico_aux["GARDER"] = 0
                         dico_aux["RAFFINER"] = 1
@@ -681,28 +646,17 @@
 #
 #     5.5. L'usage de l'indicateur
 #
-<<<<<<< HEAD
-                if self.mots_cles.has_key("USAGE_CHAMP"):
+                if "USAGE_CHAMP" in self.mots_cles:
                     if self.mots_cles.get("USAGE_CHAMP") != None:
-=======
-                if "USAGE_CHAMP" in self.mots_cles:
-                    if self.mots_cles["USAGE_CHAMP"] != None:
->>>>>>> e87c3888
                         self.ecrire_ligne_configuration_2(
                             "CCModeFI", self.mots_cles.get("USAGE_CHAMP"))
 #
 #     5.6. Les eventuels groupes de filtrage du raffinement/deraffinement
 #
                 for cle in ("GROUP_MA", "GROUP_NO"):
-<<<<<<< HEAD
-                    if self.mots_cles.has_key(cle):
+                    if cle in self.mots_cles:
                         if self.mots_cles.get(cle) != None:
                             if not type(self.mots_cles.get(cle)) in EnumTypes:
-=======
-                    if cle in self.mots_cles:
-                        if self.mots_cles[cle] != None:
-                            if not type(self.mots_cles[cle]) in EnumTypes:
->>>>>>> e87c3888
                                 self.ecrire_ligne_configuration_2(
                                     "CCGroAda", self.mots_cles.get(cle))
                             else:
@@ -781,15 +735,9 @@
                     "CCFronti", self.dico_configuration["Fichier_ASTER_vers_HOMARD"])
                 self.ecrire_ligne_configuration_2(
                     "CCNoMFro", self.dico_configuration["NOM_MED_MAILLAGE_FRONTIERE"])
-<<<<<<< HEAD
-                if self.mots_cles.has_key("GROUP_MA_FRONT"):
+                if "GROUP_MA_FRONT" in self.mots_cles:
                     if self.mots_cles.get("GROUP_MA_FRONT") != None:
                         if not type(self.mots_cles.get("GROUP_MA_FRONT")) in EnumTypes:
-=======
-                if "GROUP_MA_FRONT" in self.mots_cles:
-                    if self.mots_cles["GROUP_MA_FRONT"] != None:
-                        if not type(self.mots_cles["GROUP_MA_FRONT"]) in EnumTypes:
->>>>>>> e87c3888
                             self.ecrire_ligne_configuration_2(
                                 "CCGroFro", self.mots_cles.get("GROUP_MA_FRONT"))
                         else:
