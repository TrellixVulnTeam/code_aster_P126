# coding=utf-8
# --------------------------------------------------------------------
<<<<<<< HEAD
# Copyright (C) 1991 - 2018 - EDF R&D - www.code-aster.org
=======
# Copyright (C) 1991 - 2019 - EDF R&D - www.code-aster.org
>>>>>>> 3447b1dc
# This file is part of code_aster.
#
# code_aster is free software: you can redistribute it and/or modify
# it under the terms of the GNU General Public License as published by
# the Free Software Foundation, either version 3 of the License, or
# (at your option) any later version.
#
# code_aster is distributed in the hope that it will be useful,
# but WITHOUT ANY WARRANTY; without even the implied warranty of
# MERCHANTABILITY or FITNESS FOR A PARTICULAR PURPOSE.  See the
# GNU General Public License for more details.
#
# You should have received a copy of the GNU General Public License
# along with code_aster.  If not, see <http://www.gnu.org/licenses/>.
# --------------------------------------------------------------------

# person_in_charge: mathieu.courtois at edf.fr

import os
import sys
import traceback

from code_aster import AsterError


def calc_miss_ops(self, **kwargs):
    """Macro CALC_MISS :
    Préparation des données et exécution d'un calcul MISS3D
    """
    import aster
    from Utilitai.Utmess import UTMESS
    from Miss.miss_utils import MISS_PARAMETER
    from Miss.miss_calcul import CalculMiss

    # La macro compte pour 1 dans la numerotation des commandes
    self.set_icmd(1)

    # conteneur des paramètres du calcul
    param = MISS_PARAMETER(initial_dir=os.getcwd(), **kwargs)

    # création de l'objet CalculMiss_xxx
    calcul = CalculMiss.factory(self, param)

    try:
<<<<<<< HEAD
        return calcul.run()
    except AsterError as err:
=======
        calcul.run()
    except aster.error as err:
>>>>>>> 3447b1dc
        UTMESS('F', err.id_message, valk=err.valk,
               vali=err.vali, valr=err.valr)
    except Exception as err:
        trace = ''.join(traceback.format_tb(sys.exc_info()[2]))
        UTMESS('F', 'SUPERVIS2_5', valk=('CALC_MISS', trace, str(err)))<|MERGE_RESOLUTION|>--- conflicted
+++ resolved
@@ -1,10 +1,6 @@
 # coding=utf-8
 # --------------------------------------------------------------------
-<<<<<<< HEAD
-# Copyright (C) 1991 - 2018 - EDF R&D - www.code-aster.org
-=======
 # Copyright (C) 1991 - 2019 - EDF R&D - www.code-aster.org
->>>>>>> 3447b1dc
 # This file is part of code_aster.
 #
 # code_aster is free software: you can redistribute it and/or modify
@@ -49,13 +45,8 @@
     calcul = CalculMiss.factory(self, param)
 
     try:
-<<<<<<< HEAD
         return calcul.run()
     except AsterError as err:
-=======
-        calcul.run()
-    except aster.error as err:
->>>>>>> 3447b1dc
         UTMESS('F', err.id_message, valk=err.valk,
                vali=err.vali, valr=err.valr)
     except Exception as err:
