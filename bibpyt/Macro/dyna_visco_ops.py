--- conflicted
+++ resolved
@@ -43,23 +43,7 @@
 
     # La macro compte pour 1 dans la numérotation des commandes
     self.set_icmd(1)
-<<<<<<< HEAD
-    
-=======
-
-    # output results produced by the command
-    if TYPE_RESU=='MODE':
-        self.DeclareOut('_modes',self.sd)
-
-    if TYPE_RESU=='HARM':
-        self.DeclareOut('dyna_harm',self.sd)
-
-        if args['MODE_MECA']!=None:
-            MODE_MECA = args['MODE_MECA']
-            self.DeclareOut('_modes',MODE_MECA)
-
-
->>>>>>> e62d0b8c
+
     coef_fmax = 1.
     if 'COEF_FREQ_MAX' in args:
         coef_fmax = args['COEF_FREQ_MAX']
@@ -237,19 +221,9 @@
 # FREQUENCY RESPONSE COMPUTATION
     if TYPE_RESU=='HARM':
 
-<<<<<<< HEAD
-        if args.get('MODE_MECA')!=None:
+        if args.get('MODE_MECA') is not None:
             self.register_result(_modes, args['MODE_MECA'])
 
-=======
-#       DATASTRUCTURE VERIFICATION (SDVERI) MUST BE TEMPORARY DEACTIVATED, IT IS OTHERWISE
-#       COSTLY AS THE FINAL RESULT IS CONSTRUCTED FIELD-BY-FIELD, ONCE THE RESULT CONCEPT
-#       IS FINISHED, THE VERIFICATION PARAMETER IS SET BACK TO ITS ORIGINAL VALUE
-        PreviousCheck = 'NON'
-        if self.jdc.sdveri : PreviousCheck = 'OUI'
-
-        DEBUG(SDVERI='NON')
->>>>>>> e62d0b8c
         dyna_harm=dyna_visco_harm(self, EXCIT, list_FREQ, _modes,
                                         MATER_ELAS_FO, __asseKg, __asseKgr, __asseMg, __listKv, e0, eta0, __num, **args)
         
