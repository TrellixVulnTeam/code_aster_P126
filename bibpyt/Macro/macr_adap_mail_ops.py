--- conflicted
+++ resolved
@@ -222,15 +222,9 @@
     dico["Action"] = "Rien"
 #
     if (mot_cle in args):
-<<<<<<< HEAD
-        if (args.get(mot_cle) != None):
+        if args.get(mot_cle) is not None:
         # print "==> args.get(",mot_cle,"] =",args.get(mot_cle]
             dico["Nom_ASTER"] = args.get(mot_cle)
-=======
-        if (args[mot_cle] is not None):
-        # print "==> args[",mot_cle,"] =",args[mot_cle]
-            dico["Nom_ASTER"] = args[mot_cle]
->>>>>>> 7b5df21d
             if (mode_homard in ("MODI", "ADAP")):
                 if (mot_cle == "MAILLAGE_N"):
                     dico["Action"] = "A_ecrire"
@@ -264,29 +258,16 @@
     dico = {}
 #
     dico["Usage_champ"] = "INDICATEUR"
-<<<<<<< HEAD
-    if (args.get("RESULTAT_N") != None):
+    if (args.get("RESULTAT_N") is not None):
         dico["RESULTAT"] = args.get("RESULTAT_N")
         dico["NOM_CHAM"] = args.get("NOM_CHAM")
-        if (args.get("NUME_ORDRE") != None):
+        if (args.get("NUME_ORDRE") is not None):
             dico["NUME_ORDRE"] = args.get("NUME_ORDRE")
-        if (args.get("INST") != None):
+        if (args.get("INST") is not None):
             dico["INST"] = args.get("INST")
             for cle in ["PRECISION", "CRITERE"]:
-                if (args.get(cle) != None):
+                if (args.get(cle) is not None):
                     dico[cle] = args.get(cle)
-=======
-    if (args["RESULTAT_N"] is not None):
-        dico["RESULTAT"] = args["RESULTAT_N"]
-        dico["NOM_CHAM"] = args["NOM_CHAM"]
-        if (args["NUME_ORDRE"] is not None):
-            dico["NUME_ORDRE"] = args["NUME_ORDRE"]
-        if (args["INST"] is not None):
-            dico["INST"] = args["INST"]
-            for cle in ["PRECISION", "CRITERE"]:
-                if (args[cle] is not None):
-                    dico[cle] = args[cle]
->>>>>>> 7b5df21d
     else:
         dico["CHAM_GD"] = args.get("CHAM_GD")
     # print "dico =", dico
@@ -297,15 +278,9 @@
     # print "==> dico[\"NOM_CHAM_MED\"] =", dico["NOM_CHAM_MED"]
 #
     if "NOM_CMP" in args:
-<<<<<<< HEAD
-        if args.get("NOM_CMP") != None:
+        if args.get("NOM_CMP") is not None:
             if not type(args.get("NOM_CMP")) in EnumTypes:
                 l_aux = [args.get("NOM_CMP")]
-=======
-        if args["NOM_CMP"] is not None:
-            if not type(args["NOM_CMP"]) in EnumTypes:
-                l_aux = [args["NOM_CMP"]]
->>>>>>> 7b5df21d
             else:
                 l_aux = []
                 les_composantes = args.get("NOM_CMP")
@@ -516,13 +491,8 @@
 #
     for mot_cle in ("UNITE_HIST_IN", "UNITE_HIST_OUT"):
         if mot_cle in args:
-<<<<<<< HEAD
-            if (args.get(mot_cle) != None):
+            if (args.get(mot_cle) is not None):
                 dico_unites[mot_cle] = args.get(mot_cle)
-=======
-            if (args[mot_cle] is not None):
-                dico_unites[mot_cle] = args[mot_cle]
->>>>>>> 7b5df21d
 #
     if (INFO >= 3):
         print("dico_unites =", dico_unites)
@@ -752,13 +722,8 @@
     dico_configuration["VERSION_HOMARD"] = VERSION_HOMARD
     dico_configuration["version_perso"] = version_perso
     if "UNITE" in args:
-<<<<<<< HEAD
         UNITE = args.get("UNITE")
-        if (UNITE != None):
-=======
-        UNITE = args["UNITE"]
         if (UNITE is not None):
->>>>>>> 7b5df21d
             saux = "fort.%d" % UNITE
             fichier_conf_suppl = os.path.join(Rep_Calc_ASTER, saux)
             dico_configuration["fichier_conf_suppl"] = fichier_conf_suppl
@@ -1280,13 +1245,8 @@
 #
             if usage_champ in args:
 #
-<<<<<<< HEAD
-                if args.get(usage_champ) != None:
+                if args.get(usage_champ) is not None:
                     les_champs = args.get(usage_champ)
-=======
-                if args[usage_champ] is not None:
-                    les_champs = args[usage_champ]
->>>>>>> 7b5df21d
                     for le_champ in les_champs:
                         dico, iaux = argument_champ(
                             INFO, le_champ, usage_champ, iaux)
@@ -1296,11 +1256,7 @@
         # print "\n.. Debut de 2.1.5."
 #
         if "ZONE" in args:
-<<<<<<< HEAD
-            if args.get("ZONE") != None:
-=======
-            if args["ZONE"] is not None:
->>>>>>> 7b5df21d
+            if args.get("ZONE") is not None:
                 liste_zones = argument_zone(INFO, args)
 #
 # 2.1.6. ==> Les historiques
@@ -1337,11 +1293,7 @@
     # print "\n.. Debut de 2.3.2."
 #
     if "FRONTIERE_ANALYTIQUE" in args:
-<<<<<<< HEAD
-        if args.get("FRONTIERE_ANALYTIQUE") != None:
-=======
-        if args["FRONTIERE_ANALYTIQUE"] is not None:
->>>>>>> 7b5df21d
+        if args.get("FRONTIERE_ANALYTIQUE") is not None:
             liste_front_analytiques = argument_frontiere_analytique(
                 INFO, args)
 #
@@ -1613,11 +1565,7 @@
             file_print(Rep_Calc_HOMARD_global)
 #    if ( mode_homard == "ADAP" ) :
 #      if args.has_key("MAJ_CHAM") :
-<<<<<<< HEAD
-#        if args.get("MAJ_CHAM") != None :
-=======
-#        if args["MAJ_CHAM"] is not None :
->>>>>>> 7b5df21d
+#        if args.get("MAJ_CHAM") is not None :
 #          import time
 #          time.sleep(3600)
 #
