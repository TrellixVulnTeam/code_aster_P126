# coding=utf-8
# --------------------------------------------------------------------
# Copyright (C) 1991 - 2019 - EDF R&D - www.code-aster.org
# This file is part of code_aster.
#
# code_aster is free software: you can redistribute it and/or modify
# it under the terms of the GNU General Public License as published by
# the Free Software Foundation, either version 3 of the License, or
# (at your option) any later version.
#
# code_aster is distributed in the hope that it will be useful,
# but WITHOUT ANY WARRANTY; without even the implied warranty of
# MERCHANTABILITY or FITNESS FOR A PARTICULAR PURPOSE.  See the
# GNU General Public License for more details.
#
# You should have received a copy of the GNU General Public License
# along with code_aster.  If not, see <http://www.gnu.org/licenses/>.
# --------------------------------------------------------------------

<<<<<<< HEAD
from code_aster.Cata.Syntax import _F
import string
=======
from Accas import _F
>>>>>>> 3447b1dc
import os
import numpy as np

try:
    import aster
    from Utilitai.Utmess import UTMESS
except:
    pass


def calc_bornes(inte_arias, duree, cav, dmaxi, vmaxi, amaxi, asv,
              inte_arias_refe, duree_refe, cav_refe, dmaxi_refe,
              vmaxi_refe, amaxi_refe, asv_refe):
    """
        Calcul des bornes pour la figure des indicateurs de nocivité
    """

    # limites axe y
    val = []
    val.extend(inte_arias)
    val.extend(duree)
    val.extend(cav)
    val.extend(dmaxi)
    val.extend(vmaxi)
    val.extend(amaxi)
    val.extend(asv)
    val.extend(inte_arias_refe)
    val.extend(duree_refe)
    val.extend(cav_refe)
    val.extend(dmaxi_refe)
    val.extend(vmaxi_refe)
    val.extend(amaxi_refe)
    val.extend(asv_refe)

    ymin = min(val)
    ind = np.log(ymin)/np.log(10)
    if ind<0: ind-=1.
    ind = int(ind)
    ymin = 10**ind

    ymax = max(val)
    ind = np.log(ymax)/np.log(10)
    if ind>0: ind+=1.
    ind = int(ind)
    ymax = 10**ind

    return ymin, ymax


def get_unite_libre():
    """
        Retoune une unité de fichier libre.
    """
    from code_aster.Commands import DETRUIRE, INFO_EXEC_ASTER
    _UL = INFO_EXEC_ASTER(LISTE_INFO='UNITE_LIBRE')
    unite = _UL['UNITE_LIBRE', 1]
    DETRUIRE(CONCEPT=(_F(NOM=_UL),), INFO=1)
    return unite


def calc_grid(gx,gy):
    """
        Adaptation des pas de grille
        But : ne pas avec des pas de grille avec trop de decimales
    """
    pas_grid = [0.1,0.2,0.25,0.5,1.]

    g=[gx,gy]
    grid_out=[]
    for gr in g:
        nook = True
        coef = 1.
        while nook:
            if coef*gr < pas_grid[0]:
                coef = coef*10.
            elif coef*gr > pas_grid[-1]:
                coef = coef/10.
            else:
                pasm=pas_grid[0]
                for pas in pas_grid[1:]:
                    if coef*gr < pas:
                        if abs(pas-coef*gr) < abs(pasm-coef*gr):
                            grid_out.append(pas/coef)
                        else:
                            grid_out.append(pasm/coef)
                        nook = False
                        break
                    else:
                        pasm = pas
    return grid_out

#-----------------------------------------------------------------------
def impr_acce_seisme_ops(self, **args):
    """
        Ecriture de la macro IMPR_ACCE_SEISME
    """
    TABLE = args.get("TABLE")
    NOCI_REFE = args.get("NOCI_REFE")
    SPEC_OSCI = args.get("SPEC_OSCI")
    TITRE = args.get("TITRE")
    DUREE = args.get("DUREE")
    SPEC_1_SIGMA = args.get("SPEC_1_SIGMA")
    LIST_FREQ = args.get("LIST_FREQ")
    FREQ_MIN = args.get("FREQ_MIN")
    FREQ_MAX = args.get("FREQ_MAX")
    RATIO_HV = args.get("RATIO_HV")

    # On importe les definitions des commandes a utiliser dans la macro
    INFO_FONCTION = self.get_cmd('INFO_FONCTION')
    RECU_FONCTION = self.get_cmd('RECU_FONCTION')
    DEFI_FONCTION = self.get_cmd('DEFI_FONCTION')
    CALC_FONCTION = self.get_cmd('CALC_FONCTION')
    IMPR_FONCTION = self.get_cmd('IMPR_FONCTION')
    DEFI_FICHIER = self.get_cmd('DEFI_FICHIER')
    DETRUIRE = self.get_cmd('DETRUIRE')
    CREA_TABLE = self.get_cmd('CREA_TABLE')
    IMPR_TABLE = self.get_cmd('IMPR_TABLE')

    # Comptage commandes + déclaration concept sortant
    self.set_icmd(1)
    macro = 'IMPR_ACCE_SEISME'

    # Chemin du repertoire REPE_OUT de l'execution courante d'Aster
    REPE_OUT = os.path.join(os.getcwd(), 'REPE_OUT')

    unite = get_unite_libre()

    ngrid = 10 # nombre de grille sur les figures
    amo_sro = 0.05
    pesant = 9.81
    # recuperation de NOCI_REFE
    noci_refe = []

    inte_arias_refe = []
    duree_refe = []
    cav_refe = []
    dmaxi_refe = []
    vmaxi_refe = []
    amaxi_refe = []
    asv_refe = []
    if NOCI_REFE is not None:
        for j in NOCI_REFE:
            noci_refe.append(j.cree_dict_valeurs(j.mc_liste))

        if noci_refe[0]['AMAX'] is not None: amaxi_refe = noci_refe[0]['AMAX']
        if noci_refe[0]['VMAX'] is not None: vmaxi_refe = noci_refe[0]['VMAX']
        if noci_refe[0]['DMAX'] is not None: dmaxi_refe = noci_refe[0]['DMAX']
        if noci_refe[0]['INTE_ARIAS'] is not None: inte_arias_refe = noci_refe[0]['INTE_ARIAS']
        if noci_refe[0]['DUREE_PHASE_FORTE'] is not None: duree_refe = noci_refe[0]['DUREE_PHASE_FORTE']
        if noci_refe[0]['VITE_ABSO_CUMU'] is not None: cav_refe = noci_refe[0]['VITE_ABSO_CUMU']
        if noci_refe[0]['ACCE_SUR_VITE'] is not None: asv_refe = noci_refe[0]['ACCE_SUR_VITE']


    nom_acce = ["ACCE1","ACCE2","ACCE3"]
    nom_comp = ["X","Y","Z"]

    tab_data = TABLE.EXTR_TABLE()
    nom_table = TABLE.getName()[:8]

    if not 'FONCTION' in tab_data.para:
        UTMESS('F','SEISME_88')

    if "NOM_PARA" in tab_data.para:
        lival = tab_data.values()["NOM_PARA"]
        lival = [val.strip() for val in lival]
        nb_tirage = len(lival)
        # dimension
        dim = 0
        for acce in nom_acce:
            if acce in lival:
               dim+=1
        if dim < 2:
            raise Exception("Cas non prevu")
        nb_tirage = nb_tirage//dim
        lifonc = tab_data.values()["FONCTION"]
    else:
        lifonc = tab_data.values()["FONCTION"]
        nb_tirage = len(lifonc)
        dim = 1

    ratio_hv = 1.
    if RATIO_HV and dim<3:
        UTMESS('A','SEISME_91')
    elif RATIO_HV is None and dim==3:
        UTMESS('A','SEISME_92')
    elif RATIO_HV and dim==3:
        ratio_hv = RATIO_HV

    __specci=CALC_FONCTION(COMB=_F(FONCTION= SPEC_OSCI, COEF=1./ratio_hv),)

    __MOY = [None]*dim

    pas_grid = [0.1,0.2,0.25,0.5,1.]

    for idi in range(1,dim+1):

        inte_arias = []
        duree = []
        cav = []
        dmaxi = []
        vmaxi = []
        amaxi = []
        asv = []

        __F_ACCE = [None]*nb_tirage
        __F_VITE = [None]*nb_tirage
        __F_DEPL = [None]*nb_tirage
        __F_SRO  = [None]*nb_tirage
        liste_sro = []

        gym = 0.
        gymd = 0.
        for ii in range(nb_tirage):

            # signaux en accélération

            if dim >=2:
                __F_ACCE[ii] = RECU_FONCTION(  TABLE=TABLE,
                        FILTRE=(_F(  NOM_PARA = 'NUME_ORDRE',  VALE_I = ii+1),
                                _F(NOM_PARA = 'NOM_PARA',    VALE_K = nom_acce[idi-1]),),
                        NOM_PARA_TABL='FONCTION',)

            else:
                __F_ACCE[ii] = RECU_FONCTION(  TABLE=TABLE,
                        FILTRE=(_F(  NOM_PARA = 'NUME_ORDRE',  VALE_I = ii+1),),
                        NOM_PARA_TABL='FONCTION',)


            nom_fic = nom_table+"_ACCE_"+nom_comp[idi-1]+"_tirage_%i"%(ii+1)+'.png'
            chem_fic = os.path.join(REPE_OUT, nom_fic)
            DEFI_FICHIER(ACTION='ASSOCIER',UNITE = unite,FICHIER=chem_fic)
            titre = TITRE+' '+"ACCE "+nom_comp[idi-1]

            l_inst, l_acce = __F_ACCE[ii].Valeurs()
            if DUREE is not None:
                if l_inst[-1]< DUREE:
                    UTMESS('F','SEISME_89',valr=[DUREE, l_inst[-1]])

                for i_inst, inst in enumerate(l_inst):
                    if inst > DUREE:
                        break
                __FONC_D = DEFI_FONCTION(NOM_PARA='INST',
                                         ABSCISSE=l_inst[:i_inst],
                                         ORDONNEE=l_acce[:i_inst])

                gx = (l_inst[i_inst-1] - l_inst[0])/ngrid
                gy = (max(l_acce[:i_inst]) - min(l_acce[:i_inst]))/ngrid

                gx,gy = calc_grid(gx,gy)


                IMPR_FONCTION (FORMAT='XMGRACE', PILOTE='PNG',
                           COURBE=_F(FONCTION= __FONC_D,
                                     MARQUEUR=0,
                                     LEGENDE=" Tirage %i"%(ii+1)
                                    ),
                           UNITE = unite,
                           TITRE=titre,
                           LEGENDE_X='Temps (s)',
                           LEGENDE_Y='Acc\xe9l\xe9ration (m/s\\S2\\v{}\\z{})',
                           GRILLE_X = gx,
                           GRILLE_Y = gy,
                          )
                DETRUIRE(CONCEPT=_F(NOM=__FONC_D))
            else:

                gx = (l_inst[-1] - l_inst[0])/ngrid
                gy = (max(l_acce) - min(l_acce))/ngrid

                gx,gy = calc_grid(gx,gy)

                IMPR_FONCTION (FORMAT='XMGRACE', PILOTE='PNG',
                               COURBE=_F(FONCTION= __F_ACCE[ii],
                                         MARQUEUR=0,
                                         LEGENDE=" Tirage %i"%(ii+1)
                                        ),
                               UNITE = unite,
                               TITRE=titre,
                               LEGENDE_X='Temps (s)',
                               LEGENDE_Y='Acc\xe9l\xe9ration (m/s\\S2\\v{}\\z{})',
                               GRILLE_X = gx,
                               GRILLE_Y = gy,
                              )


            # grille pour la figure de tous les accelero
            gx = (l_inst[-1] - l_inst[0])/ngrid
            gy = (max(l_acce) - min(l_acce))/ngrid
            gx,gy = calc_grid(gx,gy)

            gym = max ([gy,gym])



            DEFI_FICHIER (ACTION='LIBERER',UNITE = unite)

            os.remove(chem_fic+'.hardcopy')
            os.remove(chem_fic+'.wrk')

            # vitesse et deplacement
            __F_VITE[ii]=CALC_FONCTION( INTEGRE=_F(  FONCTION = __F_ACCE[ii]) )
            __F_DEPL[ii]=CALC_FONCTION( INTEGRE=_F(  FONCTION = __F_VITE[ii]) )

            # grille pour tous les deplacements
            l_inst, l_acce = __F_DEPL[ii].Valeurs()
            gx = (l_inst[-1] - l_inst[0])/ngrid
            gy = (max(l_acce) - min(l_acce))/ngrid
            gx,gy = calc_grid(gx,gy)
            gymd = max ([gy,gymd])


            if LIST_FREQ :
                __F_SRO[ii]=CALC_FONCTION(SPEC_OSCI=_F(FONCTION= __F_ACCE[ii], LIST_FREQ = LIST_FREQ,
                                          NORME=pesant, AMOR_REDUIT=(amo_sro,),),)
            else:
                __F_SRO[ii]=CALC_FONCTION(SPEC_OSCI=_F(FONCTION= __F_ACCE[ii],
                                          NORME=pesant, AMOR_REDUIT=(amo_sro,),),)

            liste_sro.append(__F_SRO[ii])

            # indicateur de nocivite


            __intea = INFO_FONCTION(  NOCI_SEISME=_F(OPTION='INTE_ARIAS',
                                     FONCTION = __F_ACCE[ii], PESANTEUR = pesant,
                                     ) )
            tab = __intea.EXTR_TABLE()
            inte_arias.extend(tab.values()["INTE_ARIAS"])

            __duree = INFO_FONCTION(  NOCI_SEISME=_F(OPTION='DUREE_PHAS_FORT',
                                     FONCTION = __F_ACCE[ii],
                                     PESANTEUR = pesant,
                                    ) )
            tab = __duree.EXTR_TABLE()
            duree.extend(tab.values()["DUREE_PHAS_FORT"])

            __cav = INFO_FONCTION(  NOCI_SEISME=_F(FONCTION = __F_ACCE[ii],  OPTION = 'VITE_ABSO_CUMU'))
            tab = __cav.EXTR_TABLE()
            cav.extend(tab.values()["VITE_ABSO_CUMU"])

            __maxi = INFO_FONCTION(  NOCI_SEISME=_F(FONCTION = __F_ACCE[ii],  OPTION = 'MAXI'))
            tab = __maxi.EXTR_TABLE()
            dmaxi.extend(tab.values()["DEPL_MAX"])
            vmaxi.extend(tab.values()["VITE_MAX"])
            amaxi.extend(tab.values()["ACCE_MAX"])
            asv.extend(tab.values()["ACCE_SUR_VITE"])


            DETRUIRE( CONCEPT = _F(NOM = (__intea, __duree, __maxi, __cav )) )

        # impressions de tous les acceleros

        courbes = []
        for ii in range(nb_tirage):
            dic = {'FONCTION' : __F_ACCE[ii],
                   'LEGENDE'  : "Tirage %i"%(ii+1),
                   'MARQUEUR' : 0,
                  }
            courbes.append(dic)

        nom_fic = nom_table+"_ACCE_"+nom_comp[idi-1]+"_TOUS"+'.png'
        chem_fic = os.path.join(REPE_OUT, nom_fic)

        DEFI_FICHIER(ACTION='ASSOCIER',UNITE = unite,FICHIER=chem_fic)

        titre = TITRE+' '+"ACCE "+nom_comp[idi-1]+" Tous signaux"
        IMPR_FONCTION (FORMAT='XMGRACE', PILOTE='PNG',
                       COURBE=courbes,
                       UNITE = unite,
                       TITRE=titre,
                       LEGENDE_X='Temps (s)',
                       LEGENDE_Y='Acc\xe9l\xe9ration (m/s\\S2\\v{}\\z{})',
                       GRILLE_X = gx,
                       GRILLE_Y = gym,
                      )

        DEFI_FICHIER (ACTION='LIBERER',UNITE = unite)
        os.remove(chem_fic+'.hardcopy')
        os.remove(chem_fic+'.wrk')

        # impression de tous les deplacements

        courbes = []
        for ii in range(nb_tirage):
            dic = {'FONCTION' : __F_DEPL[ii],
                   'LEGENDE'  : "Tirage %i"%(ii+1),
                   'MARQUEUR' : 0,
                  }
            courbes.append(dic)

        nom_fic = nom_table+"_DEPL_"+nom_comp[idi-1]+"_TOUS"+'.png'
        chem_fic = os.path.join(REPE_OUT, nom_fic)

        DEFI_FICHIER(ACTION='ASSOCIER',UNITE = unite,FICHIER=chem_fic)

        titre = TITRE+' '+"DEPL "+nom_comp[idi-1]+" Tous signaux"
        IMPR_FONCTION (FORMAT='XMGRACE', PILOTE='PNG',
                       COURBE=courbes,
                       UNITE = unite,
                       TITRE=titre,
                       LEGENDE_X='Temps (s)',
                       LEGENDE_Y='D\xe9placement (m)',
                       GRILLE_X = gx,
                       GRILLE_Y = gymd,
                      )

        DEFI_FICHIER (ACTION='LIBERER',UNITE = unite)
        os.remove(chem_fic+'.hardcopy')
        os.remove(chem_fic+'.wrk')

        # impression nocivite
        vale_refe = []
        epsilon = [n*1e-6 for n in range(nb_tirage)]

        for i, triplet in enumerate([amaxi_refe, vmaxi_refe, dmaxi_refe, asv_refe,
                           duree_refe, cav_refe, inte_arias_refe,]):
            for ii,val in enumerate(triplet):
                vale_refe.extend([i+1+epsilon[ii], val])
        if vale_refe !=[]:
            __refe = DEFI_FONCTION( NOM_PARA='INST',
                        VALE=vale_refe,)


        vale_calc = []
        for i, lival in enumerate([amaxi, vmaxi, dmaxi, asv,
                           duree, cav, inte_arias,]):
            for ii,val in enumerate(lival):
                vale_calc.extend([i+1+epsilon[ii], val])
        __calc = DEFI_FONCTION( NOM_PARA='INST',
                    VALE=vale_calc,)

        courbes = []
        if vale_refe !=[]:
            dic = {'FONCTION' :__refe,
                   'LEGENDE'  : "Valeurs de r\xe9f\xe9rence",
                   'MARQUEUR' : 8,
                   'STYLE'    : 0,
                  }
            courbes.append(dic)

        dic = {'FONCTION' :__calc,
               'LEGENDE'  : "Valeurs calcul\xe9es",
               'COULEUR'  : 4,
               'STYLE'    : 0,
               'MARQUEUR' : 1,
                  }
        courbes.append(dic)

        ymin, ymax = calc_bornes(inte_arias, duree, cav, dmaxi, vmaxi, amaxi, asv,
                  inte_arias_refe, duree_refe, cav_refe, dmaxi_refe,
                  vmaxi_refe, amaxi_refe, asv_refe)

        nom_fic = nom_table+"_nocivite_"+nom_comp[idi-1]+'.png'
        chem_fic = os.path.join(REPE_OUT, nom_fic)
        DEFI_FICHIER(ACTION='ASSOCIER',UNITE = unite,FICHIER=chem_fic)

        legendx = ["1 = A\\smax\\v{}\\z{} (m/s\\S2\\v{}\\z{})",
                   "2 = V\\smax\\v{}\\z{} (m/s)",
                   "3 = D\\smax\\v{}\\z{} (m)",
                   "4 = A/V (m/s\\S-1\\v{}\\z{})",
                   "5 = DPF",
                   "6 = CAV (m/s)",
                   "7 = I\\sArias\\v{}\\z{} (m/s)",
                  ]
        legendx = ", ".join(legendx)


        titre = TITRE+" Indicateurs de nocivit\xe9"+" Dir "+nom_comp[idi-1]
        IMPR_FONCTION (FORMAT='XMGRACE', PILOTE='PNG',
                       COURBE=courbes,
                       UNITE = unite,
                       TITRE=titre,
                       LEGENDE_X=legendx,
                       ECHELLE_Y = 'LOG',
                       BORNE_Y = [ymin,ymax],
                      )

        DEFI_FICHIER (ACTION='LIBERER',UNITE = unite)
        os.remove(chem_fic+'.hardcopy')
        os.remove(chem_fic+'.wrk')

        if vale_refe !=[]:
            DETRUIRE( CONCEPT = _F(NOM = (__refe,)) )
        DETRUIRE( CONCEPT = _F(NOM = (__calc,)) )

        # tableau de statistiques
        # moyenne, mediane, valeurs +-1 sigma

        val_resu= [amaxi, vmaxi, dmaxi, asv, duree, cav, inte_arias]
        para = ["CRITERES", "MOYENNE",'MEDIANE','MOINS_UN_SIGMA','PLUS_UN_SIGMA']
        criteres = ["AMAX","VMAX","DMAX","A_SUR_V","DUREE_PHASE_FORTE","VITE_ABSO_CUMU",
                "INTE_ARIAS"]

        l_crea_table_liste = []
        l_crea_table_liste.append({"PARA" : para[0], "LISTE_K" : criteres,
                                  "TYPE_K" : "K24"})

        l_moy= []
        l_med = []
        l_msig = []
        l_psig = []
        for val in val_resu:
            arr = np.array(val)
            moy = np.mean(arr,0)
            mediane = np.median(arr,0)
            msig = np.percentile(arr, 15)
            psig = np.percentile(arr, 85)

            l_moy.append(moy)
            l_med.append(mediane)
            l_msig.append(msig)
            l_psig.append(psig)


        l_crea_table_liste.append({"PARA" : para[1], "LISTE_R" : l_moy})
        l_crea_table_liste.append({"PARA" : para[2], "LISTE_R" : l_med})
        l_crea_table_liste.append({"PARA" : para[3], "LISTE_R" : l_msig})
        l_crea_table_liste.append({"PARA" : para[4], "LISTE_R" : l_psig})

        __TAB = CREA_TABLE(LISTE=l_crea_table_liste)

        nom_fic = nom_table+"_nocivite_"+nom_comp[idi-1]+"_STAT"+'.txt'
        chem_fic = os.path.join(REPE_OUT, nom_fic)
        DEFI_FICHIER(ACTION='ASSOCIER',UNITE = unite,FICHIER=chem_fic)

        IMPR_TABLE (TABLE=__TAB,
                    UNITE = unite)

        DEFI_FICHIER (ACTION='LIBERER',UNITE = unite)

        # spectres
        #     moyenne

        __MOY[idi-1] = CALC_FONCTION(MOYENNE=_F(FONCTION= liste_sro,) )


        lfreq, lval = __MOY[idi-1].Valeurs()[1][0]
<<<<<<< HEAD
        freq_marq = len(lfreq)/20

=======
        freq_marq = len(lfreq)//20
        
>>>>>>> 3447b1dc
        gx = (lfreq[-1] - lfreq[0])/ngrid
        gy = (max(lval) - min(lval))/ngrid
        gx,gy = calc_grid(gx,gy)



        courbes = []
        dic = {'FONCTION' : __specci,
               'LEGENDE'  : "Spectre cible",
               'MARQUEUR' : 4,
              }
        courbes.append(dic)

        dic = {'FONCTION' :__MOY[idi-1],
               'LEGENDE'  : "Spectre moyen",
               'MARQUEUR' : 2,
               'FREQ_MARQUEUR' : freq_marq,
                  }
        courbes.append(dic)

        nom_fic = nom_table+"_SPEC_"+nom_comp[idi-1]+"_MOY_CIBLE"+'.png'
        chem_fic = os.path.join(REPE_OUT, nom_fic)

        DEFI_FICHIER(ACTION='ASSOCIER',UNITE = unite,FICHIER=chem_fic)

        titre = TITRE+' '+"Spectre "+nom_comp[idi-1]+" cible et moyen"
        IMPR_FONCTION (FORMAT='XMGRACE', PILOTE='PNG',
                       COURBE=courbes,
                       UNITE = unite,
                       TITRE=titre,
                       LEGENDE_X='Fr\xe9quence (H)',
                       LEGENDE_Y='Acc\xe9l\xe9ration spectrale  (g)',
                       ECHELLE_X='LOG',
                       ECHELLE_Y='LOG',
                       GRILLE_X = gx,
                       GRILLE_Y = gy,
                      )

        DEFI_FICHIER (ACTION='LIBERER',UNITE = unite)
        os.remove(chem_fic+'.hardcopy')
        os.remove(chem_fic+'.wrk')

        for ii, fonc in enumerate(liste_sro):
            dic = {'FONCTION' : fonc,
                   'LEGENDE'  : "Tirage %i"%(ii+1),
                   'MARQUEUR' : 0,
                  }
            courbes.append(dic)

        nom_fic = nom_table+"_SPEC_"+nom_comp[idi-1]+"_TOUS"+'.png'
        chem_fic = os.path.join(REPE_OUT, nom_fic)

        DEFI_FICHIER(ACTION='ASSOCIER',UNITE = unite,FICHIER=chem_fic)

        titre = TITRE+' '+"Spectre "+nom_comp[idi-1]+" Ensemble des tirages"
        IMPR_FONCTION (FORMAT='XMGRACE', PILOTE='PNG',
                       COURBE=courbes,
                       UNITE = unite,
                       TITRE=titre,
                       LEGENDE_X='Fr\xe9quence (H)',
                       LEGENDE_Y='Acc\xe9l\xe9ration spectrale  (g)',
                       ECHELLE_X='LOG',
                       ECHELLE_Y='LOG',
                       GRILLE_X = gx,
                       GRILLE_Y = gy,
                      )

        DEFI_FICHIER (ACTION='LIBERER',UNITE = unite)
        os.remove(chem_fic+'.hardcopy')
        os.remove(chem_fic+'.wrk')

        # +- sigma
        if SPEC_1_SIGMA:

            __spec1s=CALC_FONCTION(COMB=_F(FONCTION= SPEC_1_SIGMA, COEF=1./ratio_hv),)

            # calcul du spectre -1 sigma cible
            #SPEC_MOINS_1_SIGMA = SPEC_OSCI * exp(-BETA) où BETA = log(SPEC_1_SIGMA/ SPEC_OSCI).


            freq_cib, acce_cib = __specci.Valeurs()
            freq_cib2, acce_cib2 = __spec1s.Valeurs()

            if len(freq_cib)!=len(freq_cib2):
                UTMESS('F','SEISME_90',)

            acce_cib3 = []
            for ifreq, freq in enumerate(freq_cib) :
                if abs((freq-freq_cib2[ifreq])/freq)>1e-4:
                    UTMESS('F','SEISME_90',)
                beta = np.log(acce_cib2[ifreq]/acce_cib[ifreq])
                acce_cib3.append(acce_cib[ifreq]*np.exp(-beta))


            __SPMSIG = DEFI_FONCTION(NOM_PARA='FREQ',
                                     ABSCISSE=freq_cib,
                                     ORDONNEE=acce_cib3)


            __MEDI=CALC_FONCTION(FRACTILE=_F(FONCTION= liste_sro,
                                 FRACT=0.5) )
            __PSIG=CALC_FONCTION(FRACTILE=_F(FONCTION= liste_sro,
                                 FRACT=0.84) )
            __MSIG=CALC_FONCTION(FRACTILE=_F(FONCTION= liste_sro,
                                 FRACT=0.15) )

            courbes = []

            dic = {'FONCTION' : SPEC_1_SIGMA,
                   'LEGENDE'  : "Spectre 1_Sigma cible",
                   #'MARQUEUR' : 4,
                  }
            courbes.append(dic)

            dic = {'FONCTION' : __SPMSIG,
                   'LEGENDE'  : "Spectre -1_Sigma cible",
                   #'MARQUEUR' : 4,
                  }
            courbes.append(dic)

            dic = {'FONCTION' :__MEDI,
                   'LEGENDE'  : "Spectre m\xe9dian",
                   #'MARQUEUR' : 2,
                   'FREQ_MARQUEUR' : freq_marq,
                      }
            courbes.append(dic)


            dic = {'FONCTION' :__PSIG,
                   'LEGENDE'  : "Spectre 1_Sigma",
                   #'MARQUEUR' : 2,
                   'FREQ_MARQUEUR' : freq_marq,
                      }
            courbes.append(dic)

            dic = {'FONCTION' :__MSIG,
                   'LEGENDE'  : "Spectre -1_Sigma",
                   #'MARQUEUR' : 2,
                   'FREQ_MARQUEUR' : freq_marq,
                      }
            courbes.append(dic)


            nom_fic = nom_table+"_SPEC_"+nom_comp[idi-1]+"_1_SIGMA"+'.png'
            chem_fic = os.path.join(REPE_OUT, nom_fic)

            DEFI_FICHIER(ACTION='ASSOCIER',UNITE = unite,FICHIER=chem_fic)

            titre = TITRE+' '+"Spectre "+nom_comp[idi-1]+ " Plus et moins sigma"
            IMPR_FONCTION (FORMAT='XMGRACE', PILOTE='PNG',
                           COURBE=courbes,
                           UNITE = unite,
                           TITRE=titre,
                           LEGENDE_X='Fr\xe9quence (H)',
                           LEGENDE_Y='Acc\xe9l\xe9ration spectrale  (g)',
                           ECHELLE_X='LOG',
                           ECHELLE_Y='LOG',
                          )

            DEFI_FICHIER (ACTION='LIBERER',UNITE = unite)
            os.remove(chem_fic+'.hardcopy')
            os.remove(chem_fic+'.wrk')

            DETRUIRE( CONCEPT = _F(NOM = (__PSIG, __MSIG, __SPMSIG, __MEDI, __spec1s)) )

        if FREQ_MIN:


            # verif :
            freq_moy, acce_moy = __MOY[idi-1].Valeurs()[1][0]
            freq_cib, acce_cib = __specci.Valeurs()


            if FREQ_MIN < max(freq_moy[0],freq_cib[0]):
                UTMESS('F','SEISME_84', valr=[FREQ_MIN, max(freq_moy[0],freq_cib[0])])
            if FREQ_MAX > min(freq_moy[-1],freq_cib[-1]):
                UTMESS('F','SEISME_85', valr=[FREQ_MAX, min(freq_moy[-1],freq_cib[-1])])

            coef_mult = 1.
            for i_freq, freq in enumerate(freq_moy):
                if freq < FREQ_MIN: continue
                if freq > FREQ_MAX: break

                acce = acce_moy[i_freq]

                for i_freq_cible in range(len(freq_cib)):
                    if freq_cib[i_freq_cible]>=freq:
                        break
                if i_freq_cible == len(freq_cib)-1 or i_freq_cible == 0:
                    coef = acce_cib[i_freq_cible]/acce
                else:
                    acce_inf = acce_cib[i_freq_cible-1]
                    acce_sup = acce_cib[i_freq_cible]
                    freq_inf = freq_cib[i_freq_cible-1]
                    freq_sup = freq_cib[i_freq_cible]
                    a = (acce_sup-acce_inf)/(freq_sup-freq_inf)
                    acce_interp = acce_inf + a * (freq-freq_inf)
                    coef = acce_interp/acce
                if coef>coef_mult: coef_mult=coef

            if coef_mult ==1:
                UTMESS('I','SEISME_86')
            else:
                __SPCOR = CALC_FONCTION(COMB=_F(FONCTION=__MOY[idi-1], COEF=coef_mult))

                courbes = []
                dic = {'FONCTION' : __specci,
                       'LEGENDE'  : "Spectre Cible",
                       #'MARQUEUR' : 4,
                      }
                courbes.append(dic)

                dic = {'FONCTION' :__SPCOR,
                       'LEGENDE'  : "Spectre moyen corrig\xe9",
                       #'MARQUEUR' : 2,
                       'FREQ_MARQUEUR' : freq_marq,
                          }
                courbes.append(dic)




                nom_fic = nom_table+"_SPEC_"+nom_comp[idi-1]+"_MOY_CORRIGE"+'.png'
                chem_fic = os.path.join(REPE_OUT, nom_fic)

                DEFI_FICHIER(ACTION='ASSOCIER',UNITE = unite,FICHIER=chem_fic)

                titre = TITRE+' '+"Spectre "+nom_comp[idi-1]+ " cible et moyen"
                IMPR_FONCTION (FORMAT='XMGRACE', PILOTE='PNG',
                               COURBE=courbes,
                               UNITE = unite,
                               TITRE=titre,
                               SOUS_TITRE = "Facteur de correction =%s"%coef_mult,
                               LEGENDE_X='Fr\xe9quence (H)',
                               LEGENDE_Y='Acc\xe9l\xe9ration spectrale  (g)',
                               ECHELLE_X='LOG',
                               ECHELLE_Y='LOG',
                              )

                DEFI_FICHIER (ACTION='LIBERER',UNITE = unite)
                os.remove(chem_fic+'.hardcopy')
                os.remove(chem_fic+'.wrk')


                DETRUIRE( CONCEPT = _F(NOM = (__SPCOR)) )

                UTMESS('I','SEISME_87',valr=coef_mult)

        DETRUIRE( CONCEPT = _F(NOM = (__TAB)) )
        for ii in range(nb_tirage):
            DETRUIRE( CONCEPT = _F(NOM = (__F_ACCE[ii],__F_VITE[ii], __F_DEPL[ii],
                                          __F_SRO[ii])) )

    #    moyenne géométrique des moyennes des spectres horizontaux
    if dim>=2:

        liste_moy = [{"FONCTION" :__MOY[0]},{"FONCTION" :__MOY[1]}]
        racn = 2

        __F_PROG=CALC_FONCTION(MULT=liste_moy)
        freqs, acce_spec = __F_PROG.Valeurs()[1][0]

        acce_spec2 = []
        for val in acce_spec:
            if val < 0: raise Exception("Erreur de développement, accélération spectrale négative")
            acce_spec2.append(val**(1./racn))


        __F_MOYG = DEFI_FONCTION(NOM_PARA='FREQ',
                                 ABSCISSE=freqs,
                                 ORDONNEE=acce_spec2)

        courbes = []
        dic = {'FONCTION' : __specci,
               'LEGENDE'  : "Spectre Cible",
               #'MARQUEUR' : 4,
              }
        courbes.append(dic)

        dic = {'FONCTION' :__F_MOYG,
               'LEGENDE'  : "Moyenne g\xe9om\xe9trique des spectres",
               #'MARQUEUR' : 2,
               'FREQ_MARQUEUR' : freq_marq,
                  }
        courbes.append(dic)

        nom_fic = nom_table+"_SPEC_horizontaux"+"_MOY_GEOM"+'.png'
        chem_fic = os.path.join(REPE_OUT, nom_fic)

        DEFI_FICHIER(ACTION='ASSOCIER',UNITE = unite,FICHIER=chem_fic)

        titre = TITRE+' '+"Moyenne géom\xe9trique des spectres horizontaux moyens"
        IMPR_FONCTION (FORMAT='XMGRACE', PILOTE='PNG',
                       COURBE=courbes,
                       UNITE = unite,
                       TITRE=titre,
                       LEGENDE_X='Fr\xe9quence (H)',
                       LEGENDE_Y='Acc\xe9l\xe9ration spectrale  (g)',
                       ECHELLE_X='LOG',
                       ECHELLE_Y='LOG',
                      )

        DEFI_FICHIER (ACTION='LIBERER',UNITE = unite)
        os.remove(chem_fic+'.hardcopy')
        os.remove(chem_fic+'.wrk')


        DETRUIRE( CONCEPT = _F(NOM = (__F_MOYG, __F_PROG)) )

    DETRUIRE( CONCEPT = _F(NOM = (__specci,)) )

    for idi in range(dim):
        DETRUIRE( CONCEPT = _F(NOM = (__MOY[idi])) )

    return<|MERGE_RESOLUTION|>--- conflicted
+++ resolved
@@ -17,12 +17,7 @@
 # along with code_aster.  If not, see <http://www.gnu.org/licenses/>.
 # --------------------------------------------------------------------
 
-<<<<<<< HEAD
 from code_aster.Cata.Syntax import _F
-import string
-=======
-from Accas import _F
->>>>>>> 3447b1dc
 import os
 import numpy as np
 
@@ -560,13 +555,8 @@
 
 
         lfreq, lval = __MOY[idi-1].Valeurs()[1][0]
-<<<<<<< HEAD
-        freq_marq = len(lfreq)/20
-
-=======
         freq_marq = len(lfreq)//20
-        
->>>>>>> 3447b1dc
+
         gx = (lfreq[-1] - lfreq[0])/ngrid
         gy = (max(lval) - min(lval))/ngrid
         gx,gy = calc_grid(gx,gy)
