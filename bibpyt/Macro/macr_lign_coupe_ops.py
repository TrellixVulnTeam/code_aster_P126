# coding=utf-8
# --------------------------------------------------------------------
# Copyright (C) 1991 - 2019 - EDF R&D - www.code-aster.org
# This file is part of code_aster.
#
# code_aster is free software: you can redistribute it and/or modify
# it under the terms of the GNU General Public License as published by
# the Free Software Foundation, either version 3 of the License, or
# (at your option) any later version.
#
# code_aster is distributed in the hope that it will be useful,
# but WITHOUT ANY WARRANTY; without even the implied warranty of
# MERCHANTABILITY or FITNESS FOR A PARTICULAR PURPOSE.  See the
# GNU General Public License for more details.
#
# You should have received a copy of the GNU General Public License
# along with code_aster.  If not, see <http://www.gnu.org/licenses/>.
# --------------------------------------------------------------------

import os

#
# script PYTHON de creation du résultat local
#

#
# verification que les points de la ligne de coupe sont dans la matiere


def crea_grp_matiere(self, groupe, newgrp, iocc, m, __remodr, NOM_CHAM, LIGN_COUPE, __macou):

    import aster
    from code_aster.Cata.Syntax import _F
    from Noyau.N_utils import AsType
    from Utilitai.Utmess import UTMESS
    POST_RELEVE_T = self.get_cmd('POST_RELEVE_T')
    DEFI_GROUP = self.get_cmd('DEFI_GROUP')

    motscles = {}
    if m['NOM_CMP'] is not None:
        motscles['NOM_CMP'] = m['NOM_CMP']
    else:
        motscles['TOUT_CMP'] = 'OUI'
    motscles['OPERATION'] = 'EXTRACTION'

    __tab = POST_RELEVE_T(ACTION=_F(INTITULE=newgrp,
                                    RESULTAT=__remodr,
                                    NOM_CHAM=NOM_CHAM,
                                    GROUP_NO=groupe, **motscles))

    # dictb=table initiale (contenant éventuellement des noeuds hors matière)
    dictb = __tab.EXTR_TABLE()
    # listenoe_b=liste ordonnee des noeuds de la ligne de coupe (avec doublons)
    listenoe_b = dictb.NOEUD.values()
    # lno_b2=liste des noeuds de la ligne de coupe après élimination des doublons
    # (attention, on perd l'ordre des noeuds)
    lno_b2 = set(listenoe_b)

    # dictc=table (extraite de dictb) contenant uniquement des noeuds dans la
    # matière
    if m['NOM_CMP'] is not None:
        dictc = getattr(dictb, m['NOM_CMP'][0]).NON_VIDE()
        lno_c2 = set(dictc.NOEUD.values())
    else:  # TOUT_CMP='OUI'
        # on garde uniquement les composantes pour conserver les noeuds où il y
        # a des valeurs
        a_suppr = set(
            ['INTITULE', 'RESU', 'NOM_CHAM', 'NUME_ORDRE', 'INST', 'ABSC_CURV', 'COOR_X', 'COOR_Y', 'COOR_Z'])
        new_para = set(dictb.para)
        new_para.difference_update(a_suppr)

        lno_c2 = set()
        for comp in new_para.difference(['NOEUD']):
            dictc = getattr(dictb, comp).NON_VIDE()
            lno_c2.update(dictc.NOEUD.values())

    # on réordonne la liste des noeuds de lno_c2 (selon leur position dans listenoe_b) => l_matiere
    # l_horsmat=liste des noeuds hors matière
    l_matiere = [j for j in listenoe_b if j in lno_c2]
    nderm = l_matiere.index(l_matiere[len(l_matiere) - 1])
    l_horsmat = [j for j in listenoe_b if j not in lno_c2]

    # si on est en présence de noeuds hors matière,
    # on emet une alarme pour informer l'utilisateur
    nbpoin = m['NB_POINTS']
    reste = nbpoin - len(l_matiere)
    if len(l_horsmat) > 0:

        nderh = l_horsmat.index(l_horsmat[len(l_horsmat) - 1])
        cnom = aster.getvectjev(__macou.nom.ljust(8) + '.NOMNOE')
        l_coor = aster.getvectjev(__macou.nom.ljust(8) + '.COORDO    .VALE')
        indent = os.linesep + ' ' * 12
        l_surlig = []
        l_horslig = []
        for j in l_matiere[:nderm + 1]:
            nuno = cnom.index(j.ljust(8))
            text_coordo = '(%f, %f, %f)' % tuple(l_coor[3 * nuno:3 * nuno + 3])
            l_surlig.append(text_coordo)
        for j in l_horsmat[:nderh + 1]:
            nuno = cnom.index(j.ljust(8))
            text_coordo = '(%f, %f, %f)' % tuple(l_coor[3 * nuno:3 * nuno + 3])
            l_horslig.append(text_coordo)
        UTMESS('A', 'POST0_8', valk=[
               indent.join(l_surlig), indent.join(l_horslig)])

    elif reste > 0:

        cnom = aster.getvectjev(__macou.nom.ljust(8) + '.NOMNOE')
        l_coor = aster.getvectjev(__macou.nom.ljust(8) + '.COORDO    .VALE')
        indent = os.linesep + ' ' * 12
        l_surlig = []
        for j in l_matiere[:nderm + 1]:
            nuno = cnom.index(j.ljust(8))
            text_coordo = '(%f, %f, %f)' % tuple(l_coor[3 * nuno:3 * nuno + 3])
            l_surlig.append(text_coordo)
        UTMESS('A', 'POST0_24', vali=[
               iocc, reste], valk=[indent.join(l_surlig)])

    __macou = DEFI_GROUP(reuse=__macou, MAILLAGE=__macou,
                         CREA_GROUP_NO=_F(NOM=newgrp, NOEUD=l_matiere[:nderm + 1]),)

    return


def crea_resu_local(self, dime, NOM_CHAM, m, resin, mail, nomgrma):

    from Utilitai.Utmess import UTMESS
    from math import pi, sqrt, atan2, asin
    import aster
    from code_aster.Cata.Syntax import _F
    MODI_REPERE = self.get_cmd('MODI_REPERE')

    epsi = 0.00000001

    if NOM_CHAM == 'DEPL':
        if dime == 2:
            LCMP = ['DX', 'DY']
            TYPE_CHAM = 'VECT_2D'
        elif dime == 3:
            LCMP = ['DX', 'DY', 'DZ']
            TYPE_CHAM = 'VECT_3D'
    elif NOM_CHAM in ('SIGM_NOEU', 'SIEF_ELNO', 'SIGM_ELNO'):
        if dime == 2:
            LCMP = ['SIXX', 'SIYY', 'SIZZ', 'SIXY']
            TYPE_CHAM = 'TENS_2D'
        elif dime == 3:
            LCMP = ['SIXX', 'SIYY', 'SIZZ', 'SIXY', 'SIXZ', 'SIYZ']
            TYPE_CHAM = 'TENS_3D'
    elif NOM_CHAM in ('FLUX_ELNO', 'FLUX_NOEU',):
        if dime == 2:
            LCMP = ['FLUX', 'FLUY', ]
            TYPE_CHAM = 'VECT_2D'
        elif dime == 3:
            LCMP = ['FLUX', 'FLUY', 'FLUZ', ]
            TYPE_CHAM = 'VECT_3D'
        else:
            assert 0
    else:
        assert 0

    if m['TYPE'] == 'SEGMENT' and m['REPERE'] != 'CYLINDRIQUE':

        if m['REPERE'] == 'LOCAL':
            # --- determination des angles nautiques
            cx1 = m['COOR_EXTR'][0] - m['COOR_ORIG'][0]
            cx2 = m['COOR_EXTR'][1] - m['COOR_ORIG'][1]
            cx3 = 0.
            if dime == 3:
                cx3 = m['COOR_EXTR'][2] - m['COOR_ORIG'][2]
            nvx = sqrt(cx1 ** 2 + cx2 ** 2 + cx3 ** 2)
            if abs(nvx) < epsi:
                UTMESS('F', 'POST0_1')
            cx1 = cx1 / nvx
            cx2 = cx2 / nvx
            cx3 = cx3 / nvx
            if m['VECT_Y']:
                cy1 = m['VECT_Y'][0]
                cy2 = m['VECT_Y'][1]
                cy3 = 0.
                if dime == 3:
                    cy3 = m['VECT_Y'][2]
            else:
                UTMESS('F', 'POST0_50')
            nvy = sqrt(cy1 ** 2 + cy2 ** 2 + cy3 ** 2)
            if abs(nvy) < epsi:
                UTMESS('F', 'POST0_2')
            cy1 = cy1 / nvy
            cy2 = cy2 / nvy
            cy3 = cy3 / nvy
            if ((abs(cx1 - cy1) < epsi and abs(cx2 - cy2) < epsi and abs(cx3 - cy3) < epsi) or
               (abs(cx1 + cy1) < epsi and abs(cx2 + cy2) < epsi and abs(cx3 + cy3) < epsi)):
                UTMESS('F', 'POST0_3')
            if abs(cx1 * cy1 + cx2 * cy2 + cx3 * cy3) > epsi:
                cz1 = cx2 * cy3 - cx3 * cy2
                cz2 = cx3 * cy1 - cx1 * cy3
                cz3 = cx1 * cy2 - cx2 * cy1
                nvz = sqrt(cz1 ** 2 + cz2 ** 2 + cz3 ** 2)
                cz1 = cz1 / nvz
                cz2 = cz2 / nvz
                cz3 = cz3 / nvz
                cy1 = cz2 * cx3 - cz3 * cx2
                cy2 = cz3 * cx1 - cz1 * cx3
                cy3 = cz1 * cx2 - cz2 * cx1
                nvy = sqrt(cy1 ** 2 + cy2 ** 2 + cy3 ** 2)
                cy1 = cy1 / nvy
                cy2 = cy2 / nvy
                cy3 = cy3 / nvy
                UTMESS('A', 'POST0_4', valr=[cy1, cy2, cy3])
            else:
                cz1 = cx2 * cy3 - cx3 * cy2
                cz2 = cx3 * cy1 - cx1 * cy3
                cz3 = cx1 * cy2 - cx2 * cy1
            beta = 0.
            gamma = 0.
            if dime == 2:
                alpha = atan2(cx2, cx1)
            else:
                if cx1 ** 2 + cx2 ** 2 > epsi:
                    alpha = atan2(cx2, cx1)
                    beta = -asin(cx3)
                    gamma = atan2(cy3, cz3)
                else:
                    alpha = atan2(-cy1, cy2)
                    beta = -asin(cx3)
                    gamma = 0.
            alpha = alpha * 180 / pi
            beta = beta * 180 / pi
            gamma = gamma * 180 / pi

        elif m['REPERE'] == 'UTILISATEUR':
            alpha = m['ANGL_NAUT'][0]
            beta = m['ANGL_NAUT'][1]
            gamma = m['ANGL_NAUT'][2]

        motscles = {}
        motscles['MODI_CHAM'] = []
        motscles['AFFE'] = []
        motscles['MODI_CHAM'].append(
            _F(NOM_CHAM=NOM_CHAM, NOM_CMP=LCMP, TYPE_CHAM=TYPE_CHAM),)
        ANGL_NAUT = []
        ANGL_NAUT.append(alpha)
        if dime == 3:
            ANGL_NAUT.append(beta)
            ANGL_NAUT.append(gamma)
        motscles['AFFE'].append(_F(ANGL_NAUT=ANGL_NAUT),)
        __remodr = MODI_REPERE(
            RESULTAT=resin, REPERE='UTILISATEUR', **motscles)

    if m['TYPE'] == 'ARC':
        if m['REPERE'] == 'CYLINDRIQUE':
            motscles = {}
            motscles['MODI_CHAM'] = []
            motscles['AFFE'] = []
            motscles['MODI_CHAM'].append(
                _F(NOM_CHAM=NOM_CHAM, NOM_CMP=LCMP, TYPE_CHAM=TYPE_CHAM),)
            ORIGINE = []
            ORIGINE.append(m['CENTRE'][0])
            ORIGINE.append(m['CENTRE'][1])
            if dime == 3:
                ORIGINE.append(m['CENTRE'][2])
                AXE_Z = []
                AXE_Z.append(m['DNOR'][0])
                AXE_Z.append(m['DNOR'][1])
                AXE_Z.append(m['DNOR'][2])
                motscles['AFFE'].append(_F(ORIGINE=ORIGINE, AXE_Z=AXE_Z),)
            elif dime == 2:
                motscles['AFFE'].append(_F(ORIGINE=ORIGINE,),)
            __remodr = MODI_REPERE(
                RESULTAT=resin, REPERE='CYLINDRIQUE', **motscles)
        else:
            UTMESS('F', 'POST0_5', valk=[m['TYPE'], m['REPERE']])

    if m['TYPE'][:5] == 'GROUP' or m['TYPE'] == 'SEGMENT':

        if m['TYPE'][:5] == 'GROUP' and m['REPERE'] == 'LOCAL':
        # determination du repère local (v1,v2,v3)
        # ---------------------------------------
            noma = mail.nom
            collgrma = aster.getcolljev(noma.ljust(8) + '.GROUPEMA')
            collcnx = aster.getcolljev(noma.ljust(8) + '.CONNEX')
            coord = aster.getvectjev(noma.ljust(8) + '.COORDO    .VALE')
            cnom = aster.getvectjev(noma.ljust(8) + '.NOMNOE')

            numa = collgrma[nomgrma.ljust(24)]
            dictu = {}
#     initialisations
            for ima in numa:
                n1 = collcnx[ima][0]
                n2 = collcnx[ima][1]
                dictu[n1] = []
                dictu[n2] = []
#     determination du vecteur tangent (v1) + normalisation
            for ima in numa:
                vectu1 = []
                vectu2 = []
                n1 = collcnx[ima][0]
                n2 = collcnx[ima][1]
                ux = coord[3 * (n2 - 1)] - coord[3 * (n1 - 1)]
                uy = coord[3 * (n2 - 1) + 1] - coord[3 * (n1 - 1) + 1]
                vectu1.append(ux)
                vectu1.append(uy)
                vectu2.append(ux)
                vectu2.append(uy)
                if dime == 3:
                    uz = coord[3 * (n2 - 1) + 2] - coord[3 * (n1 - 1) + 2]
                    vectu1.append(uz)
                    vectu2.append(uz)
                dictu[n1].append(vectu1)
                dictu[n2].append(vectu2)
            for i in dictu:
                if len(dictu[i]) == 2:
                    dictu[i][0][0] = dictu[i][0][0] + dictu[i][1][0]
                    dictu[i][0][1] = dictu[i][0][1] + dictu[i][1][1]
                    if dime == 3:
                        dictu[i][0][2] = dictu[i][0][2] + dictu[i][1][2]
                    del dictu[i][1]
            for i in dictu:
                if dime == 2:
                    norm = sqrt(dictu[i][0][0] ** 2 + dictu[i][0][1] ** 2)
                    dictu[i][0][0] = dictu[i][0][0] / norm
                    dictu[i][0][1] = dictu[i][0][1] / norm
                elif dime == 3:
                    norm = sqrt(
                        dictu[i][0][0] ** 2 + dictu[i][0][1] ** 2 + dictu[i][0][2] ** 2)
                    dictu[i][0][0] = dictu[i][0][0] / norm
                    dictu[i][0][1] = dictu[i][0][1] / norm
                    dictu[i][0][2] = dictu[i][0][2] / norm
#     determination du vecteur normal (v2):
#     on projete VECT_Y sur le plan orthogonal au vecteur v1.
#     (ce vecteur normal est obtenu par 2 produits vectoriels successifs en 3D)
            if dime == 3:
                norm = sqrt(m['VECT_Y'][0] ** 2 + m[
                            'VECT_Y'][1] ** 2 + m['VECT_Y'][2] ** 2)
                tmpy = [m['VECT_Y'][0] / norm, m[
                    'VECT_Y'][1] / norm, m['VECT_Y'][2] / norm]
            j = 0
            __resu = [None] * (len(dictu) + 1)
            __resu[0] = resin
            for i in dictu:
                j = j + 1
                vecty = []
                if dime == 2:
                    vecty.append(-dictu[i][0][1])
                    vecty.append(dictu[i][0][0])
                    dictu[i].append(vecty)
                elif dime == 3:
                    # v3= v1 vectoriel vect_y
                    vectz = []
                    vectz.append(
                        dictu[i][0][1] * tmpy[2] - dictu[i][0][2] * tmpy[1])
                    vectz.append(
                        dictu[i][0][2] * tmpy[0] - dictu[i][0][0] * tmpy[2])
                    vectz.append(
                        dictu[i][0][0] * tmpy[1] - dictu[i][0][1] * tmpy[0])
                    normz = sqrt(vectz[0] ** 2 + vectz[1] ** 2 + vectz[2] ** 2)
                    vectz[0] = vectz[0] / normz
                    vectz[1] = vectz[1] / normz
                    vectz[2] = vectz[2] / normz
                    vecty.append(
                        vectz[1] * dictu[i][0][2] - vectz[2] * dictu[i][0][1])
                    vecty.append(
                        vectz[2] * dictu[i][0][0] - vectz[0] * dictu[i][0][2])
                    vecty.append(
                        vectz[0] * dictu[i][0][1] - vectz[1] * dictu[i][0][0])
                    normy = sqrt(vecty[0] ** 2 + vecty[1] ** 2 + vecty[2] ** 2)
                    vecty[0] = vecty[0] / normy
                    vecty[1] = vecty[1] / normy
                    vecty[2] = vecty[2] / normy
                    dictu[i].append(vecty)
                    dictu[i].append(vectz)
                cx1 = dictu[i][0][0]
                cx2 = dictu[i][0][1]
                cy1 = dictu[i][1][0]
                cy2 = dictu[i][1][1]
                if dime == 3:
                    cx3 = dictu[i][0][2]
                    cy3 = dictu[i][1][2]
                    cz1 = dictu[i][2][0]
                    cz2 = dictu[i][2][1]
                    cz3 = dictu[i][2][2]

        # determination des angles nautiques (alpha,beta,gamma)
        # ----------------------------------------------------
                beta = 0.
                gamma = 0.
                if dime == 2:
                    alpha = atan2(cx2, cx1)
                else:
                    if cx1 ** 2 + cx2 ** 2 > epsi:
                        alpha = atan2(cx2, cx1)
                        beta = -asin(cx3)
                        gamma = atan2(cy3, cz3)
                    else:
                        alpha = atan2(-cy1, cy2)
                        beta = -asin(cx3)
                        gamma = 0.
                alpha = alpha * 180 / pi
                beta = beta * 180 / pi
                gamma = gamma * 180 / pi
                motscles = {}
                motscles['MODI_CHAM'] = []
                motscles['AFFE'] = []
                noeu = list(dictu.keys())
                motscles['MODI_CHAM'].append(
                    _F(NOM_CHAM=NOM_CHAM, NOM_CMP=LCMP, TYPE_CHAM=TYPE_CHAM,),)
                ANGL_NAUT = []
                ANGL_NAUT.append(alpha)
                if dime == 3:
                    ANGL_NAUT.append(beta)
                    ANGL_NAUT.append(gamma)
                motscles['AFFE'].append(
                    _F(ANGL_NAUT=ANGL_NAUT, NOEUD=cnom[noeu[j - 1] - 1]),)
                __resu[j] = MODI_REPERE(
                    RESULTAT=__resu[j - 1], REPERE='UTILISATEUR', **motscles)
            __remodr = __resu[j]

        motscles = {}
        motscles['MODI_CHAM'] = []
        motscles['AFFE'] = []
        motscles['MODI_CHAM'].append(
            _F(NOM_CHAM=NOM_CHAM, NOM_CMP=LCMP, TYPE_CHAM=TYPE_CHAM),)
        if m['REPERE'] == 'CYLINDRIQUE':
            if dime == 3:
                motscles['AFFE'].append(
                    _F(ORIGINE=m['ORIGINE'], AXE_Z=m['AXE_Z']),)
            elif dime == 2:
                motscles['AFFE'].append(_F(ORIGINE=m['ORIGINE'],),)
            __remodr = MODI_REPERE(
                RESULTAT=resin, REPERE='CYLINDRIQUE', **motscles)
        elif m['REPERE'] == 'UTILISATEUR':
            alpha = m['ANGL_NAUT'][0]
            beta = m['ANGL_NAUT'][1]
            gamma = m['ANGL_NAUT'][2]
            ANGL_NAUT = []
            ANGL_NAUT.append(alpha)
            if dime == 3:
                ANGL_NAUT.append(beta)
                ANGL_NAUT.append(gamma)
            motscles['AFFE'].append(_F(ANGL_NAUT=ANGL_NAUT),)
            __remodr = MODI_REPERE(
                RESULTAT=resin, REPERE='UTILISATEUR', **motscles)

    return __remodr

#
# script PYTHON de creation des noeuds d'une ligne de coupe 'arc'


def crea_noeu_lig_coup(dimension, pt1, pt2, anglj, dnor):
    from Utilitai.Utmess import UTMESS
    from math import pi, sin, cos, sqrt

    a = pt1[0] - pt2[0]
    b = pt1[1] - pt2[1]
    eps = 0.00000001
    anglr = anglj * pi / 180.
    if dimension == 2:
        r = sqrt(a ** 2 + b ** 2)
        if abs(r) < eps:
            UTMESS('F', 'POST0_6')
        x = pt2[0] + a * cos(anglr) - b * sin(anglr)
        y = pt2[1] + b * cos(anglr) + a * sin(anglr)
        return x, y
    elif dimension == 3:
        c = pt1[2] - pt2[2]
        r = sqrt(a ** 2 + b ** 2 + c ** 2)
        if abs(r) < eps:
            UTMESS('F', 'POST0_6')
        d1 = dnor[0]
        d2 = dnor[1]
        d3 = dnor[2]
        d = sqrt(d1 ** 2 + d2 ** 2 + d3 ** 2)
        if abs(r) < eps:
            UTMESS('F', 'POST0_7')
        x = pt2[0] + a * cos(anglr) + sin(anglr) * (c * d2 - b * d3) / d
        y = pt2[1] + b * cos(anglr) + sin(anglr) * (a * d3 - c * d1) / d
        z = pt2[2] + c * cos(anglr) + sin(anglr) * (b * d1 - a * d2) / d
        return x, y, z
#
# determination de la distance min entre 2 points consécutifs de la ligne
# de coupe


def dist_min_deux_points(mail):
    from math import sqrt
    import aster
    nno = aster.getvectjev(mail.nom.ljust(8) + '.DIME')[0]
    l_coor1 = []
    l_coor2 = []
    for i in range(nno - 1):
        l_coor1 = aster.getvectjev(
            mail.nom.ljust(8) + '.COORDO    .VALE', 3 * (i), 3)
        l_coor2 = aster.getvectjev(
            mail.nom.ljust(8) + '.COORDO    .VALE', 3 * (i + 1), 3)
        d = sqrt((l_coor1[0] - l_coor2[0]) ** 2 + (
            l_coor1[1] - l_coor2[1]) ** 2 + (l_coor1[2] - l_coor2[2]) ** 2)
        if i == 0:
            dist = d
        else:
            dist = min(d, dist)
    return dist

#
# script PYTHON de creation d un maillage de ligne de coupe


def crea_mail_lig_coup(dimension, lignes, groups, arcs):

    from Utilitai.Utmess import UTMESS

# construction du maillage au format Aster des segments de lignes de coupe

    resu = []
    nblig = len(lignes)
    nbngr = len(groups)
    nbarc = len(arcs)

    resu.append('TITRE')
    resu.append('FINSF')
    resu.append('COOR_%dD' % dimension)
    epsi = 0.00000001

# creation des noeuds
    nbno = 0
    for i in range(nblig):
        pt1 = lignes[i][0]
        pt2 = lignes[i][1]
        nbp_lig_coupe = lignes[i][2]
        for j in range(nbp_lig_coupe):
            if dimension == 2:
                x = pt1[0] + j * (pt2[0] - pt1[0]) / (nbp_lig_coupe - 1)
                y = pt1[1] + j * (pt2[1] - pt1[1]) / (nbp_lig_coupe - 1)
                nbno = nbno + 1
                noeud = '  N%d   %21.14E    %21.14E' % (nbno, x, y)
                resu.append(noeud)
            elif dimension == 3:
                x = pt1[0] + j * (pt2[0] - pt1[0]) / (nbp_lig_coupe - 1)
                y = pt1[1] + j * (pt2[1] - pt1[1]) / (nbp_lig_coupe - 1)
                z = pt1[2] + j * (pt2[2] - pt1[2]) / (nbp_lig_coupe - 1)
                nbno = nbno + 1
                noeud = '  N%d   %21.14E    %21.14E    %21.14E' % (
                    nbno, x, y, z)
                resu.append(noeud)
    for i in range(nbngr):
        for pt in groups[i][1:]:
            if dimension == 2:
                nbno = nbno + 1
                noeud = '  N%d   %21.14E    %21.14E' % (nbno, pt[0], pt[1])
                resu.append(noeud)
            elif dimension == 3:
                nbno = nbno + 1
                noeud = '  N%d   %21.14E    %21.14E    %21.14E' % (
                    nbno, pt[0], pt[1], pt[2])
                resu.append(noeud)
    angles = [None] * nbarc
    for i in range(nbarc):
        pt1 = arcs[i][0]
        pt2 = arcs[i][1]
        nbp_lig_coupe = arcs[i][2]
        angle = arcs[i][3]
        if abs(angle - 360.) < epsi:
            nbpt = nbp_lig_coupe + 1
        else:
            nbpt = nbp_lig_coupe
        if dimension == 3:
            dnor = arcs[i][4]
        angles[i] = []
        for j in range(nbp_lig_coupe):
            anglj = j * angle / (nbpt - 1)
            angles[i].append(anglj)
            if dimension == 2:
                nbno = nbno + 1
                x, y = crea_noeu_lig_coup(dimension, pt1, pt2, anglj, dnor=[])
                noeud = '  N%d   %21.14E    %21.14E' % (nbno, x, y)
                resu.append(noeud)
            elif dimension == 3:
                nbno = nbno + 1
                x, y, z = crea_noeu_lig_coup(dimension, pt1, pt2, anglj, dnor)
                noeud = '  N%d   %21.14E    %21.14E    %21.14E' % (
                    nbno, x, y, z)
                resu.append(noeud)
    resu.append('FINSF')

# creation des mailles
    nbma = 0
    for i in range(nblig):
        nbp_lig_coupe = lignes[i][2]
        resu.append('SEG2')
        for j in range(nbp_lig_coupe - 1):
            nbma = nbma + 1
            maille = '  M%d N%d N%d' % (nbma, nbma + i, nbma + 1 + i)
            resu.append(maille)
        resu.append('FINSF')
    for i in range(nbngr):
        resu.append('SEG2')
        for pt in groups[i][1:-1]:
            nbma = nbma + 1
            maille = '  M%d N%d N%d' % (
                nbma, nbma + nblig + i, nbma + nblig + 1 + i)
            resu.append(maille)
        resu.append('FINSF')
    nprec = 0

    for i in range(nbarc):
        nbp_lig_coupe = arcs[i][2]
        angle = arcs[i][3]
        resu.append('SEG2')
        nbmai = nbma + nblig + nbngr + nprec + i + 1
        for j in range(nbp_lig_coupe - 1):
            nbma = nbma + 1
            maille = '  M%d N%d N%d' % (
                nbma, nbma + nblig + nbngr + nprec + i, nbma + nblig + nbngr + nprec + 1 + i)
            resu.append(maille)
        if abs(angle - 360.) < epsi:
            nbma = nbma + 1
            maille = '  M%d N%d N%d' % (
                nbma, nbma + nblig + nbngr + nprec + i, nbmai)
            nprec = nprec - 1
            resu.append(maille)
        resu.append('FINSF')

# creation des groupes de mailles (1 par ligne de coupe)
    nbma = 0
    for i in range(nblig):
        resu.append('GROUP_MA')
        resu.append('  LICOU%d' % (i + 1))
        nbp_lig_coupe = lignes[i][2]
        for j in range(nbp_lig_coupe - 1):
            nbma = nbma + 1
            resu.append('  M%d' % nbma)
        resu.append('')
        resu.append('FINSF')
    for i in range(nbngr):
        resu.append('GROUP_MA')
        resu.append(groups[i][0])
        nbp_lig_coupe = len(groups[i]) - 1
        for j in range(nbp_lig_coupe - 1):
            nbma = nbma + 1
            resu.append('  M%d' % nbma)
        resu.append('')
        resu.append('FINSF')
    arcgma = []
    for i in range(nbarc):
        resu.append('GROUP_MA')
        k = nblig + i
        resu.append('  LICOU%d' % (k + 1))
        arcgma.append('LICOU%d' % (k + 1))
        nbp_lig_coupe = arcs[i][2]
        angle = arcs[i][3]
        if abs(angle - 360.) < epsi:
            nbpt = nbp_lig_coupe + 1
        else:
            nbpt = nbp_lig_coupe
        for j in range(nbpt - 1):
            nbma = nbma + 1
            resu.append('  M%d' % nbma)
        resu.append('')
        resu.append('FINSF')
    resu.append('FIN')
    resu.append('')

    return resu, arcgma, angles, nbno


#
def macr_lign_coupe_ops(self, LIGN_COUPE, RESULTAT=None, CHAM_GD=None,
                        NOM_CHAM=None, MODELE=None, **args):
    """
       Ecriture de la macro MACR_LIGN_COUPE
    """
    from code_aster.Cata.Syntax import _F
    from Noyau.N_utils import AsType
    import aster
    import math
    from Utilitai.UniteAster import UniteAster
    from Utilitai.Utmess import UTMESS, MasquerAlarme, RetablirAlarme
    ier = 0

    # La valeur par défaut n'est pas dans le catalogue, sinon le mot-clé devient
    # obligatoire dans AsterStudy
    UNITE_MAILLAGE = args.get("UNITE_MAILLAGE") or 25

    # On importe les definitions des commandes a utiliser dans la macro
    LIRE_MAILLAGE = self.get_cmd('LIRE_MAILLAGE')
    DEFI_GROUP = self.get_cmd('DEFI_GROUP')
    AFFE_MODELE = self.get_cmd('AFFE_MODELE')
    PROJ_CHAMP = self.get_cmd('PROJ_CHAMP')
    POST_RELEVE_T = self.get_cmd('POST_RELEVE_T')
    CREA_TABLE = self.get_cmd('CREA_TABLE')
    CREA_RESU = self.get_cmd('CREA_RESU')
    COPIER = self.get_cmd('COPIER')

    # La macro compte pour 1 dans la numerotation des commandes
    self.set_icmd(1)

    #
    MasquerAlarme('ALGORITH12_43')
    MasquerAlarme('CALCULEL2_63')
    MasquerAlarme('CALCULEL2_64')
    MasquerAlarme('MODELISA5_53')
    MasquerAlarme('MODELE1_58')
    MasquerAlarme('MODELE1_63')
    MasquerAlarme('MODELE1_64')

    mcORDR = {}

    l_mode_meca_sans_modele = False

<<<<<<< HEAD
    if RESULTAT != None:
        if 'NUME_ORDRE' in args:
            mcORDR['NUME_ORDRE'] = args['NUME_ORDRE']
        elif 'NUME_MODE' in args:
            mcORDR['NUME_MODE'] = args['NUME_MODE']
        elif 'LIST_ORDRE' in args:
            mcORDR['LIST_ORDRE'] = args['LIST_ORDRE']
        elif 'INST' in args:
            mcORDR['INST'] = args['INST']
            mcORDR['CRITERE'] = args['CRITERE']
            mcORDR['PRECISION'] = args['PRECISION']
        elif 'LIST_INST' in args:
=======
    if RESULTAT is not None:
        if args['NUME_ORDRE'] is not None:
            mcORDR['NUME_ORDRE'] = args['NUME_ORDRE']
        elif args['NUME_MODE'] is not None:
            mcORDR['NUME_MODE'] = args['NUME_MODE']
        elif args['LIST_ORDRE'] is not None:
            mcORDR['LIST_ORDRE'] = args['LIST_ORDRE']
        elif args['INST'] is not None:
            mcORDR['INST'] = args['INST']
            mcORDR['CRITERE'] = args['CRITERE']
            mcORDR['PRECISION'] = args['PRECISION']
        elif args['LIST_INST'] is not None:
>>>>>>> 96358790
            mcORDR['LIST_INST'] = args['LIST_INST']
            mcORDR['CRITERE'] = args['CRITERE']
            mcORDR['PRECISION'] = args['PRECISION']
        else:
            mcORDR['TOUT_ORDRE'] = 'OUI'


        nomresu = RESULTAT.nom
        type_resu = RESULTAT.getType().lower()
        iret, ibid, n_modele = aster.dismoi('MODELE', nomresu, 'RESULTAT', 'F')
        n_modele = n_modele.strip()
        if n_modele in ('', '#AUCUN'):
            if MODELE is None:
                if (type_resu != 'mode_meca'):
                    UTMESS('F', 'POST0_9', valk=nomresu)
                # si le résultat en entrée est un mode_meca et qu'il ne contient pas de modèle (il est obtenu par sous-structuration, par exemple)
                # on passe le message fatal et on récupérera directement le
                # maillage (ou squelette)
                else:
                    l_mode_meca_sans_modele = True
                    UTMESS('I', 'POST0_23', valk=nomresu)
            else:
                n_modele = MODELE.nom
        iret, ibid, l_mailla = aster.dismoi(
            'NOM_MAILLA', nomresu, 'RESULTAT', 'F')

    elif CHAM_GD is not None:
        mcORDR['TOUT_ORDRE'] = 'OUI'
        if MODELE is None:
            UTMESS('F', 'POST0_10')
        else:
            n_modele = MODELE.nom

        # récupération de la grandeur du champ
        n_cham = CHAM_GD.nom
        catagd = aster.getvectjev("&CATA.GD.NOMGD")
        desc = aster.getvectjev('%-19s.DESC' % n_cham)
        if desc is not None:
            nomgd = catagd[desc[0] - 1]
        else:
            celd = aster.getvectjev('%-19s.CELD' % n_cham)
            nomgd = catagd[celd[0] - 1]

        # détermination du type de résultat à créer
        if nomgd[:6] == 'TEMP_R':
            TYPE_RESU = 'EVOL_THER'
            if not NOM_CHAM:
                NOM_CHAM = 'TEMP'
        elif nomgd[:6] == 'DEPL_R':
            TYPE_RESU = 'EVOL_ELAS'
            if not NOM_CHAM:
                NOM_CHAM = 'DEPL'
        elif nomgd[:6] == 'NEUT_R':
            TYPE_RESU = 'EVOL_VARC'
            if not NOM_CHAM:
                NOM_CHAM = 'NEUT'
        elif nomgd[:6] == 'EPSI_R':
            TYPE_RESU = 'EVOL_ELAS'
        elif nomgd[:6] == 'VAR2_R':
            TYPE_RESU = 'EVOL_NOLI'
        elif nomgd[:6] == 'VARI_R':
            TYPE_RESU = 'EVOL_NOLI'
        elif nomgd[:6] == 'SIEF_R':
            if not NOM_CHAM:
                TYPE_RESU = 'EVOL_ELAS'
                NOM_CHAM = 'DEPL'
            elif NOM_CHAM[:4] == 'SIGM':
                TYPE_RESU = 'EVOL_ELAS'
            elif NOM_CHAM[:4] == 'SIEF':
                TYPE_RESU = 'EVOL_NOLI'
        else:
            assert 0, 'grandeur imprevue : ' + nomgd

        # création d'un concept résultat à partir du champ CHAM_GD
        __resuch = CREA_RESU(OPERATION='AFFE',
                             NOM_CHAM=NOM_CHAM, TYPE_RESU=TYPE_RESU,
                             AFFE=_F(CHAM_GD=CHAM_GD, INST=0.),)
        RESULTAT = __resuch
        iret, ibid, l_mailla = aster.dismoi('NOM_MAILLA', n_cham, 'CHAMP', 'F')

    # Maillage sur lequel s'appuie le résultat à projeter
    n_mailla = l_mailla.strip()
    # le maillage est-il 2D ou 3D ?
    iret, dime, kbid = aster.dismoi('DIM_GEOM', n_mailla, 'MAILLAGE', 'F')
    collgrma = aster.getcolljev(n_mailla.ljust(8) + '.GROUPEMA')
    typma = aster.getvectjev(n_mailla.ljust(8) + '.TYPMAIL')
    connex = aster.getcolljev(n_mailla.ljust(8) + '.CONNEX')
    ltyma = aster.getvectjev("&CATA.TM.NOMTM")

    lignes = []
    groups = []
    arcs = []
    minidim = dime

    for m in LIGN_COUPE:
        if m['TYPE'] == 'SEGMENT':
            lignes.append((m['COOR_ORIG'], m['COOR_EXTR'], m['NB_POINTS']))
            minidim = min(minidim, len(m['COOR_ORIG']), len(m['COOR_EXTR']))
            if minidim != dime:
                UTMESS('F', 'POST0_11')

        elif m['TYPE'] == 'ARC':
            minidim = min(minidim, len(m['COOR_ORIG']), len(m['CENTRE']))
            if minidim != dime:
                UTMESS('F', 'POST0_11')
            if dime == 2:
                arcs.append(
                    (m['COOR_ORIG'], m['CENTRE'], m['NB_POINTS'], m['ANGLE'],))
            elif dime == 3:
                if str(m['DNOR']) == 'None':
                    UTMESS('F', 'POST0_12')
                arcs.append(
                    (m['COOR_ORIG'], m['CENTRE'], m['NB_POINTS'], m['ANGLE'], m['DNOR']))

        elif m['TYPE'] == 'GROUP_NO':
            ngrno = m['GROUP_NO'].ljust(24)
            collgrno = aster.getcolljev(n_mailla.ljust(8) + '.GROUPENO')
            if ngrno not in list(collgrno.keys()):
                UTMESS('F', 'POST0_13', valk=[ngrno, n_mailla])
            grpn = collgrno[ngrno]
            l_coor_group = [ngrno, ]
            for node in grpn:
                l_coor_group.append(
                    aster.getvectjev(n_mailla.ljust(8) + '.COORDO    .VALE', 3 * (node - 1), 3))
            groups.append(l_coor_group)

        elif m['TYPE'] == 'GROUP_MA':
            ngrma = m['GROUP_MA'].ljust(24)
            if ngrma not in list(collgrma.keys()):
                UTMESS('F', 'POST0_14', valk=[ngrma, n_mailla])
            grpm = collgrma[ngrma]
            for ma in grpm:
                if ltyma[typma[ma - 1] - 1][:3] != 'SEG':
                    nomma = aster.getvectjev(n_mailla.ljust(8) + '.NOMMAI')
                    UTMESS('F', 'POST0_15', valk=[ngrma, nomma[ma - 1]])
            __mailla = COPIER(CONCEPT=m['MAILLAGE'])

            m2 = m.cree_dict_valeurs(m.mc_liste)
            argsup = {}
            if m2.get('GROUP_NO_ORIG'):
                argsup['GROUP_NO_ORIG'] = m2.get('GROUP_NO_ORIG')
            if m2.get('GROUP_NO_EXTR'):
                argsup['GROUP_NO_EXTR'] = m2.get('GROUP_NO_EXTR')
            if m2.get('NOEUD_ORIG'):
                argsup['NOEUD_ORIG'] = m2.get('NOEUD_ORIG')
            if m2.get('NOEUD_EXTR'):
                argsup['NOEUD_EXTR'] = m2.get('NOEUD_EXTR')
            if m2.get('VECT_ORIE'):
                argsup['VECT_ORIE'] = m2.get('VECT_ORIE')

            __mailla = DEFI_GROUP(reuse=__mailla, MAILLAGE=__mailla,
                                  DETR_GROUP_NO=_F(NOM=str(m['GROUP_MA'])),
                                  CREA_GROUP_NO=_F(OPTION='NOEUD_ORDO', NOM=str(m['GROUP_MA']),
                                                   GROUP_MA=m['GROUP_MA'], ORIGINE='SANS', **argsup))

            collgrno = aster.getcolljev(__mailla.nom.ljust(8) + '.GROUPENO')
            grpn = collgrno[str(m['GROUP_MA']).ljust(24)]
            l_coor_group = [ngrma, ]
            for node in grpn:
                l_coor_group.append(
                    aster.getvectjev(n_mailla.ljust(8) + '.COORDO    .VALE', 3 * (node - 1), 3))
            groups.append(l_coor_group)

    if arcs != [] and (lignes != [] or groups != []):
        UTMESS('F', 'POST0_16')

    # Création du maillage des NB_POINTS segments entre COOR_ORIG et COOR_EXTR
    # ainsi que des segments reliant les noeuds issus des group_no demandés
    # par appel au script python crea_mail_lig_coup
    # le maillage est ensuite recopié dans l unité logique UNITE_MAILLAGE

    resu_mail, arcgma, angles, nbno = crea_mail_lig_coup(
        dime, lignes, groups, arcs)
    UL = UniteAster()
    nomFichierSortie = UL.Nom(UNITE_MAILLAGE)
    fproc = open(nomFichierSortie, 'w')
    fproc.write(os.linesep.join(resu_mail))
    fproc.close()
    from code_aster.RunManager import ReservedUnitUsed
    ReservedUnitUsed(UNITE_MAILLAGE)

    # Lecture du maillage de seg2 contenant toutes les lignes de coupe
    __macou = LIRE_MAILLAGE(FORMAT='ASTER',UNITE=UNITE_MAILLAGE,)

    # distance min entre 2 points de la ligne de coupe (utile pour PROJ_CHAMP)
    dmin = dist_min_deux_points(__macou)

    motscles = {}
    iocc = 1
    motscles['CREA_GROUP_NO'] = []
    for m in LIGN_COUPE:
        if m['TYPE'] in ('GROUP_NO', 'GROUP_MA'):
            motscles['CREA_GROUP_NO'].append(
                _F(GROUP_MA=m[m['TYPE']].ljust(24),))
        else:
            motscles['CREA_GROUP_NO'].append(_F(GROUP_MA='LICOU' + str(iocc),))
            iocc = iocc + 1

    __macou = DEFI_GROUP(reuse=__macou, MAILLAGE=__macou, **motscles)


    # issue27543 : l'utilisation d'un modèle n'est pas utile et elle
    # engendrait dans le cas thermique l'émission des alarmes MODELE1_3 et MODELE1_53
    # Dans le cas où il y aurait besoin de réintroduire les modèles, j'ai remplacé
    # la modélisation PLAN par COQUE (laissée en commentaire) ce qui permet également
    # de supprimer les alarmes.

    motscles = {}
    motscles.update(mcORDR)
    motscles['VIS_A_VIS'] = []
<<<<<<< HEAD
    if 'VIS_A_VIS' in args:
=======
    if args['VIS_A_VIS'] is not None:
>>>>>>> 96358790
        for v in args['VIS_A_VIS']:
            if v['GROUP_MA_1'] is not None:
                motscles['VIS_A_VIS'].append(
                    _F(GROUP_MA_1=v['GROUP_MA_1'], TOUT_2='OUI'),)
            elif v['MAILLE_1'] is not None:
                motscles['VIS_A_VIS'].append(
                    _F(MAILLE_1=v['MAILLE_1'], TOUT_2='OUI'),)

    if NOM_CHAM[5:9] == 'ELGA':
        UTMESS('A', 'POST0_18', valk=[NOM_CHAM, ])

    if (l_mode_meca_sans_modele == False):
        # on utilise le modèle pour projeter le champ
        if MODELE is not None or CHAM_GD is not None:
            MODELE_1 = MODELE
        elif RESULTAT is not None:
            MODELE_1 = RESULTAT.getModel()

        __recou = PROJ_CHAMP(METHODE='COLLOCATION',
                             RESULTAT=RESULTAT,
                             MODELE_1=MODELE_1,
                             DISTANCE_MAX=m['DISTANCE_MAX'],
                             # issue27543 #MODELE_2=__mocou,
                             MAILLAGE_2=__macou,
                             TYPE_CHAM='NOEU',
                             NOM_CHAM=NOM_CHAM, **motscles)

    else:
        # on utilise directement le maillage (ou squelette) pour projeter le
        # champ
        if n_mailla in list(self.get_global_contexte().keys()):
            MAILLAGE_1 = self.get_global_contexte()[n_mailla]
        else:
            MAILLAGE_1 = self.jdc.current_context[n_mailla]

        __recou = PROJ_CHAMP(METHODE='COLLOCATION',
                             RESULTAT=RESULTAT,
                             MAILLAGE_1=MAILLAGE_1,
                             DISTANCE_MAX=m['DISTANCE_MAX'],
                             # issue27543 #MODELE_2=__mocou,
                             MAILLAGE_2=__macou,
                             TYPE_CHAM='NOEU',
                             NOM_CHAM=NOM_CHAM, **motscles)

    __remodr = __recou
    icham = 0
    ioc2 = 0
    mcACTION = []
    angtab = []

    if RESULTAT.getType().lower() in ('evol_ther', 'evol_elas', 'evol_noli', 'mode_meca', 'evol_varc',
                                     'comb_fourier', 'mult_elas', 'fourier_elas','dyna_trans'):

        if NOM_CHAM in ('DEPL', 'SIEF_ELNO', 'SIGM_NOEU', 'SIGM_ELNO', 'FLUX_ELNO', 'FLUX_NOEU'):
            icham = 1
        iocc = 0
        for m in LIGN_COUPE:

            iocc = iocc + 1
            motscles = {}
            motscles['OPERATION'] = m['OPERATION']
            if m['NOM_CMP'] is not None:
                motscles['NOM_CMP'] = m['NOM_CMP']
                if m['TRAC_NOR'] is not None:
                    motscles['TRAC_NOR'] = m['TRAC_NOR']
                elif m['TRAC_DIR'] is not None:
                    motscles['TRAC_DIR'] = m['TRAC_DIR']
                    motscles['DIRECTION'] = m['DIRECTION']
            elif m['INVARIANT'] is not None:
                motscles['INVARIANT'] = m['INVARIANT']
            elif m['RESULTANTE'] is not None:
                motscles['RESULTANTE'] = m['RESULTANTE']
            elif m['ELEM_PRINCIPAUX'] is not None:
                motscles['ELEM_PRINCIPAUX'] = m['ELEM_PRINCIPAUX']
            else:
                motscles['TOUT_CMP'] = 'OUI'

            # on définit le groupe de noeud pour post_releve_t
            if m['TYPE'] in ('GROUP_NO', 'GROUP_MA'):
                groupe = m[m['TYPE']].ljust(8)
                nomgrma = groupe
            else:
                ioc2 = ioc2 + 1
                groupe = 'LICOU' + str(ioc2)
                nomgrma = ' '
                newgrp = 'LICOF' + str(ioc2)
                crea_grp_matiere(
                    self, groupe, newgrp, iocc, m, __remodr, NOM_CHAM, LIGN_COUPE, __macou)
                groupe = newgrp

            # on definit l'intitulé
            if m['INTITULE'] is not None:
                intitl = m['INTITULE']
            elif m['TYPE'] in ('GROUP_NO', 'GROUP_MA'):
                intitl = groupe
            else:
                intitl = 'l.coupe' + str(ioc2)

            # Expression des contraintes aux noeuds ou des déplacements dans le
            # repere local
            if m['REPERE'] != 'GLOBAL':

                if icham == 1:

                    if m['REPERE'] == 'POLAIRE':
                        mcACTION.append(_F(INTITULE=intitl,
                                        RESULTAT=__remodr,
                                        REPERE=m['REPERE'],
                                        GROUP_NO=groupe,
                                        NOM_CHAM=NOM_CHAM, **motscles),)
                    else:
                        __remodr = crea_resu_local(
                            self, dime, NOM_CHAM, m, __recou, __macou, nomgrma)
                        mcACTION.append(_F(INTITULE=intitl,
                                        RESULTAT=__remodr,
                                        GROUP_NO=groupe,
                                        NOM_CHAM=NOM_CHAM, **motscles),)

                else:
                    UTMESS('A', 'POST0_17', valk=[NOM_CHAM, m['REPERE']])
                    mcACTION.append(_F(INTITULE=intitl,
                                       RESULTAT=__recou,
                                       GROUP_NO=groupe,
                                       NOM_CHAM=NOM_CHAM, **motscles),)

            # Expression des contraintes aux noeuds ou des déplacements dans le
            # repere global
            else:

                mcACTION.append(_F(INTITULE=intitl,
                                   RESULTAT=__recou,
                                   GROUP_NO=groupe,
                                   NOM_CHAM=NOM_CHAM, **motscles),)

    else:
        assert 0

    __tabitm = POST_RELEVE_T(ACTION=mcACTION,)

    # on repasse par les tables python pour supprimer les paramètres inutiles
    # NOEUD (car il est propre au maillage de la ligne) et RESU

    self.DeclareOut('nomres', self.sd)
    dictab = __tabitm.EXTR_TABLE()
    # Ajout de la colonne theta
    if len(arcgma) > 0 and 'ABSC_CURV' in dictab.para:
        coltab = []
        val = dictab['ABSC_CURV'].values()['ABSC_CURV']
        nbi = len(val) // nbno
        nba = len(angles)
        tmp = []
        for k in range(nba):
            for j in range(nbi):
                for i in range(len(angles[k])):
                    tmp.append(angles[k][i])
        dictab['ANGLE'] = tmp

    if 'RESU' in dictab.para:
        del dictab['RESU']
    if 'NOEUD' in dictab.para:
        del dictab['NOEUD']
    dprod = dictab.dict_CREA_TABLE()
    # Remove TITRE key from the dictionary so that the newly created table uses
    # the user-given concept name in its title
    dprod.pop('TITRE')

    nomres = CREA_TABLE(**dprod)

    RetablirAlarme('ALGORITH12_43')
    RetablirAlarme('CALCULEL2_63')
    RetablirAlarme('CALCULEL2_64')
    RetablirAlarme('MODELISA5_53')
    RetablirAlarme('MODELE1_58')
    RetablirAlarme('MODELE1_63')
    RetablirAlarme('MODELE1_64')
    return nomres<|MERGE_RESOLUTION|>--- conflicted
+++ resolved
@@ -706,8 +706,7 @@
 
     l_mode_meca_sans_modele = False
 
-<<<<<<< HEAD
-    if RESULTAT != None:
+    if RESULTAT is not None:
         if 'NUME_ORDRE' in args:
             mcORDR['NUME_ORDRE'] = args['NUME_ORDRE']
         elif 'NUME_MODE' in args:
@@ -719,20 +718,6 @@
             mcORDR['CRITERE'] = args['CRITERE']
             mcORDR['PRECISION'] = args['PRECISION']
         elif 'LIST_INST' in args:
-=======
-    if RESULTAT is not None:
-        if args['NUME_ORDRE'] is not None:
-            mcORDR['NUME_ORDRE'] = args['NUME_ORDRE']
-        elif args['NUME_MODE'] is not None:
-            mcORDR['NUME_MODE'] = args['NUME_MODE']
-        elif args['LIST_ORDRE'] is not None:
-            mcORDR['LIST_ORDRE'] = args['LIST_ORDRE']
-        elif args['INST'] is not None:
-            mcORDR['INST'] = args['INST']
-            mcORDR['CRITERE'] = args['CRITERE']
-            mcORDR['PRECISION'] = args['PRECISION']
-        elif args['LIST_INST'] is not None:
->>>>>>> 96358790
             mcORDR['LIST_INST'] = args['LIST_INST']
             mcORDR['CRITERE'] = args['CRITERE']
             mcORDR['PRECISION'] = args['PRECISION']
@@ -943,11 +928,7 @@
     motscles = {}
     motscles.update(mcORDR)
     motscles['VIS_A_VIS'] = []
-<<<<<<< HEAD
     if 'VIS_A_VIS' in args:
-=======
-    if args['VIS_A_VIS'] is not None:
->>>>>>> 96358790
         for v in args['VIS_A_VIS']:
             if v['GROUP_MA_1'] is not None:
                 motscles['VIS_A_VIS'].append(
