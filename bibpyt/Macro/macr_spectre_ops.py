--- conflicted
+++ resolved
@@ -127,15 +127,9 @@
                 for resu in RESU:
                     # Etape 1: Récupération des fonctions
                     motscles = {}
-<<<<<<< HEAD
-                    if resu['RESU_GENE'] != None:
+                    if resu['RESU_GENE'] is not None:
                         if CALCUL == 'ABSOLU' and args.get('MULT_APPUI') is not None:
                             motscles['MULT_APPUI'] = args['MULT_APPUI']
-=======
-                    if resu['RESU_GENE'] is not None:
-                        if CALCUL == 'ABSOLU' and NOM_CHAM == 'ACCE':
-                            motscles['MULT_APPUI'] = args.get('MULT_APPUI')
->>>>>>> 7b5df21d
                         #
                         motscles['RESU_GENE'] = resu['RESU_GENE']
                         __spo = RECU_FONCTION(NOM_CHAM=NOM_CHAM,
