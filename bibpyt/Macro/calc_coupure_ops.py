--- conflicted
+++ resolved
@@ -83,11 +83,6 @@
                         l_Ri_by_inte_by_space[space_dir][inte_comp].append(R_i)
                         paras.append(inte_comp)
                         vales.append(R_i)
-<<<<<<< HEAD
-                        # ~ print("R_i(%s):%s"%(space_dir,R_i))
-                        # ~ print("-"*72)
-=======
->>>>>>> e26b5b1a
                     __tbresul=CALC_TABLE(reuse=__tbresul,TABLE=__tbresul,ACTION=_F(OPERATION='AJOUT_LIGNE',NOM_PARA=paras,VALE=vales),)
 
             Rm_by_inte_by_spacedir = {space_dir:{inte_comp:0.0 for inte_comp in inte_by_efge.keys()} for space_dir in space_dirs}
@@ -103,10 +98,6 @@
                         for inte_comp in inte_by_efge.keys():
                             R_i = l_Ri_by_inte_by_space[space_dir][inte_comp][i-1]
                             R_j = l_Ri_by_inte_by_space[space_dir][inte_comp][j-1]
-<<<<<<< HEAD
-                            #print("R_j:%s"%R_j)
-=======
->>>>>>> e26b5b1a
                             Rm_by_inte_by_spacedir[space_dir][inte_comp] += rho_ij * R_i * R_j
             for spacedir_index, space_dir in enumerate(space_dirs):
                 mode_sign = mode_signs[spacedir_index]
@@ -215,17 +206,6 @@
     else:
         comb_modes = []
 
-<<<<<<< HEAD
-    resu_nume_ordre = resu.LIST_VARI_ACCES()['NUME_ORDRE']
-=======
-    iret, ibid, n_cara_elem = aster.dismoi('CARA_ELEM', resu.nom, 'RESULTAT', 'F')
-    n_cara_elem = n_cara_elem.rstrip()
-
-    caraelem = self.get_concept(n_cara_elem.strip())
-
-    self.DeclareOut('nomres', self.sd) # return variable declaration
->>>>>>> e26b5b1a
-
     b_extrac = {}
     for motcle in filter_columns:
         if motcle in args and args[motcle] is not None:
