--- conflicted
+++ resolved
@@ -45,15 +45,9 @@
     # création de l'objet generator
     generator = Generator.factory(self, params)
     try:
-<<<<<<< HEAD
         return generator.run()
-    except Exception, err:
-        trace = ''.join(traceback.format_tb(sys.exc_traceback))
-=======
-        generator.run()
     except Exception as err:
         trace = ''.join(traceback.format_tb(sys.exc_info()[2]))
->>>>>>> 3447b1dc
         UTMESS('F', 'SUPERVIS2_5', valk=('DYNA_ISS_VARI', trace, str(err)))
 
 
@@ -293,11 +287,7 @@
 
             # si tous les point on été calculés: pas d'interpolation
             vale_fre, vale_re, vale_im = self.excit_params[dire].Valeurs()
-<<<<<<< HEAD
-            if self.calc_params.get('FREQ_MAX') == None:
-=======
-            if self.calc_params['FREQ_MAX'] is None:
->>>>>>> 3447b1dc
+            if self.calc_params.get('FREQ_MAX') is None:
                 inul = 0
                 for k, freqk in enumerate(self.liste_freq_sig):
                     omegk = 2.0 * pi * freqk
