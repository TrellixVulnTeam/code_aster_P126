# coding=utf-8
# --------------------------------------------------------------------
# Copyright (C) 1991 - 2019 - EDF R&D - www.code-aster.org
# This file is part of code_aster.
#
# code_aster is free software: you can redistribute it and/or modify
# it under the terms of the GNU General Public License as published by
# the Free Software Foundation, either version 3 of the License, or
# (at your option) any later version.
#
# code_aster is distributed in the hope that it will be useful,
# but WITHOUT ANY WARRANTY; without even the implied warranty of
# MERCHANTABILITY or FITNESS FOR A PARTICULAR PURPOSE.  See the
# GNU General Public License for more details.
#
# You should have received a copy of the GNU General Public License
# along with code_aster.  If not, see <http://www.gnu.org/licenses/>.
# --------------------------------------------------------------------

# person_in_charge: irmela.zentner at edf.fr


"""Commande GENE_ACCE_SEISME"""

import sys
import traceback
from datetime import datetime
from math import pi, ceil, exp, sqrt, log
import numpy as NP
from code_aster.Cata.Syntax import _F
from Utilitai.Utmess import UTMESS
from Cata_Utils.t_fonction import t_fonction
from Utilitai.Table import Table
from Utilitai.optimize import fmin
import aster_core
from Utilitai.random_signal_utils import (
    DSP2ACCE1D, itersim_SRO, gene_traj_gauss_evol1D, Rice2,
    peak, SRO2DSP, DSP2FR, corrcoefmodel, RAND_DSP, RAND_VEC,
    calc_dsp_KT, f_ARIAS, f_ARIAS_TSM, fonctm_gam, dsp_filtre_CP,
    fonctm_JetH, acce_filtre_CP, f_opta, f_opt1, f_opt2, calc_phase_delay,
)
from Utilitai.signal_correlation_utils import (CALC_CORRE,
              itersimcor_SRO, itersimcortir_SRO, get_group_nom_coord, 
              get_no_refe,
              DSP2ACCE_ND, gene_traj_gauss_evol_ND)



def gene_acce_seisme_ops(self, **kwargs):
    """Corps de la macro GENE_ACCE_SEIMSE"""
    self.set_icmd(1)
    ier = 0
    # conteneur des paramètres du calcul
    params = GeneAcceParameters(**kwargs)
    if not params.seed:
        now = datetime.now()
        params.seed = now.microsecond
        UTMESS('I', 'SEISME_83', vali = params.seed)
    NP.random.seed(params.seed)     
    # création de l'objet generator
    generator = Generator.factory(self, params)
    try:
<<<<<<< HEAD
        return generator.run()
    except Exception, err:
        trace = ''.join(traceback.format_tb(sys.exc_traceback))
=======
        generator.run()
    except Exception as err:
        trace = ''.join(traceback.format_tb(sys.exc_info()[2]))
>>>>>>> e87c3888
        UTMESS('F', 'SUPERVIS2_5', valk=('GENE_ACCE_SEISME', trace, str(err)))


class GeneAcceParameters(object):

    def __init__(self, **kwargs):
        """Enregistrement des valeurs des mots-clés dans un dictionnaire.
        - On cree deux dictionnaires de parametres:
                      modulation_keys et simulation_keys
        """
        # GeneralKeys
        self.args = kwargs
        self.seed = kwargs.get('INIT_ALEA')
        self.norme = kwargs.get('PESANTEUR')
  #  # ModulationKeys
        modulation = kwargs.get('MODULATION')
        if modulation is not None and type(modulation) not in (list, tuple):
            modulation = modulation,
        modkeys = kwargs.get('MODULATION')[0]
        keys = self.modulation_keys = modkeys
        keys.update({'DUREE_PHASE_FORTE': kwargs.get('DUREE_PHASE_FORTE'), })
        keys.update({'NORME': kwargs.get('PESANTEUR'), })
        keys.update({'INFO': kwargs.get('INFO'), })
<<<<<<< HEAD
        if kwargs.has_key('DSP'):
=======
        if 'ECART_TYPE' in keys:
>>>>>>> e87c3888
            if keys['ECART_TYPE']:
                keys['ECART_TYPE'] = keys['ECART_TYPE'] * self.norme
                if keys.has_key("ACCE_MAX"): del keys['ACCE_MAX']
                if keys.has_key("INTE_ARIAS"): del keys['INTE_ARIAS']
            elif keys['ACCE_MAX']:
                keys['ACCE_MAX'] = keys['ACCE_MAX'] * self.norme
                if keys.has_key("ECART_TYPE"): del keys['ECART_TYPE'],
                if keys.has_key("INTE_ARIAS"): del keys['INTE_ARIAS']
            elif keys['INTE_ARIAS']:
                if keys.has_key("ECART_TYPE"): del keys['ECART_TYPE'],
                if keys.has_key("ACCE_MAX"): del keys['ACCE_MAX']

<<<<<<< HEAD
        others = kwargs.keys()
        if others.count("MODULATION") != 0: others.remove('MODULATION')
        if others.count("COEF_CORR") != 0: others.remove('COEF_CORR')
        if others.count("MATR_COHE") != 0: others.remove('MATR_COHE')
        if others.count("PHASE") != 0: others.remove('PHASE')
=======
        others = list(kwargs.keys())
        others.remove('MODULATION')
        others.remove('COEF_CORR')
        others.remove('MATR_COHE')
        others.remove('PHASE')
>>>>>>> e87c3888
 #  # SimulationKeys and MethodKeys
        if kwargs.has_key('COEF_CORR'):
            corr_keys = {}
            corr_keys['TYPE'] = 'COEF_CORR'
            corr_keys['COEF_CORR'] = kwargs.get('COEF_CORR')
            corr_keys['RATIO_HV'] = None
            if kwargs.get('SPEC_FRACTILE')!= None:
                corr_keys['RATIO_HV'] = kwargs.get('RATIO_HV')
        elif kwargs.has_key('MATR_COHE'):
             ckeys = kwargs.get('MATR_COHE')[0]
             corr_keys = ckeys.cree_dict_valeurs(ckeys.mc_liste)
        elif kwargs.has_key('PHASE'):
             ckeys = kwargs.get('PHASE')[0]
             corr_keys = ckeys.cree_dict_valeurs(ckeys.mc_liste)
             corr_keys['TYPE'] = 'PHASE'
        else:
           corr_keys = {}
           corr_keys['TYPE'] = 'SCALAR'
        self.simulation_keys = {'CORR_KEYS': corr_keys}

        if kwargs.get('DSP'):
            self.cas = 'DSP'
            GeneratorKeys = kwargs.get('DSP')[0]
            method_keys = GeneratorKeys.cree_dict_valeurs(
                GeneratorKeys.mc_liste)
            if others.count("DSP") != 0: others.remove('DSP')
        else:
            self.cas = 'SPECTRE'
            self.simulation_keys.update({'TYPE_ITER': 'MOYENNE'}) 
            if kwargs.get('SPEC_FRACTILE'):
                GeneratorKeys = kwargs.get('SPEC_FRACTILE')[0]
                self.simulation_keys.update({'SPEC_METHODE': 'SPEC_FRACTILE'})
                if others.count("SPEC_FRACTILE") != 0: others.remove('SPEC_FRACTILE')
            elif kwargs.get('SPEC_MEDIANE'):
                GeneratorKeys = kwargs.get('SPEC_MEDIANE')[0]
                self.simulation_keys.update({'SPEC_METHODE': 'SPEC_MEDIANE'})
                self.simulation_keys.update({'TYPE_ITER': 'MEDIANE'})
                if others.count("SPEC_MEDIANE") != 0: others.remove('SPEC_MEDIANE')
                if kwargs.get('NB_TIRAGE') == 1:
                    UTMESS('F', 'SEISME_38')
            elif kwargs.get('SPEC_MOYENNE'):
                GeneratorKeys = kwargs.get('SPEC_MOYENNE')[0]
                self.simulation_keys.update({'SPEC_METHODE': 'SPEC_MEDIANE'})
                if others.count("SPEC_MOYENNE") != 0: others.remove('SPEC_MOYENNE')
                if kwargs.get('NB_TIRAGE') == 1:
                    UTMESS('F', 'SEISME_38')
            elif kwargs.get('SPEC_UNIQUE'):
                GeneratorKeys = kwargs.get('SPEC_UNIQUE')[0]
                if others.count("SPEC_UNIQUE") != 0: others.remove('SPEC_UNIQUE')
                self.simulation_keys.update({'SPEC_METHODE': 'SPEC_UNIQUE'})           
            method_keys = GeneratorKeys.cree_dict_valeurs(
                GeneratorKeys.mc_liste)            
        self.method_keys = {}
        for key in method_keys:
            if method_keys.has_key(key):
                self.method_keys[key] = method_keys[key]
        if 'NB_ITER' in self.method_keys :
            self.simulation_keys.update({'NB_ITER': 
                        self.method_keys['NB_ITER']})               
        # OtherKeys remplissage
        others_keys = {}
        for key in others:
            others_keys[key] = kwargs.get(key)
        self.simulation_keys.update(others_keys)
        self.simulation_keys.update({'CAS': self.cas})


class Generator(object):

    """Base class Generator"""

    @staticmethod
    def factory(macro, params):
        """create an instance of the appropriated type of Generator"""
        if params.cas == 'DSP':
            return GeneratorDSP(macro, params)
        elif params.cas == 'SPECTRE':
            return GeneratorSpectrum(macro, params)
        else:
            raise ValueError('unknown configuration')

    def __init__(self, macro, params):
        """Constructor Base class"""
        self.macro = macro
        self.norme = params.norme
        self.INFO = params.simulation_keys['INFO']
        self.modul_params = params.modulation_keys
        self.method_params = params.method_keys
        self.simu_params = params.simulation_keys
        self.FREQ_FILTRE = params.simulation_keys.get('FREQ_FILTRE')
        self.FREQ_CORNER = params.simulation_keys.get('FREQ_CORNER')
        self.FREQ_PENTE = params.simulation_keys.get('FREQ_PENTE')
        self.DSP_args = {}
        self.SRO_args = {'NORME': self.norme}
        self.tab = Table(titr='GENE_ACCE_SEISME')
        self.sampler = Sampler(params.modulation_keys, params.simulation_keys)
        # modulation indépendant de DSP/SPECTRE mais dépend de sampler:
        self.modulator = Modulator.factory(params.modulation_keys)
        # simulation depend de generator:
        self.simulator = Simulator.factory(params.simulation_keys)
        # parametres des t_fonctions  a creer
        self.para_fonc_traj = {
            'NOM_PARA': 'INST', 'NOM_RESU': 'ACCE', 'PROL_DROITE': 'EXCLU',
            'PROL_GAUCHE': 'EXCLU', 'TITRE': params.simulation_keys.get('TITRE'), }
        self.para_dsp = {
            'INTERPOL': ['LIN', 'LIN'], 'NOM_PARA': 'FREQ',
            'PROL_DROITE': 'CONSTANT', 'PROL_GAUCHE': 'EXCLU',
            'NOM_RESU': 'ACCE'}
        self.para_sro = self.para_dsp

    def sampling(self):
        """run sampling"""
        self.sampler.run()

    def modulation(self):
        """run modulation"""
        self.modulator.run(self.sampler.liste_temps, self.sampler.DUREE_SIGNAL)

    def build_output(self):
        """run simulation"""
        self.simulator.run(self)

    def process_TimeHistory(self, Xt):
        """apply modulation and low pass filter if requested"""
        Xm = Xt * self.modulator.fonc_modul.vale_y
        if self.FREQ_FILTRE > 0.0:
            Xm = acce_filtre_CP(Xm, self.sampler.DT, self.FREQ_FILTRE)
        return Xm

    def prepare_data(self):
        """specific to each method"""
        raise NotImplementedError('must be implemented in a subclass')

    def build_DSP(self):
        """specific to each method"""
        raise NotImplementedError('must be implemented in a subclass')

    def build_result(self):
        """specific to each method: output table"""
        raise NotImplementedError('must be implemented in a subclass')

    def run(self):
        """Generate the signal"""
        self.sampling()
        self.modulation()
        self.prepare_data()
        self.build_DSP()
        return self.build_result()


class GeneratorDSP(Generator):

    """DSP class"""

    def prepare_data(self):
        """prepare data for DSP class"""
        self.DSP_args.update({
            'FREQ_FOND': self.method_params.get('FREQ_FOND'),
            'AMORT': self.method_params.get('AMOR_REDUIT')})
        if self.FREQ_CORNER == None:
            self.FREQ_CORNER = 0.05 * self.DSP_args['FREQ_FOND']
        # Il faut calculer le facteur de pic si la donnee = PGA
        # pour obtenir sigma et multiplier la modulation avec cette valeur
        if 'ACCE_MAX' in self.modul_params:
            PeakFactor = self.calc_PeakFactor()
            sigma = self.modul_params['ACCE_MAX'] / PeakFactor
            self.modulator.sigma = sigma
            f_mod = t_fonction(self.sampler.liste_temps,
                               self.modulator.fonc_modul.vale_y * sigma,
                               para=self.modulator.para_fonc_modul)
            self.modulator.fonc_modul = f_mod
            if self.INFO == 2:
                UTMESS('I', 'PROBA0_12', valr=(PeakFactor))

    def calc_PeakFactor(self):
        """calculate peak factor"""
        spec = calc_dsp_KT(self, self.DSP_args['FREQ_FOND'],
                           self.DSP_args['AMORT'])
        m0, m1, m2, vop, delta = Rice2(self.sampler.liste_w2, spec)
        nup = peak(0.5, self.sampler.DUREE_PHASE_FORTE, vop, delta)
        return nup

    def build_DSP(self):
        """build DSP for DSP class"""
        if self.FREQ_PENTE != None:
            self.DSP_args.update({'FREQ_CORNER': self.FREQ_CORNER,
                                  'FREQ_PENTE': self.FREQ_PENTE,
                                  'TYPE_DSP': 'KT'})
        else:
            # calcul du facteur de normalisation
            dsp = calc_dsp_KT(self, self.DSP_args['FREQ_FOND'],
                              self.DSP_args['AMORT'])
            # constante de normalisation pour que ecart_type=1:
            S_cst = 1. / (NP.trapz(dsp, self.sampler.liste_w2) * 2.)
            # calcul de la DSP KT
            vale_dsp_KT = calc_dsp_KT(self, self.DSP_args['FREQ_FOND'],
                                      self.DSP_args['AMORT'], S_cst)
            fonc_dsp = t_fonction(self.sampler.liste_w2,
                                  vale_dsp_KT, para=self.para_dsp,)
            self.DSP_args.update({'FONC_DSP': fonc_dsp,
                                  'TYPE_DSP': 'KT'})

    def build_result(self):
        """Create the result function"""
       # Le concept sortant (de type table_fonction) est tab
        macr = self.macro
        CREA_TABLE = macr.get_cmd('CREA_TABLE')
        #--- construction des fonctions sortie
        self.build_output()
        #--- Creation du concept (table) en sortie
        dict_keywords = self.tab.dict_CREA_TABLE()
        tab_out = CREA_TABLE(TYPE_TABLE='TABLE_FONCTION', **dict_keywords)
        for func in self.tab.referenceToDataStructure:
            tab_out.addReference(func)
        return tab_out


class GeneratorSpectrum(Generator):

    """Response Spectra class"""

    def prepare_data(self):
        """prepare data for Spectrum class"""
        if self.FREQ_CORNER == None:
            self.FREQ_CORNER = 0.0
        if 'NB_ITER' in self.method_params: 
            dico_err = {'ERRE_ZPA': list(self.method_params.get('ERRE_ZPA')),
                        'ERRE_MAX': list(self.method_params.get('ERRE_MAX')),
                        'ERRE_RMS': list(self.method_params.get('ERRE_RMS'))}
            err_def = 0.2
            for keys in dico_err:
                if len(dico_err[keys]) < 2:
                    dico_err[keys].append(err_def)
            self.SRO_args.update({'DICO_ERR': dico_err, 
                                  'NB_ITER': self.simu_params['NB_ITER']})
            if self.simu_params['TYPE_ITER'] == 'MEDIANE':  
                self.SRO_args.update({'TYPE_ITER' : 'SPEC_MEDIANE',})
            elif  self.simu_params['TYPE_ITER'] == 'MOYENNE': 
                self.SRO_args.update({'TYPE_ITER' : 'SPEC_MOYENNE',})

        import numpy
        spec_osci = self.method_params.get('SPEC_OSCI')
        l_freq_sro, sro_ref = spec_osci.Valeurs()
        ZPA = sro_ref[-1]
        F_MIN = l_freq_sro[0]
        if self.sampler.FREQ_COUP > l_freq_sro[-1]:
            sro_ref.append(ZPA)
#            l_freq_sro.append(FREQ_COUP)
            l_freq_sro.append(self.sampler.FREQ_COUP)
        f_spec = t_fonction(l_freq_sro, sro_ref, para=self.para_sro)
        self.SRO_args.update({'FONC_SPEC': f_spec,
                              'FMIN': F_MIN,
                              'AMORT': self.method_params.get('AMOR_REDUIT')})
        if 'METHODE' in self.method_params:
            self.SRO_args.update(
<<<<<<< HEAD
                {'METHODE_SRO': self.method_params.get('METHODE')})
        if self.method_params.has_key('SPEC_1_SIGMA'):
            spec_sigma = self.method_params.get('SPEC_1_SIGMA')
=======
                {'METHODE_SRO': self.method_params['METHODE']})
        if 'SPEC_1_SIGMA' in self.method_params:
            spec_sigma = self.method_params['SPEC_1_SIGMA']
>>>>>>> e87c3888
            f_spec_sigma = t_fonction(spec_sigma.Absc(), spec_sigma.Ordo(),
                                      para=self.para_sro)
            f_spec_sigma = f_spec_sigma.evalfonc(l_freq_sro)
            sro_beta = NP.log(f_spec_sigma.vale_y / sro_ref)
            f_beta = t_fonction(l_freq_sro, sro_beta, para=self.para_sro)
            self.SRO_args.update({'FONC_BETA': f_beta})
        if 'FREQ_PAS' in self.method_params:
            self.SRO_args.update({'PAS': self.method_params.get('FREQ_PAS')})
        elif 'LIST_FREQ' in self.method_params:
            L_FREQ = self.method_params.get('LIST_FREQ').Valeurs()
            assert L_FREQ[0] > 0.0, "LIST_FREQ: il faut des valeurs >0.0"
            self.SRO_args.update({'LIST_FREQ': L_FREQ})
        else:
            self.SRO_args.update({'PAS': self.sampler.DW / 2. / pi})

    def build_DSP(self):
        """build DSP for Spectrum class"""
        #  CALCUL DE LA DSP SPECTRUM-COMPATIBLE
        f_dsp, f_spec_ref = SRO2DSP(self.sampler.FREQ_COUP,
                                    self.sampler.DUREE_PHASE_FORTE,
                                    **self.SRO_args)
        if self.FREQ_CORNER > 0.0:
            f_dsp = dsp_filtre_CP(f_dsp, self.FREQ_CORNER)
        fonc_dsp = f_dsp.evalfonc(self.sampler.liste_w2)
        self.DSP_args.update({'FONC_DSP': fonc_dsp,
                              'TYPE_DSP': 'SC', 'FC': 0.05})
        self.SRO_args['FONC_SPEC'] = f_spec_ref
        if self.FREQ_PENTE != None:
            self.DSP_args['TYPE_DSP'] = 'FR'
            vop, amo, R0, R2, f_FIT = DSP2FR(self.DSP_args['FONC_DSP'],
                                             self.DSP_args['FC'])
            self.DSP_args.update({
                                 'FREQ_PENTE': self.FREQ_PENTE,
                                 'FREQ_FOND': vop, 'AMORT': amo,
                                 'para_R0': R0, 'para_R2': R2,
                                 'fonc_FIT': f_FIT, 'TYPE_DSP': 'FR'})
        if self.simu_params['SPEC_METHODE'] == 'SPEC_FRACTILE':
            Periods = 1. / (self.sampler.liste_w2 / (2. * pi))
            Periods, MAT_COVC = corrcoefmodel(Periods,
                                              self.SRO_args['FONC_BETA'])
            self.DSP_args.update({'PERIODS': Periods, 'MAT_COVC': MAT_COVC})


    def build_result(self):
        """Create the result function"""
       # Le concept sortant (de type table_fonction) est tab
        macr = self.macro
        CREA_TABLE = macr.get_cmd('CREA_TABLE')
        #--- construction des fonctions sortie
        self.build_output()
        #--- Creation du concept (table) en sortie
        dict_keywords = self.tab.dict_CREA_TABLE()
        tab_out = CREA_TABLE(TYPE_TABLE='TABLE_FONCTION', **dict_keywords)
        for func in self.tab.referenceToDataStructure:
            tab_out.addReference(func)
        return tab_out




#  ------------------------------------------------------------------
#  ECHANTILLONNAGE
#  ------------------------------------------------------------------

class Sampler(object):

    """class Sampling: common task for all cases"""

    def __init__(self, modul_params, method_params):
        self.FREQ_FILTRE = method_params.get('FREQ_FILTRE')
        self.INFO = modul_params['INFO']
        self.DT = method_params.get('PAS_INST')
        self.NB_POIN = method_params.get('NB_POIN')
        self.modulation_type = modul_params['TYPE']
        self.DUREE_PHASE_FORTE = modul_params['DUREE_PHASE_FORTE']
        self.INST_INI = 0.0
        if 'INST_INI' in modul_params:
            self.INST_INI = modul_params['INST_INI']
        self.FREQ_COUP = 1. / (2. * self.DT)
        self.liste_temps = None
        self.DUREE_SIGNAL = None
        self.liste_w = None
        self.liste_w2 = None
        self.DW = None

    def run(self):
        """ compute sampling"""
       # discretisation temps et freq
        OM = pi / self.DT
        if self.modulation_type == 'CONSTANT':
            # on simule uniquement la phase forte si CONSTANT
            TTS = self.DUREE_PHASE_FORTE
            # on prend NB_POIN pair uniquement
            self.NB_POIN = int(ceil((TTS / self.DT + 1) / 2.) * 2.)
            DW = 2. * OM / self.NB_POIN
            TT = (self.NB_POIN - 1) * self.DT
       # on calcule la duree de simulation si NB_POIN donne
        elif self.NB_POIN != None:
            if self.NB_POIN % 2 != 0:
                self.NB_POIN = self.NB_POIN + 1
            TT = (self.NB_POIN - 1) * self.DT
            DW = 2. * OM / self.NB_POIN
            if TT < self.DUREE_PHASE_FORTE * 1.5:
                UTMESS('A', 'SEISME_39', valk=(str(TT)))

        else:     # on prend 3* phase forte comme duree de simulation
            TTS = self.INST_INI + 3. * self.DUREE_PHASE_FORTE
            # on prend NB_POIN pair uniquement
            self.NB_POIN = int(ceil((TTS / self.DT + 1) / 2.) * 2.)
            DW = 2. * OM / self.NB_POIN
            TT = (self.NB_POIN - 1) * self.DT

        liste_temps = NP.arange(0., self.NB_POIN * self.DT, self.DT)
        l_w = NP.arange(-OM + DW / 2., OM + DW / 2., DW)
        l_w2 = NP.arange(DW / 2., OM + DW / 2., DW)
        # parfois les listes ne sont pas bien construites
        # pour cause d'erreur num si valeurs reeles
        liste_temps = liste_temps[0: self.NB_POIN]
        l_w = l_w[0: self.NB_POIN]
        l_w2 = l_w2[0: self.NB_POIN // 2]
        nbfreq = 2 * len(l_w2)
        assert self.NB_POIN == nbfreq
        assert len(liste_temps) == self.NB_POIN
        assert len(l_w) == self.NB_POIN
        self.liste_temps = liste_temps
        self.liste_w = l_w
        self.liste_w2 = l_w2
        self.DUREE_SIGNAL = TT
        self.DW = DW
        if self.INFO == 2:
            if self.FREQ_FILTRE > 0.0:
                vale_filtre = str(self.FREQ_FILTRE) + ' Hz'
            else:
                vale_filtre = 'None'
            UTMESS('I', 'SEISME_9', vali=self.NB_POIN,
                   valr=(
                       self.FREQ_COUP, self.DW / 2. / pi, self.DT, self.DUREE_SIGNAL),
                   valk=vale_filtre)

#     -----------------------------------------------------------------
#          MODULATION   Gamma, JH, Constant
#     -----------------------------------------------------------------


class Modulator(object):

    """class Modulator: common task for all cases"""

    @staticmethod
    def factory(modul_params):
        """create an instance of the Modulator"""
        if modul_params['TYPE'] == 'GAMMA':
            return ModulatorGamma(modul_params)
        elif modul_params['TYPE'] == 'JENNINGS_HOUSNER':
            return ModulatorJH(modul_params)
        elif modul_params['TYPE'] == 'CONSTANT':
            return ModulatorConstant(modul_params)
        else:
            raise ValueError('unknown configuration')

    def __init__(self, modul_params):
        self.para_fonc_modul = {'NOM_PARA': 'INST',
                                'NOM_RESU': 'ACCE',
                                'INTERPOL': ['LIN', 'LIN'],
                                'PROL_DROITE': 'EXCLU',
                                'PROL_GAUCHE': 'EXCLU', }
        self.modul_params = modul_params
        self.DUREE_PHASE_FORTE = modul_params['DUREE_PHASE_FORTE']
        self.norme = modul_params['NORME']
        self.sigma = 1.  # > il faut le calculer plus tard (GeneratorDSP) avec le facteur de pic.
        self.fonc_modul = None
        self.T1 = 0.0
        self.T2 = self.DUREE_PHASE_FORTE

    def run(self, sample_time, DUREE_SIGNAL):
        """ Generate Modulating function: specific to each method"""
        raise NotImplementedError('must be implemented in a subclass')

    def calc_fonc_modul(self, sample_time, N1, N2, fqt):
        """determine amplitude of modulating function fqt"""
        if 'INTE_ARIAS' in self.modul_params:
            vale_arias = f_ARIAS(sample_time, fqt, self.norme)
            fqt = fqt * sqrt(self.modul_params['INTE_ARIAS'] / vale_arias)
        elif 'ECART_TYPE' in self.modul_params:
            int12 = NP.trapz((fqt[N1:N2]) ** 2, sample_time[N1:N2])
            fqt = fqt * \
                self.modul_params['ECART_TYPE'] * sqrt(
                    self.DUREE_PHASE_FORTE / int12)
        elif 'ACCE_MAX' in self.modul_params:
            int12 = NP.trapz(fqt[N1:N2] ** 2, sample_time[N1:N2])
            fqt = fqt * self.sigma * sqrt(self.DUREE_PHASE_FORTE / int12)
        else:
            # equivalence energie totale avec signal module par CONSTANT sur
            # DUREE
            int12 = NP.trapz(fqt ** 2, sample_time)
            fqt = fqt * sqrt(self.DUREE_PHASE_FORTE / int12)
        f_mod = t_fonction(sample_time, fqt, para=self.para_fonc_modul)
        self.fonc_modul = f_mod


class ModulatorGamma(Modulator):

    """Modulator type Gamma"""

    def run(self, sample_time, DUREE_SIGNAL):
        T1 = self.modul_params['INST_INI']
        T2 = T1 + self.DUREE_PHASE_FORTE
        x0 = [1.3, 0.25]
        liste_t = NP.arange(0., DUREE_SIGNAL,  0.01)
        N1 = NP.searchsorted(liste_t, T1)
        N2 = NP.searchsorted(liste_t, T2)
        fqt_ini = fonctm_gam(liste_t, 1.0, x0[0], x0[1])
        aria, TSM, t1, t2 = f_ARIAS_TSM(liste_t, fqt_ini, self.norme)
        x_opt = fmin(f_opta, x0, args=(liste_t, N1, N2))
        a2 = x_opt[0]
        a3 = x_opt[1]
        fqt = fonctm_gam(sample_time, 1.0, a2, a3)
        aria, TSM, self.T1, self.T2 = f_ARIAS_TSM(sample_time, fqt, self.norme)
        self.calc_fonc_modul(sample_time, N1, N2, fqt)
        if self.modul_params['INFO'] == 2:
            UTMESS('I', 'SEISME_44', valk=('GAMMA', str(a2) + ' ' + str(a3)),
                   valr=(TSM, self.T1, self.T2))


class ModulatorJH(Modulator):

    """Modulator type JH"""

    def run(self, sample_time, DUREE_SIGNAL):
        x0 = [0.5, 1.0]
        t1_ini = [2.0]
        #      identify T1 such that Inta1=0.05*Arias
        liste_t = NP.arange(0., DUREE_SIGNAL, 0.01)
        t_opt = fmin(f_opt1, t1_ini,
                     args=(liste_t, self.DUREE_PHASE_FORTE, 0.5, 1.0))
        T1 = t_opt[0]
        x_opt = fmin(f_opt2, x0, args=(liste_t, T1, self.DUREE_PHASE_FORTE))
        alpha = x_opt[0]
        beta = x_opt[1]
        T2 = T1 + self.DUREE_PHASE_FORTE
        N1 = NP.searchsorted(liste_t, T1)
        N2 = NP.searchsorted(liste_t, T2)
        fqt = fonctm_JetH(sample_time, T1, T2, alpha, beta)
        aria, TSM, self.T1, self.T2 = f_ARIAS_TSM(sample_time, fqt, self.norme)
        self.calc_fonc_modul(sample_time, N1, N2, fqt)
        if self.modul_params['INFO'] == 2:
            UTMESS('I', 'SEISME_44',
                   valk=('JENNINGS & HOUSNER', str(alpha) + ' ' + str(beta)),
                   valr=(TSM, self.T1, self.T2))


class ModulatorConstant(Modulator):

    """Modulator type Constant"""

    def run(self, sample_time, DUREE_SIGNAL):
        if 'INTE_ARIAS' in self.modul_params:
            vale_arias = self.DUREE_PHASE_FORTE * pi / (2. * self.norme)
            fq = sqrt(self.modul_params['INTE_ARIAS'] / vale_arias)
        elif 'ECART_TYPE' in self.modul_params:
            fq = self.modul_params['ECART_TYPE']
        elif 'ACCE_MAX' in self.modul_params:
            fq = self.sigma
        else:
            fq = 1.0
        fqt = NP.array([fq] * len(sample_time))
        f_mod = t_fonction(sample_time, fqt, para=self.para_fonc_modul)
        self.fonc_modul = f_mod
        if self.modul_params['INFO'] == 2:
            UTMESS('I', 'SEISME_44', valk=('CONSTANTE', 'None'),
                   valr=(self.DUREE_PHASE_FORTE, self.T1, self.T2))



#     -----------------------------------------------------------------
#          SIMULATION  
#     -----------------------------------------------------------------

class Simulator(object):

    """class Simulation"""

    @staticmethod
    def factory(simu_params):
        """create an instance of the simulator"""
        if simu_params['CAS'] == 'DSP':
            if simu_params['CORR_KEYS']['TYPE'] == 'PHASE':
                return SimulatorDSPPhase(simu_params)
            elif simu_params['CORR_KEYS']['TYPE'] == 'SCALAR':
                return SimulatorDSPScalar(simu_params)
            else :
                 return SimulatorDSPVector(simu_params)
#            else:
#                raise ValueError('unknown configuration')
        elif simu_params['CAS'] == 'SPECTRE':
            if simu_params['CORR_KEYS']['TYPE'] == 'PHASE':
                return SimulatorSPECPhase(simu_params)
            elif simu_params['CORR_KEYS']['TYPE'] == 'SCALAR':
                return SimulatorSPECScalar(simu_params)
            else :
                return SimulatorSPECVector(simu_params)
#            else:
#                raise ValueError('unknown configuration')
        else:
            raise ValueError('unknown configuration')


    def __init__(self, simu_params):
        self.simu_params = simu_params
        self.ntir = 0
        self.TYPE = self.simu_params['CORR_KEYS']['TYPE']
        self.DEFI_COHE = self.simu_params['CORR_KEYS']
        self.INFO = simu_params['INFO']
        self.nbtirage = simu_params['NB_TIRAGE']
        self.FREQ_FILTRE = simu_params['FREQ_FILTRE']
        self.para_fonc_traj = {
            'NOM_PARA': 'INST', 'NOM_RESU': 'ACCE', 'PROL_DROITE': 'EXCLU',
            'PROL_GAUCHE': 'EXCLU', 'TITRE': simu_params.get('TITRE'), }

    def process_TimeHistory(self, generator, Xt):
        """apply modulation and low pass filter if requested"""
        Xm = Xt * generator.modulator.fonc_modul.vale_y
        if self.FREQ_FILTRE > 0.0:
            Xm = acce_filtre_CP(Xm, generator.sampler.DT, self.FREQ_FILTRE)
        return Xm

    def build_TimeHistory(self):
        """ build_TimeHistory: specific to scalar or vector case"""
        raise NotImplementedError('must be implemented in a subclass')

    def run(self, generator):
        """ run simulator: specific to scalar or vector case"""
        raise NotImplementedError('must be implemented in a subclass')


class SimulatorDSPScalar(Simulator):
    """Construct scalar signal for DSP class"""

    def build_TimeHistory(self, generator):
        """build scalar Time History for DSP class"""
        if self.INFO == 2:
            UTMESS('I', 'PROBA0_13', vali=self.ntir + 1)
        if 'FREQ_PENTE' in generator.DSP_args:
            Xt = gene_traj_gauss_evol1D(generator, **generator.DSP_args)
        else:
            Xt = DSP2ACCE1D(generator.DSP_args['FONC_DSP'])
        return Xt

    def run(self, generator):
        """Create the result table of functions"""
        macr = generator.macro
        DEFI_FONCTION = macr.get_cmd('DEFI_FONCTION')
        for iii in range(self.nbtirage):
            Xt = self.build_TimeHistory(generator)
            Xt = self.process_TimeHistory(generator, NP.array(Xt))
            _f_out = DEFI_FONCTION(ABSCISSE=tuple(generator.sampler.liste_temps),
                                   ORDONNEE=tuple(Xt), **self.para_fonc_traj)
            generator.tab.append({'NUME_ORDRE': self.ntir + 1, 'FONCTION': _f_out.nom})
            generator.tab.referenceToDataStructure.append(_f_out)
            self.ntir = self.ntir + 1


class SimulatorDSPVector(Simulator):
    """Construct vector valued signal with correlation matrix for DSP class""" 

    def build_TimeHistory(self, generator):
        """build vector valued Time History for DSP class"""
        if self.TYPE == 'COEF_CORR':
            rho = self.DEFI_COHE['COEF_CORR']
            dim = 2
            aster_core.matfpe(-1)
            Mat_cohe = NP.linalg.cholesky(CALC_CORRE(rho, dim))
            aster_core.matfpe(1)
            Data_cohe = self.DEFI_COHE
            Data_cohe.update({'MAT_COHE' : Mat_cohe })
        else:
            Data_cohe = self.DEFI_COHE

        if self.INFO == 2:
            UTMESS('I', 'PROBA0_13', vali=self.ntir + 1)
        if 'FREQ_PENTE' in generator.DSP_args:
            Xt = gene_traj_gauss_evol_ND(generator, Data_cohe,
                                       **generator.DSP_args)
        else:
            Xt = DSP2ACCE_ND(generator.DSP_args['FONC_DSP'], Data_cohe)
        return Xt

    def run(self, generator):
        """build result for vector DSP class"""
        macr = generator.macro
        DEFI_FONCTION = macr.get_cmd('DEFI_FONCTION')
        if self.TYPE != 'COEF_CORR':
            liste_nom, l2 = get_group_nom_coord(
                             self.DEFI_COHE['GROUP_NO_INTERF'], 
                             self.DEFI_COHE['MAILLAGE']) 
            self.DEFI_COHE.update({ 'NOEUDS_INTERF' : l2})
        for iii in range(self.nbtirage):
            Xt = self.build_TimeHistory(generator)
            nba = 1
            for acce in Xt:
                accef = self.process_TimeHistory(generator, NP.array(acce)) 
                _f_out = DEFI_FONCTION(
                          ABSCISSE = tuple(generator.sampler.liste_temps),
                          ORDONNEE = tuple(accef), **self.para_fonc_traj)
                generator.tab.referenceToDataStructure.append(_f_out)
                if self.TYPE == 'COEF_CORR':
                    nom_acce = 'ACCE' + str(nba)
                    generator.tab.append({'NUME_ORDRE': self.ntir + 1,
                         'FONCTION': _f_out.nom , 'NOM_PARA':nom_acce})
                else:
                    nom_no = liste_nom[nba-1]
                    generator.tab.append({'NUME_ORDRE': self.ntir + 1,
                         'FONCTION': _f_out.nom ,'NOEUD': nom_no})
                nba = nba + 1
            self.ntir = self.ntir + 1


class SimulatorSPECVector(Simulator):

    """Construct vector valued signal with correlation matrix for SPEC class""" 

    def run(self, generator):
        """build result for vector SPEC class"""
        macr = generator.macro
        DEFI_FONCTION = macr.get_cmd('DEFI_FONCTION')
        if self.TYPE != 'COEF_CORR':
            self.liste_nom, l2 = get_group_nom_coord(
                           self.DEFI_COHE['GROUP_NO_INTERF'], 
                           self.DEFI_COHE['MAILLAGE']) 
            self.DEFI_COHE.update({ 'DIM' : len(self.liste_nom)})
            self.DEFI_COHE.update({ 'NOEUDS_INTERF' : l2})

        if self.simu_params['SPEC_METHODE'] == 'SPEC_MEDIANE' and 'NB_ITER' in self.simu_params:
            self.build_TimeHistories(generator)
        else:
            for iii in range(self.nbtirage):
                Xt = self.build_TimeHistory(generator)
                nba = 1
                for acce in Xt:
                    accef = self.process_TimeHistory(generator, NP.array(acce)) 
                    _f_out = DEFI_FONCTION(
                          ABSCISSE = tuple(generator.sampler.liste_temps),
                          ORDONNEE = tuple(accef), **self.para_fonc_traj)
                    generator.tab.referenceToDataStructure.append(_f_out)
                    if self.TYPE == 'COEF_CORR':
                        nom_acce = 'ACCE' + str(nba)
                        generator.tab.append({'NUME_ORDRE': self.ntir + 1,
                                 'FONCTION': _f_out.nom , 'NOM_PARA': nom_acce})
                    else:
                        nom_no = self.liste_nom[nba-1]
                        generator.tab.append({'NUME_ORDRE': self.ntir + 1,
                                  'FONCTION': _f_out.nom ,'NOEUD': nom_no})
                    nba = nba + 1
                self.ntir = self.ntir + 1

    def build_TimeHistory(self, generator):
        """build vector valued Time History for Spectrum class"""
        specmethode = self.simu_params['SPEC_METHODE'] 
        DSP_args = generator.DSP_args

        if self.TYPE == 'COEF_CORR':
            rho = self.DEFI_COHE['COEF_CORR']
            aster_core.matfpe(-1)
            if self.DEFI_COHE['RATIO_HV'] != None:
                dim = 3
                RS = (1./self.DEFI_COHE['RATIO_HV'])**2
                Mat_cohe = NP.linalg.cholesky(CALC_CORRE(rho, dim, RS))
            else:
                dim = 2
                Mat_cohe = NP.linalg.cholesky(CALC_CORRE(rho, dim))
            aster_core.matfpe(1)
            Data_cohe = self.DEFI_COHE
            Data_cohe.update({'MAT_COHE' : Mat_cohe, 'DIM' : dim})
        else:
            Data_cohe = self.DEFI_COHE

        if self.INFO == 2:
            UTMESS('I', 'PROBA0_13', vali=self.ntir + 1)
        if specmethode == 'SPEC_UNIQUE':
            if 'NB_ITER' not in self.simu_params:
                if 'FREQ_PENTE' in DSP_args:
                    Xt = gene_traj_gauss_evol_ND(generator, Data_cohe, **DSP_args)
                else:
                    Xt = DSP2ACCE_ND(DSP_args['FONC_DSP'], Data_cohe)
            else: #'NB_ITER' in self.method_params
                Xt=[]
                if 'FREQ_PENTE' in DSP_args:
                    fonc_dsp_opt, liste_rv = itersimcor_SRO(
                        generator, DSP_args['FONC_DSP'], Data_cohe, 
                        **generator.SRO_args)
                    vop, amo, R0, R2, f_FIT = DSP2FR(fonc_dsp_opt,
                                                     DSP_args['FC'])
                    DSP_args.update({'FREQ_FOND': vop, 'AMORT': amo,
                                     'para_R0': R0, 'para_R2': R2,
                                     'fonc_FIT': f_FIT})
                    Xt = gene_traj_gauss_evol_ND(generator, Data_cohe,
                                         rv=liste_rv, **DSP_args)
                else:
                    fonc_dsp_opt, liste_rv = itersimcor_SRO(
                         generator, DSP_args['FONC_DSP'], Data_cohe, 
                         **generator.SRO_args)
                    Xt = DSP2ACCE_ND(fonc_dsp_opt, Data_cohe,rv=liste_rv)                    

        if specmethode == 'SPEC_MEDIANE':
            if 'NB_ITER' not in self.simu_params:
                if 'FREQ_PENTE' in DSP_args:
                    Xt = gene_traj_gauss_evol_ND(generator, Data_cohe, **DSP_args)
                else:
                    Xt = DSP2ACCE_ND(DSP_args['FONC_DSP'], Data_cohe) 

        if specmethode == 'SPEC_FRACTILE':
            if 'FREQ_PENTE' in DSP_args:
                alpha2 = RAND_VEC(DSP_args['MAT_COVC'],
                                  len(generator.sampler.liste_w2), para=2.0)
                DSP_args.update({'ALEA_DSP': alpha2})
                Xt = gene_traj_gauss_evol_ND(generator, Data_cohe, **DSP_args)
            else:
                fonc_dsp_rv = RAND_DSP(DSP_args['MAT_COVC'],
                                       len(generator.sampler.liste_w2),
                                       DSP_args['FONC_DSP'])
                Xt = DSP2ACCE_ND(fonc_dsp_rv, Data_cohe)      
        return Xt


    def build_TimeHistories(self, generator):
        """build Time Histories for iterated median spec case"""
        DEFI_FONCTION = generator.macro.get_cmd('DEFI_FONCTION')
        DSP_args = generator.DSP_args
        if self.TYPE == 'COEF_CORR':
            rho = self.DEFI_COHE['COEF_CORR']
            dim = 2
#        Mat_cor = NP.array([[1.0 , rho ],[rho ,1.0]])
#             Mat_cor = CALC_CORRE(rho, dim)
            aster_core.matfpe(-1)
            Mat_cohe = NP.linalg.cholesky(CALC_CORRE(rho, dim))
            aster_core.matfpe(1)
            Data_cohe = self.DEFI_COHE
            Data_cohe.update({'MAT_COHE' : Mat_cohe, 'DIM' : dim })
        else:
            Data_cohe = self.DEFI_COHE

        if 'FREQ_PENTE' in DSP_args:
            fonc_dsp_opt, liste_rv = itersimcortir_SRO(generator,
                        DSP_args['FONC_DSP'], Data_cohe,
                        self.nbtirage, **generator.SRO_args)
            vop, amo, R0, R2, f_FIT = DSP2FR(fonc_dsp_opt, DSP_args['FC'])
            DSP_args.update({'FREQ_FOND': vop, 'AMORT': amo,
                             'para_R0': R0, 'para_R2': R2,
                             'fonc_FIT': f_FIT})
            for (ntir, rvtir) in enumerate(liste_rv):
                Xt = gene_traj_gauss_evol_ND(generator, Data_cohe, 
                                             rv=rvtir, **DSP_args)
                nba = 1
                for acce in Xt:
                    accef = self.process_TimeHistory(generator, acce)
                    _f_out = DEFI_FONCTION(
                         ABSCISSE=tuple(generator.sampler.liste_temps),
                         ORDONNEE=tuple(accef), **self.para_fonc_traj)
                    if self.TYPE == 'COEF_CORR':
                        nom_acce = 'ACCE' + str(nba)
                        generator.tab.append({'NUME_ORDRE': self.ntir + 1,
                                 'FONCTION': _f_out.nom , 'NOM_PARA':nom_acce})
                    else:
                        nom_no = self.liste_nom[nba-1]
                        generator.tab.append({'NUME_ORDRE': self.ntir + 1,
                                 'FONCTION': _f_out.nom ,'NOEUD':nom_no})
                    generator.tab.referenceToDataStructure.append(_f_out)
                    nba = nba + 1
                self.ntir = self.ntir + 1
        else:
            fonc_dsp_opt, liste_rv = itersimcortir_SRO(generator,
                                     DSP_args['FONC_DSP'], Data_cohe,
                                     self.nbtirage,
                                        **generator.SRO_args)
            for (ntir, rvtir) in enumerate(liste_rv):
                Xt = DSP2ACCE_ND(fonc_dsp_opt, Data_cohe, rv=rvtir)
                nba=1
                for acce in Xt:
                    accef = self.process_TimeHistory(generator, acce)
                    _f_out = DEFI_FONCTION(
                         ABSCISSE=tuple(generator.sampler.liste_temps),
                         ORDONNEE=tuple(accef), **self.para_fonc_traj)
                    generator.tab.referenceToDataStructure.append(_f_out)
                    if self.TYPE == 'COEF_CORR':
                        nom_acce = 'ACCE' + str(nba)
                        generator.tab.append({'NUME_ORDRE': self.ntir + 1,
                                 'FONCTION': _f_out.nom , 'NOM_PARA': nom_acce})
                    else:
                        nom_no = self.liste_nom[nba-1]
                        generator.tab.append({'NUME_ORDRE': self.ntir + 1,
                                 'FONCTION': _f_out.nom ,'NOEUD': nom_no})
                    nba = nba + 1
                self.ntir = self.ntir + 1



class SimulatorSPECScalar(Simulator):

    """Construct scalar signal for SPEC class"""

    def run(self, generator):
        """Create the result table of functions"""
        macr = generator.macro 
        DEFI_FONCTION = macr.get_cmd('DEFI_FONCTION')
        if self.simu_params['SPEC_METHODE'] == 'SPEC_MEDIANE' and 'NB_ITER' in self.simu_params:
            self.build_TimeHistories(generator)
        else:
            for iii in range(self.nbtirage):
                Xt = self.build_TimeHistory(generator)
                Xt = self.process_TimeHistory(generator, NP.array(Xt))
                _f_out = DEFI_FONCTION(
                        ABSCISSE=tuple(generator.sampler.liste_temps),
                        ORDONNEE=tuple(Xt), **self.para_fonc_traj)
                generator.tab.append({'NUME_ORDRE': self.ntir + 1,
                                      'FONCTION': _f_out.nom})
                generator.tab.referenceToDataStructure.append(_f_out)
                self.ntir = self.ntir + 1


    def build_TimeHistory(self, generator):
        """build Time History for Spectrum class"""
        specmethode = self.simu_params['SPEC_METHODE'] 
        DSP_args = generator.DSP_args
        if self.INFO == 2:
            UTMESS('I', 'PROBA0_13', vali=self.ntir + 1)

        if specmethode == 'SPEC_UNIQUE':
            if 'NB_ITER' not in self.simu_params:
                if 'FREQ_PENTE' in DSP_args:
                    Xt = gene_traj_gauss_evol1D(generator, **DSP_args)
                else:
                    Xt = DSP2ACCE1D(DSP_args['FONC_DSP'])
            else:#'NB_ITER' in self.method_params
                if 'FREQ_PENTE' in DSP_args:
                    fonc_dsp_opt, rv0 = itersim_SRO(
                        generator, DSP_args['FONC_DSP'],
                        NB_TIRAGE=1, **generator.SRO_args)
                    vop, amo, R0, R2, f_FIT = DSP2FR(fonc_dsp_opt,
                                                     DSP_args['FC'])
                    DSP_args.update({'FREQ_FOND': vop, 'AMORT': amo,
                                          'para_R0': R0, 'para_R2': R2,
                                          'fonc_FIT': f_FIT})
                    Xt = gene_traj_gauss_evol1D(generator, 
                                         rv=rv0[0], **DSP_args)
                else:
                    fonc_dsp_opt, rv0 = itersim_SRO(
                         generator, DSP_args['FONC_DSP'],
                         NB_TIRAGE=1, **generator.SRO_args)
                    Xt = DSP2ACCE1D(fonc_dsp_opt, rv0[0])
        if specmethode == 'SPEC_FRACTILE':
            if 'FREQ_PENTE' in DSP_args:
                alpha2 = RAND_VEC(DSP_args['MAT_COVC'],
                                  len(generator.sampler.liste_w2), para=2.0)
                DSP_args.update({'ALEA_DSP': alpha2})
                Xt = gene_traj_gauss_evol1D(generator, **DSP_args)
            else:
                fonc_dsp_rv = RAND_DSP(DSP_args['MAT_COVC'],
                                       len(generator.sampler.liste_w2),
                                       DSP_args['FONC_DSP'])
                Xt = DSP2ACCE1D(fonc_dsp_rv)
        if specmethode == 'SPEC_MEDIANE':
            if 'NB_ITER' not in self.simu_params:
                if 'FREQ_PENTE' in DSP_args:
                    Xt = gene_traj_gauss_evol1D(generator, **DSP_args)
                else:
                    Xt = DSP2ACCE1D(DSP_args['FONC_DSP'])
        return Xt

    def build_TimeHistories(self, generator):
        """build Time Histories for iterated median spec case"""
        DSP_args = generator.DSP_args
        DEFI_FONCTION = generator.macro.get_cmd('DEFI_FONCTION')
        if 'FREQ_PENTE' in DSP_args:
            fonc_dsp_opt, liste_rv = itersim_SRO(generator,
                        DSP_args['FONC_DSP'], NB_TIRAGE=self.nbtirage,
                        **generator.SRO_args)
            vop, amo, R0, R2, f_FIT = DSP2FR(fonc_dsp_opt, DSP_args['FC'])
            DSP_args.update({'FREQ_FOND': vop, 'AMORT': amo,
                             'para_R0': R0, 'para_R2': R2,
                             'fonc_FIT': f_FIT})
            for (ntir, rvtir) in enumerate(liste_rv):
                Xt = gene_traj_gauss_evol1D(generator, rv=rvtir, **DSP_args)
                Xt = self.process_TimeHistory(generator, Xt)
                _f_out = DEFI_FONCTION(
                         ABSCISSE=tuple(generator.sampler.liste_temps),
                         ORDONNEE=tuple(Xt), **self.para_fonc_traj)
                generator.tab.referenceToDataStructure.append(_f_out)
                generator.tab.append({'NUME_ORDRE': self.ntir + 1,
                                      'FONCTION': _f_out.nom})
                self.ntir = self.ntir + 1
        else:
            fonc_dsp_opt, liste_rv = itersim_SRO(generator,
                                     DSP_args['FONC_DSP'],
                                     NB_TIRAGE=self.nbtirage,
                                        **generator.SRO_args)
            for (ntir, rvtir) in enumerate(liste_rv):
                Xt = DSP2ACCE1D(fonc_dsp_opt, rv=rvtir)
                Xt = self.process_TimeHistory(generator, Xt)
                _f_out = DEFI_FONCTION(
                         ABSCISSE=tuple(generator.sampler.liste_temps),
                         ORDONNEE=tuple(Xt), **self.para_fonc_traj)
                generator.tab.referenceToDataStructure.append(_f_out)
                generator.tab.append({'NUME_ORDRE': self.ntir + 1,
                                    'FONCTION': _f_out.nom})
                self.ntir = self.ntir + 1









class SimulatorSPECPhase(Simulator):

    """Construct vector valued signal with phase delay for SPEC class""" 

    def run(self, generator):
        """build result for phase SPEC class"""
        macr = generator.macro
        DEFI_FONCTION = macr.get_cmd('DEFI_FONCTION')
        self.liste_nom, l2 = get_group_nom_coord(
                           self.DEFI_COHE['GROUP_NO_INTERF'], 
                           self.DEFI_COHE['MAILLAGE']) 
        self.DEFI_COHE.update({ 'NOEUDS_INTERF' : l2})
        if self.DEFI_COHE['COOR_REFE'] ==  None:
            coord_ref = get_no_refe(self.DEFI_COHE)
            self.DEFI_COHE.update({ 'COOR_REFE' : coord_ref})
            UTMESS('I', 'SEISME_77', valr=(coord_ref[0], coord_ref[1], coord_ref[2] ))

        if self.simu_params['SPEC_METHODE'] == 'SPEC_MEDIANE' and 'NB_ITER' in self.simu_params:
            self.build_TimeHistories(generator)
#            raise NotImplementedError('must be implemented later on')
        else:
            for iii in range(self.nbtirage):
                Xt = self.build_TimeHistory(generator)
                nba = 1
                for accef in Xt:
                    _f_out = DEFI_FONCTION(
                          ABSCISSE = tuple(generator.sampler.liste_temps),
                          ORDONNEE = tuple(accef), **self.para_fonc_traj)
                    generator.tab.referenceToDataStructure.append(_f_out)
                    nom_no = self.liste_nom[nba-1]
                    generator.tab.append({'NUME_ORDRE': self.ntir + 1,
                                  'FONCTION': _f_out.nom ,'NOEUD': nom_no})
                    nba = nba + 1
                self.ntir = self.ntir + 1

    def build_TimeHistory(self, generator):
        """build series of phase delayed Time History for Spectrum class"""
        specmethode = self.simu_params['SPEC_METHODE'] 
        DSP_args = generator.DSP_args
        Data_phase = self.DEFI_COHE
        if self.INFO == 2:
            UTMESS('I', 'PROBA0_13', vali=self.ntir + 1)

        if specmethode == 'SPEC_UNIQUE':
            if 'NB_ITER' not in self.simu_params:
                if 'FREQ_PENTE' in DSP_args:
                    Xt = gene_traj_gauss_evol1D(generator, **DSP_args)
                else:
                    Xt = DSP2ACCE1D(DSP_args['FONC_DSP'])
            else:#'NB_ITER' in self.method_params
                if 'FREQ_PENTE' in DSP_args:
                    fonc_dsp_opt, rv0 = itersim_SRO(
                        generator, DSP_args['FONC_DSP'],
                        NB_TIRAGE=1, **generator.SRO_args)
                    vop, amo, R0, R2, f_FIT = DSP2FR(fonc_dsp_opt,
                                                     DSP_args['FC'])
                    DSP_args.update({'FREQ_FOND': vop, 'AMORT': amo,
                                          'para_R0': R0, 'para_R2': R2,
                                          'fonc_FIT': f_FIT})
                    Xt = gene_traj_gauss_evol1D(generator, 
                                         rv=rv0[0], **DSP_args)
                else:
                    fonc_dsp_opt, rv0 = itersim_SRO(
                         generator, DSP_args['FONC_DSP'],
                         NB_TIRAGE=1, **generator.SRO_args)
                    Xt = DSP2ACCE1D(fonc_dsp_opt, rv0[0])
        if specmethode == 'SPEC_FRACTILE':
            if 'FREQ_PENTE' in DSP_args:
                alpha2 = RAND_VEC(DSP_args['MAT_COVC'],
                                  len(generator.sampler.liste_w2), para=2.0)
                DSP_args.update({'ALEA_DSP': alpha2})
                Xt = gene_traj_gauss_evol1D(generator, **DSP_args)
            else:
                fonc_dsp_rv = RAND_DSP(DSP_args['MAT_COVC'],
                                       len(generator.sampler.liste_w2),
                                       DSP_args['FONC_DSP'])
                Xt = DSP2ACCE1D(fonc_dsp_rv)
        if specmethode == 'SPEC_MEDIANE':
            if 'NB_ITER' not in self.simu_params:
                if 'FREQ_PENTE' in DSP_args:
                    Xt = gene_traj_gauss_evol1D(generator, **DSP_args)
                else:
                    Xt = DSP2ACCE1D(DSP_args['FONC_DSP'])
        Xt = self.process_TimeHistory(generator, Xt)
        Xtl = calc_phase_delay(generator.sampler.liste_temps, Xt, Data_phase)
        return Xtl



    def build_TimeHistories(self, generator):
        """build Time Histories for iterated median spec case"""
        DEFI_FONCTION = generator.macro.get_cmd('DEFI_FONCTION')
        DSP_args = generator.DSP_args
        Data_phase = self.DEFI_COHE
        if 'FREQ_PENTE' in DSP_args:
            fonc_dsp_opt, liste_rv = itersim_SRO(generator,
                        DSP_args['FONC_DSP'], NB_TIRAGE=self.nbtirage,
                        **generator.SRO_args)
            vop, amo, R0, R2, f_FIT = DSP2FR(fonc_dsp_opt, DSP_args['FC'])
            DSP_args.update({'FREQ_FOND': vop, 'AMORT': amo,
                             'para_R0': R0, 'para_R2': R2,
                             'fonc_FIT': f_FIT})
            for (ntir, rvtir) in enumerate(liste_rv):
                Xt = gene_traj_gauss_evol1D(generator, rv=rvtir, **DSP_args)
                Xt = self.process_TimeHistory(generator, Xt)
                Xtl = calc_phase_delay(generator.sampler.liste_temps, Xt, Data_phase)
                nba = 1
                for accef in Xtl:
                    _f_out = DEFI_FONCTION(
                         ABSCISSE=tuple(generator.sampler.liste_temps),
                         ORDONNEE=tuple(accef), **self.para_fonc_traj)
                    generator.tab.referenceToDataStructure.append(_f_out)
                    nom_no = self.liste_nom[nba-1]
                    generator.tab.append({'NUME_ORDRE': self.ntir + 1,
                                 'FONCTION': _f_out.nom ,'NOEUD':nom_no})
                    nba = nba + 1
                self.ntir = self.ntir + 1
        else:
            fonc_dsp_opt, liste_rv = itersim_SRO(generator,
                                     DSP_args['FONC_DSP'],
                                     NB_TIRAGE=self.nbtirage,
                                        **generator.SRO_args)
            for (ntir, rvtir) in enumerate(liste_rv):
                Xt = DSP2ACCE1D(fonc_dsp_opt, rv=rvtir)
                Xt = self.process_TimeHistory(generator, Xt)                
                Xtl = calc_phase_delay(generator.sampler.liste_temps, Xt, Data_phase)
                nba=1
                for acce in Xtl:
                    _f_out = DEFI_FONCTION(
                         ABSCISSE=tuple(generator.sampler.liste_temps),
                         ORDONNEE=tuple(acce), **self.para_fonc_traj)
                    generator.tab.referenceToDataStructure.append(_f_out)
                    nom_no = self.liste_nom[nba-1]
                    generator.tab.append({'NUME_ORDRE': self.ntir + 1,
                                 'FONCTION': _f_out.nom ,'NOEUD': nom_no})
                    nba = nba + 1
                self.ntir = self.ntir + 1



class SimulatorDSPPhase(Simulator):
    """Construct series of signals with phase delay for DSP class""" 

    def run(self, generator):
        """build result for vector DSP class"""
        macr = generator.macro
        DEFI_FONCTION = macr.get_cmd('DEFI_FONCTION')
        liste_nom, l2 = get_group_nom_coord(
                             self.DEFI_COHE['GROUP_NO_INTERF'], 
                             self.DEFI_COHE['MAILLAGE']) 
        self.DEFI_COHE.update({ 'NOEUDS_INTERF' : l2})
        if self.DEFI_COHE['COOR_REFE'] ==  None:
            coord_ref = get_no_refe(self.DEFI_COHE)
            UTMESS('I', 'SEISME_77', valr=(coord_ref[0], coord_ref[1], coord_ref[2] ))

        for iii in range(self.nbtirage):
            Xt = self.build_TimeHistory(generator)
            nba = 1
            for accef in Xt:
                _f_out = DEFI_FONCTION(
                          ABSCISSE = tuple(generator.sampler.liste_temps),
                          ORDONNEE = tuple(accef), **self.para_fonc_traj)
                generator.tab.referenceToDataStructure.append(_f_out)
                nom_no = liste_nom[nba-1]
                generator.tab.append({'NUME_ORDRE': self.ntir + 1,
                         'FONCTION': _f_out.nom ,'NOEUD': nom_no})
                nba = nba + 1
            self.ntir = self.ntir + 1


    def build_TimeHistory(self, generator):
        """build series of delayed Time History for DSP class"""
        Data_phase = self.DEFI_COHE
        if self.INFO == 2:
            UTMESS('I', 'PROBA0_13', vali=self.ntir + 1)
        if 'FREQ_PENTE' in generator.DSP_args:
            Xt = gene_traj_gauss_evol1D(generator, **generator.DSP_args)
        else:
            Xt = DSP2ACCE1D(generator.DSP_args['FONC_DSP'])
        Xt = self.process_TimeHistory(generator, Xt)
        Xtl = calc_phase_delay(generator.sampler.liste_temps, Xt, Data_phase)
        return Xtl<|MERGE_RESOLUTION|>--- conflicted
+++ resolved
@@ -60,15 +60,9 @@
     # création de l'objet generator
     generator = Generator.factory(self, params)
     try:
-<<<<<<< HEAD
         return generator.run()
-    except Exception, err:
-        trace = ''.join(traceback.format_tb(sys.exc_traceback))
-=======
-        generator.run()
     except Exception as err:
         trace = ''.join(traceback.format_tb(sys.exc_info()[2]))
->>>>>>> e87c3888
         UTMESS('F', 'SUPERVIS2_5', valk=('GENE_ACCE_SEISME', trace, str(err)))
 
 
@@ -92,11 +86,7 @@
         keys.update({'DUREE_PHASE_FORTE': kwargs.get('DUREE_PHASE_FORTE'), })
         keys.update({'NORME': kwargs.get('PESANTEUR'), })
         keys.update({'INFO': kwargs.get('INFO'), })
-<<<<<<< HEAD
-        if kwargs.has_key('DSP'):
-=======
-        if 'ECART_TYPE' in keys:
->>>>>>> e87c3888
+        if 'DSP' in kwargs:
             if keys['ECART_TYPE']:
                 keys['ECART_TYPE'] = keys['ECART_TYPE'] * self.norme
                 if keys.has_key("ACCE_MAX"): del keys['ACCE_MAX']
@@ -109,19 +99,11 @@
                 if keys.has_key("ECART_TYPE"): del keys['ECART_TYPE'],
                 if keys.has_key("ACCE_MAX"): del keys['ACCE_MAX']
 
-<<<<<<< HEAD
-        others = kwargs.keys()
+        others = list(kwargs.keys())
         if others.count("MODULATION") != 0: others.remove('MODULATION')
         if others.count("COEF_CORR") != 0: others.remove('COEF_CORR')
         if others.count("MATR_COHE") != 0: others.remove('MATR_COHE')
         if others.count("PHASE") != 0: others.remove('PHASE')
-=======
-        others = list(kwargs.keys())
-        others.remove('MODULATION')
-        others.remove('COEF_CORR')
-        others.remove('MATR_COHE')
-        others.remove('PHASE')
->>>>>>> e87c3888
  #  # SimulationKeys and MethodKeys
         if kwargs.has_key('COEF_CORR'):
             corr_keys = {}
@@ -377,15 +359,9 @@
                               'AMORT': self.method_params.get('AMOR_REDUIT')})
         if 'METHODE' in self.method_params:
             self.SRO_args.update(
-<<<<<<< HEAD
                 {'METHODE_SRO': self.method_params.get('METHODE')})
-        if self.method_params.has_key('SPEC_1_SIGMA'):
+        if 'SPEC_1_SIGMA' in self.method_params:
             spec_sigma = self.method_params.get('SPEC_1_SIGMA')
-=======
-                {'METHODE_SRO': self.method_params['METHODE']})
-        if 'SPEC_1_SIGMA' in self.method_params:
-            spec_sigma = self.method_params['SPEC_1_SIGMA']
->>>>>>> e87c3888
             f_spec_sigma = t_fonction(spec_sigma.Absc(), spec_sigma.Ordo(),
                                       para=self.para_sro)
             f_spec_sigma = f_spec_sigma.evalfonc(l_freq_sro)
