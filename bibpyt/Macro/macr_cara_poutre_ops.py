# coding=utf-8
# --------------------------------------------------------------------
# Copyright (C) 1991 - 2019 - EDF R&D - www.code-aster.org
# This file is part of code_aster.
#
# code_aster is free software: you can redistribute it and/or modify
# it under the terms of the GNU General Public License as published by
# the Free Software Foundation, either version 3 of the License, or
# (at your option) any later version.
#
# code_aster is distributed in the hope that it will be useful,
# but WITHOUT ANY WARRANTY; without even the implied warranty of
# MERCHANTABILITY or FITNESS FOR A PARTICULAR PURPOSE.  See the
# GNU General Public License for more details.
#
# You should have received a copy of the GNU General Public License
# along with code_aster.  If not, see <http://www.gnu.org/licenses/>.
# --------------------------------------------------------------------

# person_in_charge: jean-michel.proix at edf.fr


def macr_cara_poutre_ops(self, MAILLAGE=None, SYME_Y=None, SYME_Z=None, GROUP_MA_BORD=None,
                         GROUP_MA=None, ORIG_INER=None, TABLE_CARA=None, **args):
    """
       Ecriture de la macro MACR_CARA_POUTRE
    """
    from code_aster.Cata.Syntax import _F
    import aster
    from Utilitai.Utmess import UTMESS, MasquerAlarme, RetablirAlarme
    #
    ier = 0
    # On importe les définitions des commandes a utiliser dans la macro
    # Le nom de la variable doit être obligatoirement le nom de la commande
    LIRE_MAILLAGE = self.get_cmd('LIRE_MAILLAGE')
    DEFI_GROUP = self.get_cmd('DEFI_GROUP')
    CREA_MAILLAGE = self.get_cmd('CREA_MAILLAGE')
    COPIER = self.get_cmd('COPIER')
    AFFE_MODELE = self.get_cmd('AFFE_MODELE')
    DEFI_MATERIAU = self.get_cmd('DEFI_MATERIAU')
    AFFE_MATERIAU = self.get_cmd('AFFE_MATERIAU')
    DEFI_FONCTION = self.get_cmd('DEFI_FONCTION')
    DEFI_CONSTANTE = self.get_cmd('DEFI_CONSTANTE')
    AFFE_CHAR_THER = self.get_cmd('AFFE_CHAR_THER')
    AFFE_CHAR_THER_F = self.get_cmd('AFFE_CHAR_THER_F')
    THER_LINEAIRE = self.get_cmd('THER_LINEAIRE')
    CALC_VECT_ELEM = self.get_cmd('CALC_VECT_ELEM')
    CALC_MATR_ELEM = self.get_cmd('CALC_MATR_ELEM')
    NUME_DDL = self.get_cmd('NUME_DDL')
    ASSE_VECTEUR = self.get_cmd('ASSE_VECTEUR')
    POST_ELEM = self.get_cmd('POST_ELEM')
    CALC_CHAMP = self.get_cmd('CALC_CHAMP')
    MACR_LIGN_COUPE = self.get_cmd('MACR_LIGN_COUPE')
    IMPR_TABLE = self.get_cmd('IMPR_TABLE')
    CREA_TABLE = self.get_cmd('CREA_TABLE')
    CALC_TABLE = self.get_cmd('CALC_TABLE')
    DETRUIRE = self.get_cmd('DETRUIRE')
    # La macro compte pour 1 dans la numérotation des commandes
    self.set_icmd(1)
    # Le concept sortant (de type table_sdaster) est nommé 'nomres' dans le
    # contexte de la macro
    self.DeclareOut('nomres', self.sd)
    #
    ImprTable = False
    #
    UNITE = args.get("UNITE") or 20
    if (MAILLAGE != None):
        __nomlma = COPIER(CONCEPT=MAILLAGE)
    else:
        __nomlma = LIRE_MAILLAGE(UNITE=UNITE, FORMAT=args.get('FORMAT'))
    #
    # Dans les tables on retrouve une ligne avec __nomlma.nom. Soit :
    #   - on remplace __nomlma.nom par NomMaillageNew.
    #   - on supprime la ligne
    NomMaillage = (None, __nomlma.get_name())
    if ('NOM' in args):
        NomMaillage = (args.get('NOM'), __nomlma.get_name())
    #
    #
    __nomamo = AFFE_MODELE(
        MAILLAGE=__nomlma,
        AFFE=_F(TOUT='OUI', PHENOMENE='MECANIQUE', MODELISATION='D_PLAN',), )

    __nomdma = DEFI_MATERIAU(ELAS=_F(E=1.0, NU=0., RHO=1.0),)

    __nomama = AFFE_MATERIAU(
        MAILLAGE=__nomlma, AFFE=_F(TOUT='OUI', MATER=__nomdma,),)
    #
    # L'utilisateur ne peut rien faire pour éviter ces "Alarmes" donc pas d'impression
    MasquerAlarme('CHARGES2_87')
    MasquerAlarme('CALCULEL_40')
    #
    #
    # calcul des caractéristiques géométriques de la section
    motsimps = {}
    if GROUP_MA:
        motsimps['GROUP_MA'] = GROUP_MA
    if SYME_Y:
        motsimps['SYME_X'] = SYME_Y
    if SYME_Z:
        motsimps['SYME_Y'] = SYME_Z
    motsimps['ORIG_INER'] = ORIG_INER
    mfact = _F(TOUT='OUI', **motsimps)
    __cageo = POST_ELEM(MODELE=__nomamo, CHAM_MATER=__nomama, CARA_GEOM=mfact)
    #
    # Création d'un modèle plan 2D thermique représentant la section
    # de la poutre car on doit résoudre des E.D.P. avec des laplaciens
    #
    # Calcul de la constante de torsion sur tout le maillage
    # du centre de torsion/cisaillement des coefficients de cisaillement
    # de l inertie de gauchissement
    # du rayon de torsion
    #
    if GROUP_MA_BORD and not GROUP_MA:
        # Transformation des GROUP_MA en GROUP_NO sur lesquels
        # on pourra appliquer des conditions de température imposée
        #
        # les groupes doivent exister
        collgrma = aster.getcolljev('%-8s.GROUPEMA' % __nomlma.nom)
        collgrma = list(map(lambda x: x.strip(), collgrma))
        if type(GROUP_MA_BORD) == str:
            l_group_ma_bord = [ GROUP_MA_BORD,  ]
        else:
            l_group_ma_bord = GROUP_MA_BORD
        for igr in l_group_ma_bord:
            if ( not igr.strip() in collgrma):
                UTMESS('F', 'POUTRE0_20',valk=[igr,'GROUP_MA_BORD'])
        if 'GROUP_MA_INTE' in args:
<<<<<<< HEAD
            if args.get('GROUP_MA_INTE') != None:
                if type(args.get('GROUP_MA_INTE')) == str:
                    l_group_ma_inte = [args.get('GROUP_MA_INTE'), ]
=======
            if args['GROUP_MA_INTE'] != None:
                if type(args['GROUP_MA_INTE']) == str:
                    l_group_ma_inte = [args['GROUP_MA_INTE'], ]
>>>>>>> 87a49503
                else:
                    l_group_ma_inte = args.get('GROUP_MA_INTE')
                for igr in l_group_ma_inte:
                    if ( not igr.strip() in collgrma):
                        UTMESS('F', 'POUTRE0_20',valk=[igr,'GROUP_MA_INTE'])
        #
        motscles = {}
        if type(GROUP_MA_BORD) == str:
            motscles['CREA_GROUP_NO'] = _F(GROUP_MA=GROUP_MA_BORD,)
        else:
            motscles['CREA_GROUP_NO'] = []
            for grma in GROUP_MA_BORD:
                motscles['CREA_GROUP_NO'].append(_F(GROUP_MA=grma,))
        #
        __nomlma = DEFI_GROUP(reuse=__nomlma, MAILLAGE=__nomlma, **motscles)


        # Création d'un maillage identique au premier a ceci près
        # que les coordonnées sont exprimées dans le repère principal
        # d'inertie dont l'origine est le centre de gravite de la section
        __nomapi = CREA_MAILLAGE(
            MAILLAGE=__nomlma, REPERE=_F(TABLE=__cageo, NOM_ORIG='CDG', ), )

        # Affectation du phénomène 'thermique' au modèle en vue de
        # la construction d un opérateur laplacien sur ce modèle
        __nomoth = AFFE_MODELE(
            MAILLAGE=__nomapi,
            AFFE=_F(TOUT='OUI', PHENOMENE='THERMIQUE', MODELISATION='PLAN',), )

        # Pour la construction du laplacien, on définit un matériau dont les
        # caractéristiques thermiques sont : lambda = 1, rho*cp = 0
        __nomath = DEFI_MATERIAU(THER=_F(LAMBDA=1.0, RHO_CP=0.,),)

        # Définition d'un CHAM_MATER à partir du matériau précédent
        __chmath = AFFE_MATERIAU(MAILLAGE=__nomapi,AFFE=_F(TOUT='OUI', MATER=__nomath,),)

        # CALCUL DE LA CONSTANTE DE TORSION PAR RESOLUTION
        # D UN LAPLACIEN AVEC UN TERME SOURCE EGAL A -2
        # L INCONNUE ETANT NULLE SUR LE CONTOUR DE LA SECTION :
        #     LAPLACIEN(PHI) = -2 DANS LA SECTION
        #     PHI = 0 SUR LE CONTOUR :
        #------------------------------------------------------------
        #
        #  ON IMPOSE LA VALEUR 0 A L INCONNUE SCALAIRE SUR LE CONTOUR DE LA SECTION
        #  ET ON A UN TERME SOURCE EGAL A -2 DANS TOUTE LA SECTION
        #------------------------------------------------------------
        motscles = {}
        if 'GROUP_MA_INTE' in args:
            if args.get('GROUP_MA_INTE') != None:
                motscles['LIAISON_UNIF'] = _F(
                    GROUP_MA=args.get('GROUP_MA_INTE'), DDL='TEMP'),

        __chart1 = AFFE_CHAR_THER(MODELE=__nomoth,
                                  TEMP_IMPO=_F(GROUP_NO=GROUP_MA_BORD,
                                               TEMP=0.),
                                  SOURCE=_F(TOUT='OUI',
                                            SOUR=2.0),
                                  **motscles)

        # POUR CHAQUE TROU DE LA SECTION :
        # ON A IMPOSE QUE PHI EST CONSTANT SUR LE CONTOUR INTERIEUR
        # EN FAISANT LE LIAISON_UNIF DANS LE AFFE_CHAR_THER PRECEDENT
        # ON IMPOSE EN PLUS D(PHI)/DN = 2*AIRE(TROU)/L(TROU)
        # OU D/DN DESIGNE LA DERIVEE PAR RAPPORT A LA
        # NORMALE ET L DESIGNE LA LONGUEUR DU BORD DU TROU :
        if 'GROUP_MA_INTE' in args:
            lgmaint = args.get('GROUP_MA_INTE')
            if lgmaint != None:
                __tbaire = POST_ELEM(
                    MODELE=__nomoth,
                    AIRE_INTERNE=_F(GROUP_MA_BORD=args.get('GROUP_MA_INTE'),),)

                motscles = {}
                motscles['FLUX_REP'] = []

                if type(lgmaint) == str:
                    motscles['FLUX_REP'] = _F(
                        GROUP_MA=args.get('GROUP_MA_INTE'), CARA_TORSION=__tbaire)
                else:
                    motscles['FLUX_REP'] = []
                    for grma in lgmaint:
                        motscles['FLUX_REP'].append(
                            _F(GROUP_MA=grma, CARA_TORSION=__tbaire),)
                __chart2 = AFFE_CHAR_THER(MODELE=__nomoth, **motscles)

        #------------------------------------------------------------
        # RESOLUTION DE LAPLACIEN(PHI) = -2
        # AVEC PHI = 0 SUR LE CONTOUR :
        motscles = {}
        motscles['EXCIT'] = [_F(CHARGE=__chart1,), ]
        if 'GROUP_MA_INTE' in args:
            if lgmaint != None:
                motscles['EXCIT'].append(_F(CHARGE=__chart2,))
        __tempe1 = THER_LINEAIRE(
            MODELE=__nomoth,
            CHAM_MATER=__chmath,
            SOLVEUR=_F(STOP_SINGULIER='NON',),
            **motscles)

        #------------------------------------------------------------
        # CALCUL DU  CENTRE DE TORSION/CISAILLEMENT  -
        # ET DES COEFFICIENTS DE CISAILLEMENT :      -
        #
        # POUR LE CALCUL DES CONSTANTES DE CISAILLEMENT, ON VA DEFINIR
        # UN PREMIER TERME SOURCE, SECOND MEMBRE DE L EQUATION DE LAPLACE
        # PAR UNE FONCTION EGALE A Y :
        __fnsec1 = DEFI_FONCTION(
            NOM_PARA='X',
            VALE=(0., 0., 10., 10.),
            PROL_DROITE='LINEAIRE',
            PROL_GAUCHE='LINEAIRE',
        )

        __fnsec0 = DEFI_CONSTANTE(VALE=0.,)

        #------------------------------------------------------------
        # LE TERME SOURCE CONSTITUANT LE SECOND MEMBRE DE L ÉQUATION
        # DE LAPLACE EST PRIS ÉGAL A Y DANS TOUTE LA SECTION :
        mctimpo = {}
        if args.get('NOEUD') != None:
            if len( args.get('NOEUD') ) != 1:
                UTMESS('F', 'POUTRE0_3')
            nthno = args['NOEUD'][0].strip()
            # nthno est-il dans le maillage ?
            nomnoe = aster.getvectjev('%-8s.NOMNOE' % __nomlma.nom)
            nomnoe = list(map(lambda x: x.strip(), nomnoe))
            if ( not nthno in nomnoe ):
                UTMESS('F', 'POUTRE0_9',valk=nthno)

            mctimpo['TEMP_IMPO'] = (_F(NOEUD=nthno, TEMP=__fnsec0))
        elif args.get('GROUP_NO') != None:
            if len( args.get('GROUP_NO') ) != 1:
                UTMESS('F', 'POUTRE0_3')
            grthno = args.get('GROUP_NO')[0]
            #grthno = grthno[0]
            collgrno = aster.getcolljev('%-8s.GROUPENO' % __nomapi.nom)
            nomnoe = aster.getvectjev('%-8s.NOMNOE' % __nomapi.nom)
            # Plantage si grthno n'existe pas dans le maillage
            try:
                l_no = collgrno[grthno.ljust(24)]
            except:
                UTMESS('F', 'POUTRE0_8',valk=grthno)
            if len(l_no) != 1:
                UTMESS('F', 'POUTRE0_3')
            nthno = nomnoe[l_no[0] - 1]
            mctimpo['TEMP_IMPO'] = (_F(NOEUD=nthno, TEMP=__fnsec0))
        #
        __chart2 = AFFE_CHAR_THER_F(
            MODELE=__nomoth,
            SOURCE=_F(TOUT='OUI', SOUR=__fnsec1,),
            **mctimpo
        )

        #------------------------------------------------------------
        # RESOLUTION DE   LAPLACIEN(PHI) = -Y
        #                 AVEC D(PHI)/D(N) = 0 SUR LE CONTOUR :
        __tempe2 = THER_LINEAIRE(
            MODELE=__nomoth,
            CHAM_MATER=__chmath,
            EXCIT=_F(CHARGE=__chart2,),
            SOLVEUR=_F(STOP_SINGULIER='NON',),
        )

        #------------------------------------------------------------
        # POUR LE CALCUL DES CONSTANTES DE CISAILLEMENT, ON VA DEFINIR
        # UN PREMIER TERME SOURCE, SECOND MEMBRE DE L EQUATION DE LAPLACE
        # PAR UNE FONCTION EGALE A Z :
        __fnsec2 = DEFI_FONCTION(
            NOM_PARA='Y',
            VALE=(0., 0., 10., 10.),
            PROL_DROITE='LINEAIRE',
            PROL_GAUCHE='LINEAIRE',
        )

        #------------------------------------------------------------
        # LE TERME SOURCE CONSTITUANT LE SECOND MEMBRE DE L EQUATION
        # DE LAPLACE EST PRIS EGAL A Z DANS TOUTE LA SECTION :
        __chart3 = AFFE_CHAR_THER_F(
            MODELE=__nomoth,
            SOURCE=_F(TOUT='OUI', SOUR=__fnsec2,),
            **mctimpo
        )

        #------------------------------------------------------------
        # RESOLUTION DE   LAPLACIEN(PHI) = -Z
        #                 AVEC D(PHI)/D(N) = 0 SUR LE CONTOUR :
        __tempe3 = THER_LINEAIRE(
            MODELE=__nomoth,
            CHAM_MATER=__chmath,
            EXCIT=_F(CHARGE=__chart3,),
            SOLVEUR=_F(STOP_SINGULIER='NON',),
        )

        #------------------------------------------------------------
        # CALCUL DU RAYON DE TORSION :
        # CALCUL DU RAYON DE TORSION EXTERNE : rtext
        __tempe1 = CALC_CHAMP(
            reuse=__tempe1,
            RESULTAT=__tempe1,
            TOUT_ORDRE='OUI',
            THERMIQUE='FLUX_ELNO',
        )

        __flun = MACR_LIGN_COUPE(
                      RESULTAT=__tempe1,
                      NOM_CHAM='FLUX_ELNO',
                      LIGN_COUPE = _F(TYPE='GROUP_MA',
                                      MAILLAGE=__nomapi,
                                      TRAC_NOR='OUI',
                                      NOM_CMP=('FLUX', 'FLUY'),
                                      OPERATION='MOYENNE',
                                      INTITULE='FLUX_NORM',
                                      GROUP_MA=GROUP_MA_BORD,
                      ))
        __nomapi = DEFI_GROUP(reuse=__nomapi, MAILLAGE=__nomapi,
                          DETR_GROUP_NO=_F(NOM=GROUP_MA_BORD,))


        __m1 = abs(__flun['TRAC_NOR', 3])
        __m2 = abs(__flun['TRAC_NOR', 4])
        __rtext = max(__m1, __m2)

        #    CALCUL DU RAYON DE TORSION : rt
        #    rt = max ( rtext , 2*AIRE(TROU)/L(TROU) )
        if 'GROUP_MA_INTE' in args:
<<<<<<< HEAD
            if args.get('GROUP_MA_INTE') != None:
                if type(args.get('GROUP_MA_INTE')) == str:
                    l_group_ma_inte = [args.get('GROUP_MA_INTE'), ]
=======
            if args['GROUP_MA_INTE'] != None:
                if type(args['GROUP_MA_INTE']) == str:
                    l_group_ma_inte = [args['GROUP_MA_INTE'], ]
>>>>>>> 87a49503
                else:
                    l_group_ma_inte = args.get('GROUP_MA_INTE')
                for i in range(0, len(l_group_ma_inte)):
                    __flun = MACR_LIGN_COUPE(
                                  RESULTAT=__tempe1,
                                  NOM_CHAM='FLUX_ELNO',
                                  LIGN_COUPE = _F(TYPE='GROUP_MA',
                                                  MAILLAGE=__nomapi,
                                                  TRAC_NOR='OUI',
                                                  NOM_CMP=('FLUX', 'FLUY'),
                                                  OPERATION='MOYENNE',
                                                  INTITULE='FLUX_NORM',
                                                  GROUP_MA=l_group_ma_inte[i],
                                  ))
                    __nomapi = DEFI_GROUP(reuse=__nomapi, MAILLAGE=__nomapi,
                                      DETR_GROUP_NO=_F(NOM=l_group_ma_inte[i],))

                    __m1 = (
                        abs(__flun['TRAC_NOR', 3]) + abs(__flun['TRAC_NOR', 4])) / 2.
                    if __m1 > __rtext:
                        __rtext = __m1
        #
        __rt = __rtext

        #------------------------------------------------------------
        # CALCUL DE LA CONSTANTE DE TORSION :
        motscles = {}
        lgmaint = args.get('GROUP_MA_INTE')
        if lgmaint != None:
            motscles['CARA_POUTRE'] = _F(CARA_GEOM=__cageo, LAPL_PHI=__tempe1, RT=__rt,
                                    TOUT='OUI', OPTION='CARA_TORSION',
                                    GROUP_MA_INTE=args.get('GROUP_MA_INTE'),)
        else:
            motscles['CARA_POUTRE'] = _F(CARA_GEOM=__cageo, LAPL_PHI=__tempe1, RT=__rt,
                                    TOUT='OUI', OPTION='CARA_TORSION', )
        #
        __cator = POST_ELEM(MODELE=__nomoth, CHAM_MATER=__chmath, **motscles)

        #------------------------------------------------------------
        # CALCUL DES COEFFICIENTS DE CISAILLEMENT ET DES COORDONNEES DU
        # CENTRE DE CISAILLEMENT/TORSION :
        __cacis = POST_ELEM(
            MODELE=__nomoth,
            CHAM_MATER=__chmath,
            CARA_POUTRE=_F(CARA_GEOM=__cator, LAPL_PHI_Y=__tempe2, LAPL_PHI_Z=__tempe3,
                           TOUT='OUI', OPTION='CARA_CISAILLEMENT',),)

        #------------------------------------------------------------
        #  CALCUL DE L INERTIE DE GAUCHISSEMENT PAR RESOLUTION  DE  -
        #     LAPLACIEN(OMEGA) = 0     DANS LA SECTION              -
        #     AVEC D(OMEGA)/D(N) = Z*NY-Y*NZ   SUR LE               -
        #     CONTOUR DE LA SECTION                                 -
        #     NY ET NZ SONT LES COMPOSANTES DU VECTEUR N NORMAL     -
        #     A CE CONTOUR                                          -
        #     ET SOMME_S(OMEGA.DS) = 0                              -
        #     OMEGA EST LA FONCTION DE GAUCHISSEMENT                -
        #     L INERTIE DE GAUCHISSEMENT EST SOMME_S(OMEGA**2.DS)   -
        # -----------------------------------------------------------
        #
        #  CREATION D UN MAILLAGE DONT LES COORDONNEES SONT EXPRIMEES
        #  DANS LE REPERE PRINCIPAL D INERTIE MAIS AVEC COMME ORIGINE
        #  LE CENTRE DE TORSION DE LA SECTION, ON VA DONC UTILISER
        #  LE MAILLAGE DE NOM NOMAPI DONT LES COORDONNEES SONT
        #  EXPRIMEES DANS LE REPERE PRINCIPAL D'INERTIE, L'ORIGINE
        #  ETANT LE CENTRE DE GRAVITE DE LA SECTION (QUI EST DONC A CHANGER)
        __nomapt = CREA_MAILLAGE(
            MAILLAGE=__nomapi,
            REPERE=_F(TABLE=__cacis, NOM_ORIG='TORSION',))

        #------------------------------------------------------------
        # AFFECTATION DU PHENOMENE 'THERMIQUE' AU MODELE EN VUE DE
        # LA CONSTRUCTION D UN OPERATEUR LAPLACIEN SUR CE MODELE :
        __nomot2 = AFFE_MODELE(
            MAILLAGE=__nomapt,
            AFFE=_F(TOUT='OUI', PHENOMENE='THERMIQUE', MODELISATION='PLAN', ))

        # DEFINITION D UN CHAM_MATER A PARTIR DU MATERIAU PRECEDENT :
        __chmat2 = AFFE_MATERIAU(
            MAILLAGE=__nomapt,
            AFFE=_F(TOUT='OUI', MATER=__nomath, ), )

        # POUR LE CALCUL DE L INERTIE DE GAUCHISSEMENT, ON VA DEFINIR
        # LA COMPOSANTE SELON Y DU FLUX A IMPOSER SUR LE CONTOUR
        # PAR UNE FONCTION EGALE A -X :
        __fnsec3 = DEFI_FONCTION(
            NOM_PARA='X',
            VALE=(0., 0., 10., -10.),
            PROL_DROITE='LINEAIRE',
            PROL_GAUCHE='LINEAIRE',
        )

        # POUR LE CALCUL DE L INERTIE DE GAUCHISSEMENT, ON VA DEFINIR
        # LA COMPOSANTE SELON X DU FLUX A IMPOSER SUR LE CONTOUR
        # PAR UNE FONCTION EGALE A Y :
        __fnsec4 = DEFI_FONCTION(
            NOM_PARA='Y',
            VALE=(0., 0., 10., 10.),
            PROL_DROITE='LINEAIRE',
            PROL_GAUCHE='LINEAIRE',
        )

        # DANS LE BUT D IMPOSER LA RELATION LINEAIRE ENTRE DDLS
        #  SOMME_SECTION(OMEGA.DS) = 0 ( CETTE CONDITION
        # VENANT DE L EQUATION D EQUILIBRE SELON L AXE DE LA POUTRE
        # N = 0, N ETANT L EFFORT NORMAL)
        # ON CALCULE LE VECTEUR DE CHARGEMENT DU A UN TERME SOURCE EGAL
        # A 1., LES TERMES DE CE VECTEUR SONT EGAUX A
        # SOMME_SECTION(NI.DS) ET SONT DONC LES COEFFICIENTS DE
        # LA RELATION LINEAIRE A IMPOSER.
        # ON DEFINIT DONC UN CHARGEMENT DU A UN TERME SOURCE EGAL A 1 :
        __chart4 = AFFE_CHAR_THER(
            MODELE=__nomot2, SOURCE=_F(TOUT='OUI', SOUR=1.0),)

        # ON CALCULE LE VECT_ELEM DU AU CHARGEMENT PRECEDENT
        # IL S AGIT DES VECTEURS ELEMENTAIRES DONT LE TERME
        # AU NOEUD COURANT I EST EGAL A SOMME_SECTION(NI.DS) :
        __vecel = CALC_VECT_ELEM(CHARGE=__chart4, OPTION='CHAR_THER')

        # ON CALCULE LE MATR_ELEM DES MATRICES ELEMENTAIRES
        # DE CONDUCTIVITE UNIQUEMENT POUR GENERER LE NUME_DDL
        # SUR-LEQUEL S APPUIERA LE CHAMNO UTILISE POUR ECRIRE LA
        # RELATION LINEAIRE ENTRE DDLS :
        __matel = CALC_MATR_ELEM(
            MODELE=__nomot2,
            CHAM_MATER=__chmat2, CHARGE=__chart4, OPTION='RIGI_THER',)

        # ON DEFINIT LE NUME_DDL ASSOCIE AU MATR_ELEM DEFINI
        # PRECEDEMMENT POUR CONSTRUIRE LE CHAMNO UTILISE POUR ECRIRE LA
        # RELATION LINEAIRE ENTRE DDLS :
        __numddl = NUME_DDL(MATR_RIGI=__matel,)

        # ON CONSTRUIT LE CHAMNO QUI VA ETRE UTILISE POUR ECRIRE LA
        # RELATION LINEAIRE ENTRE DDLS :
        __chamno = ASSE_VECTEUR(VECT_ELEM=__vecel, NUME_DDL=__numddl,)

        # ON IMPOSE LA RELATION LINEAIRE ENTRE DDLS
        #  SOMME_SECTION(OMEGA.DS) = 0 ( CETTE CONDITION
        # VENANT DE L EQUATION D EQUILIBRE SELON L AXE DE LA POUTRE
        # N = 0, N ETANT L EFFORT NORMAL)
        # POUR IMPOSER CETTE RELATION ON PASSE PAR LIAISON_CHAMNO,
        # LES TERMES DU CHAMNO (I.E. SOMME_SECTION(NI.DS))
        # SONT LES COEFFICIENTS DE LA RELATION LINEAIRE :
        __chart5 = AFFE_CHAR_THER(
            MODELE=__nomot2,
            LIAISON_CHAMNO=_F(CHAM_NO=__chamno, COEF_IMPO=0.),)

        # LE CHARGEMENT EST UN FLUX REPARTI NORMAL AU CONTOUR
        # DONT LES COMPOSANTES SONT +Z (I.E. +Y) ET -Y (I.E. -X)
        # SELON LA DIRECTION NORMALE AU CONTOUR :
        __chart6 = AFFE_CHAR_THER_F(
            MODELE=__nomot2,
            FLUX_REP=_F(GROUP_MA=GROUP_MA_BORD, FLUX_X=__fnsec4, FLUX_Y=__fnsec3,),)

        # RESOLUTION DE     LAPLACIEN(OMEGA) = 0
        # AVEC D(OMEGA)/D(N) = Z*NY-Y*NZ   SUR LE CONTOUR DE LA SECTION
        # ET SOMME_SECTION(OMEGA.DS) = 0 ( CETTE CONDITION
        # VENANT DE L EQUATION D EQUILIBRE SELON L AXE DE LA POUTRE
        # N = 0, N ETANT L EFFORT NORMAL)  :
        __tempe4 = THER_LINEAIRE(
            MODELE=__nomot2,
            CHAM_MATER=__chmat2,
            EXCIT=(_F(CHARGE=__chart5,), _F(CHARGE=__chart6,),),
            SOLVEUR=_F(STOP_SINGULIER='NON', METHODE='LDLT',),)

        # CALCUL DE L INERTIE DE GAUCHISSEMENT :
        nomres = POST_ELEM(
            MODELE=__nomot2,
            CHAM_MATER=__chmat2,
            CARA_POUTRE=_F(
                CARA_GEOM=__cacis, LAPL_PHI=__tempe4, TOUT='OUI', OPTION='CARA_GAUCHI'),
        )

    # ==================================================================
    # = CALCUL DE LA CONSTANTE DE TORSION SUR CHAQUE GROUPE            =
    # =     ET DU RAYON DE TORSION SUR CHAQUE GROUPE                   =
    # =        DU  CENTRE DE TORSION/CISAILLEMENT                      =
    # =        DES COEFFICIENTS DE CISAILLEMENT                        =
    # ==================================================================
    if GROUP_MA_BORD and GROUP_MA:
        # CALCUL DES CARACTERISTIQUES GEOMETRIQUES DE LA SECTION :
        l_group_ma_bord = GROUP_MA_BORD
        l_group_ma = GROUP_MA
        l_noeud = None
        #
        if len(l_group_ma) != len(l_group_ma_bord):
            UTMESS('F', 'POUTRE0_1')
        #
        # les groupes doivent exister
        collgrma = aster.getcolljev('%-8s.GROUPEMA' % __nomlma.nom)
        collgrma = list(map(lambda x: x.strip(), collgrma))
        for igr in l_group_ma_bord:
            if ( not igr.strip() in collgrma):
                UTMESS('F', 'POUTRE0_20',valk=[igr,'GROUP_MA_BORD'])
        #
        for igr in GROUP_MA:
            if ( not igr.strip() in collgrma):
                UTMESS('F', 'POUTRE0_20',valk=[igr,'GROUP_MA'])
        #
        if 'GROUP_MA_INTE' in args:
<<<<<<< HEAD
            if args.get('GROUP_MA_INTE') != None:
                if type(args.get('GROUP_MA_INTE')) == str:
                    l_group_ma_inte = [args.get('GROUP_MA_INTE'), ]
=======
            if args['GROUP_MA_INTE'] != None:
                if type(args['GROUP_MA_INTE']) == str:
                    l_group_ma_inte = [args['GROUP_MA_INTE'], ]
>>>>>>> 87a49503
                else:
                    l_group_ma_inte = args.get('GROUP_MA_INTE')
                for igr in l_group_ma_inte:
                    if ( not igr.strip() in collgrma):
                        UTMESS('F', 'POUTRE0_20',valk=[igr,'GROUP_MA_INTE'])

        if args.get('NOEUD') != None:
            l_noeud = list(map(lambda x: x.strip(), args['NOEUD'] ))
            if (len(l_group_ma) != len(l_noeud)):
                UTMESS('F', 'POUTRE0_2')
            # Les noeuds doivent faire partie du maillage
            nomnoe = aster.getvectjev('%-8s.NOMNOE' % __nomlma.nom)
            nomnoe = list(map(lambda x: x.strip(), nomnoe))
            for ino in l_noeud:
                if ( not ino in nomnoe ):
                    UTMESS('F', 'POUTRE0_9',valk=ino)
        elif args.get('GROUP_NO') != None:
            collgrno = aster.getcolljev('%-8s.GROUPENO' % __nomlma.nom)
            nomnoe = aster.getvectjev('%-8s.NOMNOE' % __nomlma.nom)
            l_nu_no = []
            for grno in args.get('GROUP_NO'):
                try:
                    l_nu_no.extend(collgrno[grno.ljust(24)])
                except:
                    UTMESS('F', 'POUTRE0_8',valk=grno)
            l_noeud = [nomnoe[no_i - 1] for no_i in l_nu_no]
            if (len(l_group_ma) != len(l_noeud)): UTMESS('F', 'POUTRE0_5')

        # Si len(l_group_ma_bord) > 1, alors il faut donner : 'LONGUEUR', 'MATERIAU', 'LIAISON'
        if ( len(l_group_ma_bord) > 1 ):
            if ( not args.get('LONGUEUR') or not args.get('MATERIAU') or not args.get('LIAISON') ):
                UTMESS('F', 'POUTRE0_6')
        else:
            if ( args.get('LONGUEUR') or args.get('MATERIAU') or args.get('LIAISON') ):
                UTMESS('A', 'POUTRE0_7')


        __catp2 = __cageo
        for i in range(0, len(l_group_ma_bord)):
            # TRANSFORMATION DES GROUP_MA EN GROUP_NO SUR-LESQUELS
            # ON POURRA APPLIQUER DES CONDITIONS DE TEMPERATURE IMPOSEE :
            __nomlma = DEFI_GROUP(reuse=__nomlma, MAILLAGE=__nomlma,
                                  DETR_GROUP_NO=_F(NOM=l_group_ma_bord[i],),
                                  CREA_GROUP_NO=_F(GROUP_MA=l_group_ma_bord[i],))

            # CREATION D UN MAILLAGE IDENTIQUE AU PREMIER A CECI PRES
            # QUE LES COORDONNEES SONT EXPRIMEES DANS LE REPERE PRINCIPAL
            # D INERTIE DONT L ORIGINE EST LE CENTRE DE GRAVITE DE LA SECTION :
            __nomapi = CREA_MAILLAGE(
                MAILLAGE=__nomlma,
                REPERE=_F(TABLE=__cageo, NOM_ORIG='CDG', GROUP_MA=l_group_ma[i],), )

            # AFFECTATION DU PHENOMENE 'THERMIQUE' AU MODELE EN VUE DE
            # LA CONSTRUCTION D UN OPERATEUR LAPLACIEN SUR CE MODELE :
            __nomoth = AFFE_MODELE(
                MAILLAGE=__nomapi,
                AFFE=_F(GROUP_MA=l_group_ma[i], PHENOMENE='THERMIQUE', MODELISATION='PLAN',),)

            # POUR LA CONSTRUCTION DU LAPLACIEN, ON  DEFINIT UN
            # PSEUDO-MATERIAU DONT LES CARACTERISTIQUES THERMIQUES SONT :
            # LAMBDA = 1, RHO*CP = 0 :
            __nomath = DEFI_MATERIAU(
                THER=_F(LAMBDA=1.0, RHO_CP=0.0,),)

            # DEFINITION D UN CHAM_MATER A PARTIR DU MATERIAU PRECEDENT :
            __chmath = AFFE_MATERIAU(
                MAILLAGE=__nomapi, AFFE=_F(TOUT='OUI', MATER=__nomath),)

            # CALCUL DE LA CONSTANTE DE TORSION PAR RESOLUTION         -
            # D UN LAPLACIEN AVEC UN TERME SOURCE EGAL A -2            -
            # L INCONNUE ETANT NULLE SUR LE CONTOUR DE LA SECTION :    -
            #    LAPLACIEN(PHI) = -2 DANS LA SECTION                   -
            #    PHI = 0 SUR LE CONTOUR :                              -
            #
            # ON IMPOSE LA VALEUR 0 A L INCONNUE SCALAIRE SUR LE CONTOUR
            # DE LA SECTION
            # ET ON A UN TERME SOURCE EGAL A -2 DANS TOUTE LA SECTION :
            __chart1 = AFFE_CHAR_THER(
                MODELE=__nomoth,
                TEMP_IMPO=_F(GROUP_NO=l_group_ma_bord[i], TEMP=0.0),
                SOURCE=_F(TOUT='OUI', SOUR=2.0),)

            # RESOLUTION DE   LAPLACIEN(PHI) = -2
            #                 AVEC PHI = 0 SUR LE CONTOUR :
            __tempe1 = THER_LINEAIRE(
                MODELE=__nomoth, CHAM_MATER=__chmath,
                EXCIT=_F(CHARGE=__chart1, ),
                SOLVEUR=_F(STOP_SINGULIER='NON',),)

            # ----------------------------------------------
            # CALCUL DU  CENTRE DE TORSION/CISAILLEMENT
            # ET DES COEFFICIENTS DE CISAILLEMENT :
            #
            # POUR LE CALCUL DES CONSTANTES DE CISAILLEMENT, ON VA DEFINIR
            # UN PREMIER TERME SOURCE, SECOND MEMBRE DE L EQUATION DE LAPLACE
            # PAR UNE FONCTION EGALE A Y :
            __fnsec1 = DEFI_FONCTION(
                NOM_PARA='X',
                VALE=(0., 0., 10., 10.),
                PROL_DROITE='LINEAIRE',
                PROL_GAUCHE='LINEAIRE',)

            __fnsec0 = DEFI_CONSTANTE(VALE=0.0,)

            # LE TERME SOURCE CONSTITUANT LE SECOND MEMBRE DE L EQUATION
            # DE LAPLACE EST PRIS EGAL A Y DANS TOUTE LA SECTION :
            __chart2 = AFFE_CHAR_THER_F(
                MODELE=__nomoth,
                TEMP_IMPO=_F(NOEUD=l_noeud[i], TEMP=__fnsec0),
                SOURCE=_F(TOUT='OUI', SOUR=__fnsec1,),)

            # RESOLUTION DE   LAPLACIEN(PHI) = -Y
            #                 AVEC D(PHI)/D(N) = 0 SUR LE CONTOUR :
            __tempe2 = THER_LINEAIRE(
                MODELE=__nomoth, CHAM_MATER=__chmath,
                EXCIT=_F(CHARGE=__chart2, ),
                SOLVEUR=_F(STOP_SINGULIER='NON',),)

            # POUR LE CALCUL DES CONSTANTES DE CISAILLEMENT, ON VA DEFINIR
            # UN PREMIER TERME SOURCE, SECOND MEMBRE DE L EQUATION DE LAPLACE
            # PAR UNE FONCTION EGALE A Z :
            __fnsec2 = DEFI_FONCTION(
                NOM_PARA='Y',
                VALE=(0., 0., 10., 10.),
                PROL_DROITE='LINEAIRE',
                PROL_GAUCHE='LINEAIRE',)

            # LE TERME SOURCE CONSTITUANT LE SECOND MEMBRE DE L EQUATION
            # DE LAPLACE EST PRIS EGAL A Z DANS TOUTE LA SECTION :
            __chart3 = AFFE_CHAR_THER_F(
                MODELE=__nomoth,
                TEMP_IMPO=_F(NOEUD=l_noeud[i], TEMP=__fnsec0),
                SOURCE=_F(TOUT='OUI', SOUR=__fnsec2,), )

            # RESOLUTION DE   LAPLACIEN(PHI) = -Z
            #                 AVEC D(PHI)/D(N) = 0 SUR LE CONTOUR :
            __tempe3 = THER_LINEAIRE(
                MODELE=__nomoth,
                CHAM_MATER=__chmath,
                EXCIT=_F(CHARGE=__chart3, ),
                SOLVEUR=_F(STOP_SINGULIER='NON',),)

            # CALCUL DU RAYON DE TORSION :
            # CALCUL DU RAYON DE TORSION EXTERNE : rtext
            __tempe1 = CALC_CHAMP(
                reuse=__tempe1,
                RESULTAT=__tempe1,
                TOUT_ORDRE='OUI',
                THERMIQUE='FLUX_ELNO',
            )

            __flun = MACR_LIGN_COUPE(
                          RESULTAT=__tempe1,
                          NOM_CHAM='FLUX_ELNO',
                          LIGN_COUPE = _F(TYPE='GROUP_MA',
                                          MAILLAGE=__nomapi,
                                          TRAC_NOR='OUI',
                                          NOM_CMP=('FLUX', 'FLUY'),
                                          OPERATION='MOYENNE',
                                          INTITULE='FLUX_NORM',
                                          GROUP_MA=l_group_ma_bord[i],
                          ))
            __nomapi = DEFI_GROUP(reuse=__nomapi, MAILLAGE=__nomapi,
                              DETR_GROUP_NO=_F(NOM=l_group_ma_bord[i],))

            __m1 = abs(__flun['TRAC_NOR', 3])
            __m2 = abs(__flun['TRAC_NOR', 4])
            __rtext = max(__m1, __m2)

            # CALCUL DU RAYON DE TORSION : rt
            # rt = max ( rtext , 2*AIRE(TROU)/L(TROU) )
            if 'GROUP_MA_INTE' in args:
<<<<<<< HEAD
                if args.get('GROUP_MA_INTE') != None:
                    if type(args.get('GROUP_MA_INTE')) == str:
                        l_group_ma_inte = [args.get('GROUP_MA_INTE'), ]
=======
                if args['GROUP_MA_INTE'] != None:
                    if type(args['GROUP_MA_INTE']) == str:
                        l_group_ma_inte = [args['GROUP_MA_INTE'], ]
>>>>>>> 87a49503
                    else:
                        l_group_ma_inte = args.get('GROUP_MA_INTE')

                    for j in range(0, len(l_group_ma_inte)):
                        __flun = MACR_LIGN_COUPE(
                                      RESULTAT=__tempe1,
                                      NOM_CHAM='FLUX_ELNO',
                                      LIGN_COUPE = _F(TYPE='GROUP_MA',
                                                      MAILLAGE=__nomapi,
                                                      TRAC_NOR='OUI',
                                                      NOM_CMP=('FLUX', 'FLUY'),
                                                      OPERATION='MOYENNE',
                                                      INTITULE='FLUX_NORM',
                                                      GROUP_MA=l_group_ma_inte[i],
                                      ))
                        __nomapi = DEFI_GROUP(reuse=__nomapi, MAILLAGE=__nomapi,
                                          DETR_GROUP_NO=_F(NOM=l_group_ma_inte[i],))
                        __m1 = (abs(__flun['TRAC_NOR', 3]) + abs(__flun['TRAC_NOR', 4])) / 2.0
                        if __m1 > __rtext:  __rtext = __m1

            __rt = __rtext

            # CALCUL DE LA CONSTANTE DE TORSION :
            __catp1 = POST_ELEM(
                MODELE=__nomoth,
                CHAM_MATER=__chmath,
                CARA_POUTRE=_F(CARA_GEOM=__catp2, LAPL_PHI=__tempe1,
                               RT=__rt, GROUP_MA=l_group_ma[i], OPTION='CARA_TORSION'),
            )

            # CALCUL DES COEFFICIENTS DE CISAILLEMENT ET DES COORDONNEES DU
            # CENTRE DE CISAILLEMENT/TORSION :
            if ( len(l_group_ma_bord) > 1 ):
                __catp2 = POST_ELEM(
                    MODELE=__nomoth,
                    CHAM_MATER=__chmath,
                    CARA_POUTRE=_F(CARA_GEOM=__catp1,
                               LAPL_PHI_Y=__tempe2, LAPL_PHI_Z=__tempe3,
                               GROUP_MA=l_group_ma[i],
                               LONGUEUR=args.get('LONGUEUR'),
                               MATERIAU=args.get('MATERIAU'),
                               LIAISON=args.get('LIAISON'),
                               OPTION='CARA_CISAILLEMENT',),
                )
            else:
                __nomtmp = DEFI_MATERIAU(ELAS=_F(E=1.0, NU=0.123, RHO=1.0),)
                __catp2 = POST_ELEM(
                    MODELE=__nomoth,
                    CHAM_MATER=__chmath,
                    CARA_POUTRE=_F(CARA_GEOM=__catp1,
                               LAPL_PHI_Y=__tempe2, LAPL_PHI_Z=__tempe3,
                               GROUP_MA =l_group_ma[i],
                               LONGUEUR = 123.0,
                               MATERIAU = __nomtmp,
                               LIAISON  = 'ENCASTREMENT',
                               OPTION   = 'CARA_CISAILLEMENT',),
                )
            #
        #
        dprod = __catp2.EXTR_TABLE().dict_CREA_TABLE()
        # On remplace dans le TITRE le nom du concept __catp2.nom par self.sd.nom
        if ('TITRE' in list(dprod.keys())):
            conceptOld = __catp2.nom
            conceptNew = self.sd.nom
            for ii in range(len(dprod['TITRE'])):
                zz = dprod['TITRE'][ii]
                if (conceptOld.strip() in zz):
                    dprod['TITRE'][ii] = zz.replace(conceptOld.strip(), conceptNew.strip())
        #
        nomres = CREA_TABLE(**dprod)
    #
    if not GROUP_MA_BORD:
        nomres = POST_ELEM(
            MODELE=__nomamo, CHAM_MATER=__nomama, CARA_GEOM=mfact
        )
    #
    # On retourne une table exploitable par AFFE_CARA_ELEM, avec seulement les
    # caractéristiques nécessaires
    if (TABLE_CARA == "OUI"):
        # si GROUP_MA     : le concept NomMaillageOld ne fait plus partie de la table
        # si pas GROUP_MA :
        #     si NOM      : le nom du concept NomMaillageOld est remplacé par NomMaillageNew
        #     si pas NOM  : le nom du concept NomMaillageOld est gardé
        # On enlève la ligne avec LIEU='-'
        nomres = CALC_TABLE(
            reuse=nomres, TABLE=nomres,
            ACTION=_F(
                OPERATION='FILTRE', NOM_PARA='LIEU', CRIT_COMP='NON_VIDE'),
        )
        #
        NomMaillageNew, NomMaillageOld = NomMaillage
        if (GROUP_MA):
            # Une ligne avec LIEU=NomMaillageOld ==> on la supprime
            nomres = CALC_TABLE(
                reuse=nomres, TABLE=nomres,
                ACTION=_F(OPERATION='FILTRE', NOM_PARA='LIEU',
                          CRIT_COMP='NE', VALE_K=NomMaillageOld),
            )
            TabTmp = nomres.EXTR_TABLE().dict_CREA_TABLE()
        else:
            # si NomMaillageNew est donné on remplace LIEU=NomMaillageOld par LIEU=NomMaillageNew
            if (NomMaillageNew != None):
                TabTmp = nomres.EXTR_TABLE()
                for ii in range(len(TabTmp.rows)):
                    zz = TabTmp.rows[ii]['LIEU']
                    if (zz.strip() == NomMaillageOld):
                        TabTmp.rows[ii]['LIEU'] = NomMaillageNew
                #
                TabTmp = TabTmp.dict_CREA_TABLE()
            else:
                TabTmp = nomres.EXTR_TABLE().dict_CREA_TABLE()
        #
        __catp2 = CREA_TABLE(**TabTmp)
        DETRUIRE(CONCEPT=_F(NOM=nomres), INFO=1)
        #
        if GROUP_MA_BORD and not GROUP_MA:
            nomres = CALC_TABLE(
                TABLE=__catp2,
                ACTION=(
                    _F(OPERATION='EXTR', NOM_PARA=('LIEU', 'A', 'IY', 'IZ', 'AY',
                                                   'AZ', 'EY', 'EZ', 'JX', 'JG', 'IYR2', 'IZR2', 'RY', 'RZ', 'RT',
                                                   'ALPHA','CDG_Y','CDG_Z'),),
                ),
            )
        elif GROUP_MA_BORD and GROUP_MA:
            nomres = CALC_TABLE(
                TABLE=__catp2,
                ACTION=(
                    _F(OPERATION='EXTR', NOM_PARA=('LIEU', 'A', 'IY', 'IZ', 'AY',
                                                   'AZ', 'EY', 'EZ', 'JX', 'IYR2', 'IZR2', 'RY', 'RZ', 'RT',
                                                   'ALPHA','CDG_Y','CDG_Z'),),
                ),
            )
        else:
            nomres = CALC_TABLE(
                TABLE=__catp2,
                ACTION=(
                    _F(OPERATION='EXTR', NOM_PARA=('LIEU', 'A', 'IY', 'IZ', 'IYR2', 'IZR2', 'RY', 'RZ',
                                                   'ALPHA','CDG_Y','CDG_Z'),),
                ),
            )
        #
        # Validation des résultats qui doivent toujours être >=0
        TabTmp = nomres.EXTR_TABLE()
        for ii in range(len(TabTmp.rows)):
            ligne = TabTmp.rows[ii]
            # on recherche la bonne ligne
            if (ligne['LIEU'].strip() == NomMaillageNew):
                paras = TabTmp.para
                # Vérification des grandeurs qui doivent toujours rester positive
                Lparas = ('A', 'IY', 'IZ', 'AY', 'AZ', 'JX', 'JG', )
                iergd = 0
                for unpara in Lparas:
                    if ( unpara in paras ):
                        if ( ligne[unpara] <=0 ): iergd += 1
                if ( iergd != 0):
                    if ( not ImprTable ): IMPR_TABLE(TABLE=nomres)
                    ImprTable = True
                    for unpara in Lparas:
                        if ( unpara in paras ):
                            if ( ligne[unpara] <= 0 ):
                                UTMESS('E', 'POUTRE0_10',valk=unpara, valr=ligne[unpara])
                    UTMESS('F', 'POUTRE0_11')
                #
                # Vérification que le CDG est l'origine du maillage
                cdgy = ligne['CDG_Y']; cdgz = ligne['CDG_Z']
                dcdg = (cdgy*cdgy + cdgz*cdgz)/ligne['A']
                if ( dcdg > 1.0E-08 ):
                    if ( not ImprTable ): IMPR_TABLE(TABLE=nomres)
                    ImprTable = True
                    UTMESS('A', 'POUTRE0_12',valr=[cdgy,cdgz])
                # Vérification que la section n'est pas tournée
                alpha = ligne['ALPHA']
                if ( abs(alpha) > 0.001 ):
                    if ( not ImprTable ): IMPR_TABLE(TABLE=nomres)
                    ImprTable = True
                    UTMESS('A', 'POUTRE0_13',valr=[alpha, -alpha])
    #
    # On retourne une table contenant toutes les caractéristiques calculées
    else:
        if GROUP_MA_BORD and not GROUP_MA:
            nomres = CALC_TABLE(
                reuse=nomres, TABLE=nomres,
                ACTION=(
                    _F(OPERATION='EXTR', NOM_PARA=('LIEU', 'ENTITE', 'A_M', 'CDG_Y_M', 'CDG_Z_M', 'IY_G_M',
                                                   'IZ_G_M', 'IYZ_G_M', 'Y_MAX', 'Z_MAX', 'Y_MIN', 'Z_MIN', 'R_MAX',
                                                   'A', 'CDG_Y', 'CDG_Z', 'IY_G', 'IZ_G', 'IYZ_G', 'IY',
                                                   'IZ', 'ALPHA', 'Y_P', 'Z_P', 'IY_P', 'IZ_P', 'IYZ_P', 'JX',
                                                   'AY', 'AZ', 'EY', 'EZ', 'PCTY', 'PCTZ', 'JG', 'KY', 'KZ', 'IYR2_G',
                                                   'IZR2_G', 'IYR2', 'IZR2', 'IYR2_P', 'IZR2_P', 'RY', 'RZ', 'RT',),),
                ),
            )
        elif GROUP_MA_BORD and GROUP_MA:
            nomres = CALC_TABLE(
                reuse=nomres, TABLE=nomres,
                ACTION=(
                    _F(OPERATION='EXTR', NOM_PARA=('LIEU', 'ENTITE', 'A_M', 'CDG_Y_M', 'CDG_Z_M', 'IY_G_M',
                                                   'IZ_G_M', 'IYZ_G_M', 'Y_MAX', 'Z_MAX', 'Y_MIN', 'Z_MIN', 'R_MAX',
                                                   'A', 'CDG_Y', 'CDG_Z', 'IY_G', 'IZ_G', 'IYZ_G', 'IY',
                                                   'IZ', 'ALPHA', 'Y_P', 'Z_P', 'IY_P', 'IZ_P', 'IYZ_P', 'JX',
                                                   'AY', 'AZ', 'EY', 'EZ', 'PCTY', 'PCTZ', 'KY', 'KZ', 'IYR2_G',
                                                   'IZR2_G', 'IYR2', 'IZR2', 'IYR2_P', 'IZR2_P', 'RY', 'RZ', 'RT',),),
                ),
            )
        else:
            nomres = CALC_TABLE(
                reuse=nomres, TABLE=nomres,
                ACTION=(
                    _F(OPERATION='EXTR', NOM_PARA=('LIEU', 'ENTITE', 'A_M', 'CDG_Y_M', 'CDG_Z_M', 'IY_G_M',
                                                   'IZ_G_M', 'IYZ_G_M', 'Y_MAX', 'Z_MAX', 'Y_MIN', 'Z_MIN', 'R_MAX',
                                                   'A', 'CDG_Y', 'CDG_Z', 'IY_G', 'IZ_G', 'IYZ_G', 'IY',
                                                   'IZ', 'ALPHA', 'Y_P', 'Z_P', 'IY_P', 'IZ_P', 'IYZ_P',
                                                   'IYR2_G', 'IZR2_G', 'IYR2', 'IZR2', 'IYR2_P', 'IZR2_P', 'RY', 'RZ',),),
                ),
            )
    #
    if ( not ImprTable ): IMPR_TABLE(TABLE=nomres)
    #
    RetablirAlarme('CHARGES2_87')
    RetablirAlarme('CALCULEL_40')
    return nomres<|MERGE_RESOLUTION|>--- conflicted
+++ resolved
@@ -126,15 +126,9 @@
             if ( not igr.strip() in collgrma):
                 UTMESS('F', 'POUTRE0_20',valk=[igr,'GROUP_MA_BORD'])
         if 'GROUP_MA_INTE' in args:
-<<<<<<< HEAD
             if args.get('GROUP_MA_INTE') != None:
                 if type(args.get('GROUP_MA_INTE')) == str:
                     l_group_ma_inte = [args.get('GROUP_MA_INTE'), ]
-=======
-            if args['GROUP_MA_INTE'] != None:
-                if type(args['GROUP_MA_INTE']) == str:
-                    l_group_ma_inte = [args['GROUP_MA_INTE'], ]
->>>>>>> 87a49503
                 else:
                     l_group_ma_inte = args.get('GROUP_MA_INTE')
                 for igr in l_group_ma_inte:
@@ -360,15 +354,9 @@
         #    CALCUL DU RAYON DE TORSION : rt
         #    rt = max ( rtext , 2*AIRE(TROU)/L(TROU) )
         if 'GROUP_MA_INTE' in args:
-<<<<<<< HEAD
             if args.get('GROUP_MA_INTE') != None:
                 if type(args.get('GROUP_MA_INTE')) == str:
                     l_group_ma_inte = [args.get('GROUP_MA_INTE'), ]
-=======
-            if args['GROUP_MA_INTE'] != None:
-                if type(args['GROUP_MA_INTE']) == str:
-                    l_group_ma_inte = [args['GROUP_MA_INTE'], ]
->>>>>>> 87a49503
                 else:
                     l_group_ma_inte = args.get('GROUP_MA_INTE')
                 for i in range(0, len(l_group_ma_inte)):
@@ -568,15 +556,9 @@
                 UTMESS('F', 'POUTRE0_20',valk=[igr,'GROUP_MA'])
         #
         if 'GROUP_MA_INTE' in args:
-<<<<<<< HEAD
             if args.get('GROUP_MA_INTE') != None:
                 if type(args.get('GROUP_MA_INTE')) == str:
                     l_group_ma_inte = [args.get('GROUP_MA_INTE'), ]
-=======
-            if args['GROUP_MA_INTE'] != None:
-                if type(args['GROUP_MA_INTE']) == str:
-                    l_group_ma_inte = [args['GROUP_MA_INTE'], ]
->>>>>>> 87a49503
                 else:
                     l_group_ma_inte = args.get('GROUP_MA_INTE')
                 for igr in l_group_ma_inte:
@@ -749,15 +731,9 @@
             # CALCUL DU RAYON DE TORSION : rt
             # rt = max ( rtext , 2*AIRE(TROU)/L(TROU) )
             if 'GROUP_MA_INTE' in args:
-<<<<<<< HEAD
                 if args.get('GROUP_MA_INTE') != None:
                     if type(args.get('GROUP_MA_INTE')) == str:
                         l_group_ma_inte = [args.get('GROUP_MA_INTE'), ]
-=======
-                if args['GROUP_MA_INTE'] != None:
-                    if type(args['GROUP_MA_INTE']) == str:
-                        l_group_ma_inte = [args['GROUP_MA_INTE'], ]
->>>>>>> 87a49503
                     else:
                         l_group_ma_inte = args.get('GROUP_MA_INTE')
 
