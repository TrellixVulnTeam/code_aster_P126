# coding=utf-8
# --------------------------------------------------------------------
# Copyright (C) 1991 - 2018 - EDF R&D - www.code-aster.org
# This file is part of code_aster.
#
# code_aster is free software: you can redistribute it and/or modify
# it under the terms of the GNU General Public License as published by
# the Free Software Foundation, either version 3 of the License, or
# (at your option) any later version.
#
# code_aster is distributed in the hope that it will be useful,
# but WITHOUT ANY WARRANTY; without even the implied warranty of
# MERCHANTABILITY or FITNESS FOR A PARTICULAR PURPOSE.  See the
# GNU General Public License for more details.
#
# You should have received a copy of the GNU General Public License
# along with code_aster.  If not, see <http://www.gnu.org/licenses/>.
# --------------------------------------------------------------------

# person_in_charge: mathieu.courtois at edf.fr

"""
This module defines the EXEC_LOGICIEL operator
"""

import sys
import os
import os.path as osp
import re
import subprocess
from subprocess import PIPE
import tempfile
import traceback

import aster_core
from Utilitai.Utmess import UTMESS
from Utilitai.UniteAster import UniteAster
<<<<<<< HEAD
from code_aster.Commands import LIRE_MAILLAGE, PRE_GIBI
=======
from code_aster.Cata.Commands import LIRE_MAILLAGE
>>>>>>> b25db836


class CommandLine( object ):
    """Simple command line builder"""

    def __init__( self ):
        """Initialisation"""

    def build( self, cmd, shell=False ):
        """Return the command line to execute"""
        if shell:
            cmd = ' '.join(cmd)
        return cmd


class ExecProgram( object ):
    """Execute a program from Code_Aster

    Attributes:
    :step: the *etape* object
    :prog: the program to execute
    :args: the arguments passed to the program
    :shell: indicator to run the program through a shell
    :debug: debug flag
    :exitCodeMax: the maximum acceptable return code
    :cmdBuilder: object to build the command line
    """

    @staticmethod
    def factory(macro, **kwargs):
        """Factory that returns the object according to the arguments"""
        if kwargs.has_key('SALOME') and kwargs['SALOME']:
            class_ = ExecSalomeScript
        elif kwargs.has_key('MAILLAGE') and kwargs['MAILLAGE']:
            fmt = kwargs['MAILLAGE']['FORMAT']
            if fmt == 'SALOME':
                class_ = ExecSalome
            elif fmt == 'GMSH':
                class_ = ExecGmsh
            else:
                UTMESS('F', 'EXECLOGICIEL0_2', valk=fmt)
        else:
            class_ = ExecProgram
        return class_(macro)

    def __init__( self, step ):
        """Initialisation"""
        self.step = step
        # Other attributes are initialized by configure.
        # Ensure that `cleanUp()` has the necessary attrs

    def configure( self, kwargs ):
        """Pre-execution function, read the keywords"""
        self.prog = kwargs['LOGICIEL']
        self.args = list( kwargs['ARGUMENT'] if kwargs.has_key('ARGUMENT') and kwargs['ARGUMENT'] else [] )
        self.shell = kwargs['SHELL'] == 'OUI'
        self.debug = kwargs['INFO'] == 2
        self.exitCodeMax = kwargs['CODE_RETOUR_MAXI']
        self.cmdBuilder = CommandLine()

    def execute( self ):
        """Execute the program"""
        self.executeCommand()

    def post( self ):
        """Execute a post-function"""

    def cleanUp( self ):
        """Cleanup function executed even if `execute` fails"""

    def executeCmdLine( self, cmd, capture, silent=False ):
        """Execute the command line.
        Return output, error and the exit code"""
        if self.debug or not silent:
            UTMESS('I', 'EXECLOGICIEL0_8',  valk=repr(cmd))
        options = { 'close_fds': True }
        if capture:
            options['stdout'] = PIPE
            options['stderr'] = PIPE
        process = subprocess.Popen(cmd, shell=self.shell, **options)
        output, error = process.communicate()
        status = process.returncode
        return output or '', error or '', status

    def executeCommand( self, capture=True, silent=False ):
        """Execute the program"""
        cmd = self.cmdBuilder.build( [self.prog] + self.args, self.shell )
        output, error, exitCode = self.executeCmdLine( cmd, capture, silent )
        ok = self.isOk( exitCode )
        # print the output
        if self.debug or not silent:
            UTMESS('I', 'EXECLOGICIEL0_11',
                   vali=[self.exitCodeMax, exitCode])
            if capture:
                UTMESS('I', 'EXECLOGICIEL0_9',  valk=output)
        # print error in debug mode or if it failed
        if (self.debug or not ok) and capture:
            UTMESS('I', 'EXECLOGICIEL0_10', valk=error, print_as='E')
        # error
        if not ok:
            UTMESS('F', 'EXECLOGICIEL0_3',
                   vali=[self.exitCodeMax, exitCode])

    def isOk( self, exitCode ):
        """Tell if the execution succeeded"""
        if self.exitCodeMax < 0:
            return True
        return exitCode <= self.exitCodeMax


class ExecMesher( ExecProgram ):
    """Execute a mesher

    fileIn --[ mesher ]--> fileOut --[ LIRE_MAILLAGE ]--> mesh

    Additional attributes:
    :fileIn: the data file used by the mesher
    :fileOut: the file that Code_Aster will read
    :format: format of the mesh that will be read by Code_Aster (not the
             format of fileOut)
    :uniteAster: UniteAster object
    """

    def __init__(self, *args):
        """Initialization"""
        super(ExecMesher, self).__init__(*args)
        self.fileIn = None
        self.fileOut = None
        self.format = None

    def configure( self, kwargs ):
        """Pre-execution function, read the keywords"""
        super(ExecMesher, self).configure( kwargs )
        self.uniteAster = UniteAster()
        self.fileIn = self.uniteAster.Nom( kwargs['MAILLAGE']['UNITE_GEOM'] )

    def cleanUp( self ):
        """Cleanup function"""
        self.uniteAster.EtatInit()

    def post( self ):
        """Create the mesh object"""
        self.step.DeclareOut('mesh', self.step.sd)
        ulMesh = self.uniteAster.Unite(self.fileOut)
        assert ulMesh, \
            "file '{}' not associated to a logical unit".format(self.fileOut)
        mesh = LIRE_MAILLAGE(UNITE=ulMesh,
                             FORMAT=self.format,
                             INFO=2 if self.debug else 1)


class ExecSalome( ExecMesher ):
    """Execute a SALOME script from Code_Aster to create a med file
    A new SALOME session is started in background and stopped after
    the execution of the script.

    Additional attributes:
    :pid: port id of the SALOME session
    """

    def __init__(self, *args):
        """Initialization"""
        super(ExecSalome, self).__init__(*args)
        self.pid = None

    def configure( self, kwargs ):
        """Pre-execution function, read the keywords"""
        super(ExecSalome, self).configure( kwargs )
        self.format = "MED"
        if len(self.args) != 1:
            UTMESS('F', 'EXECLOGICIEL0_1')
        self.fileOut = self.args[0]
        self.uniteAster.Libre(action='ASSOCIER', nom=self.fileOut)
        # start a SALOME session
        portFile = tempfile.NamedTemporaryFile(dir='.', suffix='.port').name
        self.prog = self.prog or aster_core.get_option('prog:salome')
        self.args = ['start', '-t', '--ns-port-log={}'.format(portFile)]
        # do not capture the output, it will block!
        self.executeCommand(capture=False, silent=True)
        self.pid = open(portFile, 'rb').read().strip()
        # prepare the main command
        self.args = ['shell', '-p', self.pid, self.fileIn]

    def cleanUp( self ):
        """Close the SALOME session"""
        if not self.pid:
            return
        self.args = ['shell', '-p', self.pid,
                     'killSalomeWithPort.py', 'args:{}'.format(self.pid)]
        self.executeCommand(silent=True)


class ExecGmsh( ExecMesher ):
    """Execute Gmsh from Code_Aster"""

    def configure( self, kwargs ):
        """Pre-execution function, read the keywords"""
        super(ExecGmsh, self).configure( kwargs )
        self.format = "MED"
        self.fileOut = tempfile.NamedTemporaryFile(dir='.', suffix='.med').name
        self.uniteAster.Libre(action='ASSOCIER', nom=self.fileOut)
        self.prog = self.prog or aster_core.get_option('prog:gmsh')
        self.args.extend( ['-3', '-format', 'med',
                           self.fileIn, '-o', self.fileOut] )


class ExecSalomeScript( ExecProgram ):
    """Execute a SALOME script using the `salome` launcher"""

    def __init__(self, *args):
        """Initialization"""
        super(ExecSalomeScript, self).__init__(*args)
        self.pid = None

    def configure( self, kwargs ):
        """Pre-execution function, read the keywords"""
        super(ExecSalomeScript, self).configure( kwargs )
        factKw = kwargs['SALOME']
        if os.environ.get('APPLI'):
            local = osp.join(os.environ['HOME'], os.environ['APPLI'],
                             'salome')
        else:
            local = aster_core.get_option('prog:salome')
        if not self.prog or factKw['MACHINE']:
            self.prog = local
        self.args.insert(0, 'shell')
        if factKw['MACHINE']:
            self.args.extend( ['-m', factKw['MACHINE']] )
            # suppose the path to salome is the same on the remote host
            # if LOGICIEL is not provided
            self.args.extend( ['-d', kwargs['LOGICIEL'] or local] )
            self.args.extend( ['-u', factKw['UTILISATEUR']] )
        self.args.extend( ['-p', str( factKw['PORT'] )] )
        # change NOM_PARA/VALE in the original script
        script = tempfile.NamedTemporaryFile(dir='.', suffix='.py').name
        writeSalomeScript( factKw['CHEMIN_SCRIPT'], script, factKw )
        self.args.append( script )
        # input and output files
        inputs = factKw['FICHIERS_ENTREE'] or []
        if inputs:
            self.args.append( 'args:' + ','.join(inputs) )
        outputs =  factKw['FICHIERS_SORTIE'] or []
        if outputs:
            self.args.append( 'out:' + ','.join(outputs) )
        safe_remove( *outputs )


def writeSalomeScript( orig, new, factKw ):
    """Create the SALOME script using a 'template'"""
    text = open( orig, 'rb' ).read()
    text = _textReplace( text, factKw['NOM_PARA'], factKw['VALE'] )
    text = _textReplaceNumb( text, 'INPUTFILE{}', factKw['FICHIERS_ENTREE'] )
    text = _textReplaceNumb( text, 'OUTPUTFILE{}', factKw['FICHIERS_SORTIE'] )
    open(new, 'wb').write( text )


def _textReplace( text, inStr, outStr ):
    """Replace input strings by output strings"""
    for orig, new in zip( inStr or [], outStr or [] ):
        text = re.sub(re.escape(orig), new, text)
    return text

def _textReplaceNumb( text, pattern, outStr ):
    """Replace input strings by output strings"""
    inStr = [ pattern.format(i + 1) for i in range(len(outStr or [])) ]
    return _textReplace( text, inStr, outStr )

def safe_remove( *args ):
    """Remove a file without failing if it does not exist"""
    for fileName in args:
        try:
            os.remove( fileName )
        except OSError:
            pass


def exec_logiciel_ops(self, **kwargs):
    """Execute a program, a script, a mesher... from Code_Aster"""
    import aster
    from Utilitai.Utmess import UTMESS

    self.set_icmd(1)

    action = ExecProgram.factory(self, **kwargs)
    try:
        action.configure( kwargs )
        action.execute()
        action.post()
    except aster.error, err:
        UTMESS('F', err.id_message, valk=err.valk,
               vali=err.vali, valr=err.valr)
    except Exception, err:
        trace = ''.join(traceback.format_tb(sys.exc_traceback))
        UTMESS('F', 'SUPERVIS2_5', valk=('EXEC_LOGICIEL', trace, str(err)))
    finally:
        action.cleanUp()
    return<|MERGE_RESOLUTION|>--- conflicted
+++ resolved
@@ -35,11 +35,7 @@
 import aster_core
 from Utilitai.Utmess import UTMESS
 from Utilitai.UniteAster import UniteAster
-<<<<<<< HEAD
-from code_aster.Commands import LIRE_MAILLAGE, PRE_GIBI
-=======
-from code_aster.Cata.Commands import LIRE_MAILLAGE
->>>>>>> b25db836
+from code_aster.Commands import LIRE_MAILLAGE
 
 
 class CommandLine( object ):
