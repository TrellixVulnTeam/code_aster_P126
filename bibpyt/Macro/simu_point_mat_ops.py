--- conflicted
+++ resolved
@@ -99,14 +99,8 @@
             EPS = dict(EPSI_IMPOSE[0])
             ieps = 1
         if 'GRAD_IMPOSE' in args:
-<<<<<<< HEAD
-            if args['GRAD_IMPOSE'] != None:
+            if args['GRAD_IMPOSE'] is not None:
                 FIJ = dict(args['GRAD_IMPOSE'][0])
-=======
-            if args['GRAD_IMPOSE'] is not None:
-                FIJ = args['GRAD_IMPOSE'][0].cree_dict_valeurs(
-                    args['GRAD_IMPOSE'][0].mc_liste)
->>>>>>> 96358790
                 igrd = 1
         if 'MATR_C1' in args:
             if args['MATR_C1'] is not None:
@@ -121,25 +115,14 @@
                 motscles[i] = FIJ[i]
         elif ic1c2:
             if 'MATR_C1' in args:
-<<<<<<< HEAD
-                if args['MATR_C1'] != None:
+                if args['MATR_C1'] is not None:
                     motscles['MATR_C1'] = args['MATR_C1']
             if 'MATR_C2' in args:
-                if args['MATR_C2'] != None:
+                if args['MATR_C2'] is not None:
                     motscles['MATR_C2'] = args['MATR_C2']
             if 'VECT_IMPO' in args:
-                if args['VECT_IMPO'] != None:
+                if args['VECT_IMPO'] is not None:
                     motscles['VECT_IMPO'] = args['VECT_IMPO']
-=======
-                if args['MATR_C1'] is not None:
-                    motscles['MATR_C1'] = args['MATR_C1'].List_F()
-            if 'MATR_C2' in args:
-                if args['MATR_C2'] is not None:
-                    motscles['MATR_C2'] = args['MATR_C2'].List_F()
-            if 'VECT_IMPO' in args:
-                if args['VECT_IMPO'] is not None:
-                    motscles['VECT_IMPO'] = args['VECT_IMPO'].List_F()
->>>>>>> 96358790
         else:
             nbsig = 6
             for index in range(nbsig):
@@ -148,17 +131,10 @@
                 inds = 0
                 inde = 0
                 if ieps:
-<<<<<<< HEAD
-                    if EPS.get(ike) != None:
+                    if EPS.get(ike) is not None:
                         inde = 1
                 if isig:
-                    if SIG.get(iks) != None:
-=======
-                    if EPS[ike] is not None:
-                        inde = 1
-                if isig:
-                    if SIG[iks] is not None:
->>>>>>> 96358790
+                    if SIG.get(iks) is not None:
                         inds = 1
                 if inde * inds != 0:
                     UTMESS('F', 'COMPOR2_2', valk=iks)
@@ -170,33 +146,18 @@
                     motscles[iks] = __fonczero
 #      Etat initial
         etatinit = 0
-<<<<<<< HEAD
-        if SIGM_INIT != None:
+        if SIGM_INIT is not None:
             motscles['SIGM_INIT'] = SIGM_INIT
-        if EPSI_INIT != None:
+        if EPSI_INIT is not None:
             motscles['EPSI_INIT'] = EPSI_INIT
-        if VARI_INIT != None:
+        if VARI_INIT is not None:
             motscles['VARI_INIT'] = VARI_INIT
-        if NEWTON != None:
+        if NEWTON is not None:
             motscles['NEWTON'] = NEWTON
-        if CONVERGENCE != None:
+        if CONVERGENCE is not None:
             motscles['CONVERGENCE'] = CONVERGENCE
-        if MASSIF != None:
+        if MASSIF is not None:
             motscles['MASSIF'] = MASSIF
-=======
-        if SIGM_INIT is not None:
-            motscles['SIGM_INIT'] = SIGM_INIT.List_F()
-        if EPSI_INIT is not None:
-            motscles['EPSI_INIT'] = EPSI_INIT.List_F()
-        if VARI_INIT is not None:
-            motscles['VARI_INIT'] = VARI_INIT.List_F()
-        if NEWTON is not None:
-            motscles['NEWTON'] = NEWTON.List_F()
-        if CONVERGENCE is not None:
-            motscles['CONVERGENCE'] = CONVERGENCE.List_F()
-        if MASSIF is not None:
-            motscles['MASSIF'] = MASSIF.List_F()
->>>>>>> 96358790
         if COMPORTEMENT:
             motscles['COMPORTEMENT'] = COMPORTEMENT
 #      -- Deroulement du calcul
@@ -219,13 +180,8 @@
 
             #     variables de commande
         if 'AFFE_VARC' in args:
-<<<<<<< HEAD
-            if args['AFFE_VARC'] != None:
+            if args['AFFE_VARC'] is not None:
                 lvarc = args['AFFE_VARC']
-=======
-            if args['AFFE_VARC'] is not None:
-                lvarc = args['AFFE_VARC'].List_F()
->>>>>>> 96358790
                 nbvarc = len(lvarc)
                 lmotcle = []
                 for ivarc in range(nbvarc):
@@ -277,11 +233,7 @@
         Titre = 'CALC_POINT_MAT'
         if ARCHIVAGE is not None:
 #         on ne prend en compte que ARCHIVAGE / LIST_INST
-<<<<<<< HEAD
-            if ARCHIVAGE.get('LIST_INST') != None:
-=======
-            if ARCHIVAGE['LIST_INST'] is not None:
->>>>>>> 96358790
+            if ARCHIVAGE.get('LIST_INST') is not None:
                 __REP1 = CALC_POINT_MAT(
                     INFO=INFO, MATER=MATER, ANGLE=ANGLE, **motscles)
                 lr8 = ARCHIVAGE['LIST_INST']
@@ -338,11 +290,7 @@
         for index in range(nbsig):
             iks = CMP_SIG[index]
             ike = CMP_EPS[index]
-<<<<<<< HEAD
-            if EPS.get(ike) != None and SIG[iks] != __fonczero:
-=======
-            if EPS[ike] is not None and SIG[iks] != __fonczero:
->>>>>>> 96358790
+            if EPS.get(ike) is not None and SIG[iks] != __fonczero:
                 UTMESS('F', 'COMPOR2_3', valk=str(iks) + ' ' + str(ike))
 
 #     -- Definition du maillage
@@ -569,13 +517,8 @@
 #     variables de commande
         mcvarc = []
         if 'AFFE_VARC' in args:
-<<<<<<< HEAD
-            if args.get('AFFE_VARC') != None:
+            if args.get('AFFE_VARC') is not None:
                 lvarc = args['AFFE_VARC']
-=======
-            if args['AFFE_VARC'] is not None:
-                lvarc = args['AFFE_VARC'].List_F()
->>>>>>> 96358790
                 nbvarc = len(lvarc)
                 for ivarc in range(nbvarc):
                     dico = {}
@@ -756,11 +699,7 @@
                         dico["NOM_VARC"] = "M_ACIER"
                     else:
                         dico["NOM_VARC"] = lvarc[ivarc]['NOM_VARC']
-<<<<<<< HEAD
-                        if lvarc[ivarc].get('VALE_REF') != None:
-=======
-                        if lvarc[ivarc]['VALE_REF'] is not None:
->>>>>>> 96358790
+                        if lvarc[ivarc].get('VALE_REF') is not None:
                             dico["VALE_REF"] = lvarc[ivarc]['VALE_REF']
                     mcvarc.append(dico)
 #      -- Materiau et modele
@@ -786,11 +725,7 @@
             etatinit = 1
             SIGINI = dict(SIGM_INIT[0])
             for i in list(SIGINI.keys()):
-<<<<<<< HEAD
-                if SIGINI.get(i) != None:
-=======
-                if SIGINI[i] is not None:
->>>>>>> 96358790
+                if SIGINI.get(i) is not None:
                     LCSIG.append(i)
                     LVSIG.append(SIGINI[i])
 
@@ -910,13 +845,8 @@
         motscles['NEWTON'] = NEWTON
 
         if 'RECH_LINEAIRE' in args:
-<<<<<<< HEAD
-            if args.get('RECH_LINEAIRE') != None:
+            if args.get('RECH_LINEAIRE') is not None:
                 motscles['RECH_LINEAIRE'] = args['RECH_LINEAIRE']
-=======
-            if args['RECH_LINEAIRE'] is not None:
-                motscles['RECH_LINEAIRE'] = args['RECH_LINEAIRE'].List_F()
->>>>>>> 96358790
 
         motscles['INCREMENT'] = INCREMENT
 
@@ -924,13 +854,8 @@
             motscles['ARCHIVAGE'] = ARCHIVAGE
 
         if 'SUIVI_DDL' in args:
-<<<<<<< HEAD
-            if args['SUIVI_DDL'] != None:
+            if args['SUIVI_DDL'] is not None:
                 motscles['SUIVI_DDL'] = args['SUIVI_DDL']
-=======
-            if args['SUIVI_DDL'] is not None:
-                motscles['SUIVI_DDL'] = args['SUIVI_DDL'].List_F()
->>>>>>> 96358790
 
         if etatinit == 1:
 
