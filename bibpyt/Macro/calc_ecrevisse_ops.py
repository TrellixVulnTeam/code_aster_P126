# coding=utf-8
# --------------------------------------------------------------------
# Copyright (C) 1991 - 2019 - EDF R&D - www.code-aster.org
# This file is part of code_aster.
#
# code_aster is free software: you can redistribute it and/or modify
# it under the terms of the GNU General Public License as published by
# the Free Software Foundation, either version 3 of the License, or
# (at your option) any later version.
#
# code_aster is distributed in the hope that it will be useful,
# but WITHOUT ANY WARRANTY; without even the implied warranty of
# MERCHANTABILITY or FITNESS FOR A PARTICULAR PURPOSE.  See the
# GNU General Public License for more details.
#
# You should have received a copy of the GNU General Public License
# along with code_aster.  If not, see <http://www.gnu.org/licenses/>.
# --------------------------------------------------------------------

# ------------------OUTILS ------------------------------

# Determination de la direction de la fissure
#   a partir du points initial et final :
# theta : angle par rapport a la verticale ascendente (degres)
#         positif si sens horaire
#   -180< theta <=180
# beta : angle par rapport a la horizontale (degres)
#         positif si sens anti-horaire
#         -180< beta <=180
def dirfiss(Xa, Ya, Xb, Yb):
    from math import atan2, degrees

    xia = Xa[0]
    yia = Ya[0]
    xea = Xa[-1]
    yea = Ya[-1]
    xib = Xb[0]
    yib = Yb[0]
    xeb = Xb[-1]
    yeb = Yb[-1]

    xi = (xia + xib) / 2.
    yi = (yia + yib) / 2.
    xe = (xea + xeb) / 2.
    ye = (yea + yeb) / 2.

    dx = xe - xi
    dy = ye - yi

    try:
        tangA = dy / dx
    except ZeroDivisionError:
        if (dy > 0.):
            theta = 0.
            beta = 90.
        else:
            theta = 180.
            beta = -90.
    else:
        beta = atan2(dy, dx)
        beta = degrees(beta)
        theta = 90. - beta
        if (theta > 180.):
            theta = theta - 360.

    if (abs(beta) < 45. or abs(beta) > 135.):
        DIR_PREV = 'X'
    else:
        DIR_PREV = 'Y'

    if (round(abs(beta)) == 0. or round(abs(beta)) == 180.):
        DIR_FISS = 'X'
    elif (round(abs(beta)) == 90.):
        DIR_FISS = 'Y'
    else:
        DIR_FISS = 'GEN'

    return DIR_FISS, DIR_PREV, beta, theta, xi, yi


# Determination de l ouverture de la fissure
def ouvFiss(DIR_FISS, beta, Xa, Ya, Xb, Yb):
    from math import sin, cos, sqrt, radians

    if DIR_FISS == 'X':
        Ouv = list(map(lambda y1, y2: abs(y2 - y1), Ya, Yb))
        Gli = list(map(lambda x1, x2: abs(x2 - x1), Xa, Xb))
    elif DIR_FISS == 'Y':
        Ouv = list(map(lambda x1, x2: abs(x2 - x1), Xa, Xb))
        Gli = list(map(lambda y1, y2: abs(y2 - y1), Ya, Yb))
    else:
        xi = (Xa[0] + Xb[0]) * 0.5
        yi = (Ya[0] + Yb[0]) * 0.5
        Xa1 = [x - y for (x, y) in zip(Xa, [xi] * len(Xa))]
        Ya1 = [x - y for (x, y) in zip(Ya, [yi] * len(Ya))]
        Xb1 = [x - y for (x, y) in zip(Xb, [xi] * len(Xb))]
        Yb1 = [x - y for (x, y) in zip(Yb, [yi] * len(Yb))]
        Xa2 = [x * cos(radians(beta)) + y * sin(radians(beta))
               for (x, y) in zip(Xa, Ya)]
        Ya2 = [-x * sin(radians(beta)) + y * cos(radians(beta))
               for (x, y) in zip(Xa, Ya)]
        Xb2 = [x * cos(radians(beta)) + y * sin(radians(beta))
               for (x, y) in zip(Xb, Yb)]
        Yb2 = [-x * sin(radians(beta)) + y * cos(radians(beta))
               for (x, y) in zip(Xb, Yb)]
        Ouv = list(map(lambda x, y: abs(y - x), Ya2, Yb2))
        Gli = list(map(lambda x, y: abs(y - x), Xa2, Xb2))
    return Ouv, Gli


# ------------------DEBUT MACRO ------------------------------
# Debut de la macro, on impose en parametre les donnees placer
#     dans T_EC, l'appel a ecrevisse
def calc_ecrevisse_ops(self, **args):
    """
        Procedure de couplage Aster-Ecrevisse
        Recuperation du profil de la fissure , appel de MACR_ECRE_CALC,
        creation des tableaux de resultats et des chargements pour AsterGeneration par Aster
    """

    import os
    import shutil
    import aster
    from code_aster.Cata.Syntax import _F
    from Noyau.N_utils import AsType
    from Utilitai.Utmess import UTMESS, MasquerAlarme, RetablirAlarme
    from Utilitai.Table import Table, merge
    from copy import copy
    from math import atan, pi, sqrt, atan2, degrees, sin, cos

    CHARGE_MECA = args.get("CHARGE_MECA")
    CHARGE_THER1 = args.get("CHARGE_THER1")
    CHARGE_THER2 = args.get("CHARGE_THER2")
    TABLE = args.get("TABLE")
    DEBIT = args.get("DEBIT")
    MODELE_MECA = args.get("MODELE_MECA")
    MODELE_THER = args.get("MODELE_THER")
    RESULTAT = args.get("RESULTAT")
    FISSURE = args.get("FISSURE")
    ECOULEMENT = args.get("ECOULEMENT")
    MODELE_ECRE = args.get("MODELE_ECRE")
    CONVERGENCE = args.get("CONVERGENCE")
    LOGICIEL = args.get("LOGICIEL")
    VERSION = args.get("VERSION")
    ENTETE = args.get("ENTETE")
    IMPRESSION = args.get("IMPRESSION")
    INFO = args.get("INFO")
    COURBES = args.get("COURBES")

    ier = 0

    # Concepts sortant
    self.DeclareOut('__TAB', TABLE)
    self.DeclareOut('__ECR_F1', CHARGE_THER1)
    self.DeclareOut('__ECR_F2', CHARGE_THER2)
    self.DeclareOut('__ECR_P', CHARGE_MECA)
    self.DeclareOut('__DEB', DEBIT)

    # La macro compte pour 1 dans la numerotation des commandes
    self.set_icmd(1)

    # Parametres debug
    debug = False

    # Fonctionnalitees cachees :
    # 1- oldVersion : "=True" permet de retourner un chargement thermique defini selon l'ancien mode (flux thermique)
    #                 ATTENTION!! L'ancienne version ne marche que avec la fissure orientee dans la direction Y,
    #                 et avec le point initila en y=0!!
    # 2- chargeLin : "=True" permet d'appliquer le chargement d'Ecrevisse avec interpolation lineaire sur le mailles,
    #                 et non constant par maille, comme c'est par defaut
    oldVersion = False
    chargeLin = False

    # Parametres developpeur
    tmp_ecrevisse = "tmp_ecrevisse"

    # Info
    info2 = (INFO == 2)
    InfoAster = 1
    if debug:
        info2 = True

    # IMPORTATION DE COMMANDES ASTER
    DEFI_GROUP = self.get_cmd("DEFI_GROUP")
    POST_RELEVE_T = self.get_cmd("POST_RELEVE_T")
    IMPR_TABLE = self.get_cmd("IMPR_TABLE")
    DETRUIRE = self.get_cmd("DETRUIRE")
    IMPR_CO = self.get_cmd("IMPR_CO")
    DEFI_FONCTION = self.get_cmd("DEFI_FONCTION")
    CREA_TABLE = self.get_cmd("CREA_TABLE")
    IMPR_TABLE = self.get_cmd("IMPR_TABLE")
    CO = self.get_cmd("CO")
    AFFE_CHAR_THER_F = self.get_cmd("AFFE_CHAR_THER_F")
    AFFE_CHAR_MECA_F = self.get_cmd("AFFE_CHAR_MECA_F")
    DEFI_FICHIER = self.get_cmd("DEFI_FICHIER")
    DEFI_CONSTANTE = self.get_cmd("DEFI_CONSTANTE")
    from Contrib.macr_ecre_calc import MACR_ECRE_CALC
    
    # RECUPERATION DES MOTS-CLES FACTEURS
    dRESULTAT = RESULTAT[0].cree_dict_valeurs(RESULTAT[0].mc_liste)
    for i in list(dRESULTAT.keys()):
        if dRESULTAT[i] == None:
            del dRESULTAT[i]

    dECOULEMENT = ECOULEMENT[0].cree_dict_valeurs(ECOULEMENT[0].mc_liste)
    for i in list(dECOULEMENT.keys()):
        if dECOULEMENT[i] == None:
            del dECOULEMENT[i]

    dMODELE_ECRE = MODELE_ECRE[0].cree_dict_valeurs(MODELE_ECRE[0].mc_liste)
    for i in list(dMODELE_ECRE.keys()):
        if dMODELE_ECRE[i] == None:
            dMODELE_ECRE[i] = None  # del dMODELE_ECRE[i]

    dCONVERGENCE = CONVERGENCE[0].cree_dict_valeurs(CONVERGENCE[0].mc_liste)
    for i in list(dCONVERGENCE.keys()):
        if dCONVERGENCE[i] == None:
            del dCONVERGENCE[i]

    # INSTANTS
    _l_inst = dRESULTAT['MECANIQUE'].LIST_VARI_ACCES()
    if 'INST' in dRESULTAT:
        Inst_Ecrevisse = dRESULTAT['INST']
    else:
        pass

    # INITIATION DES CHARGEMENTS ECREVISSE --> ASTER :
    #     liste des mots cles facteurs de PRES_REP pour chaque fissure
    l_PRES_REP = []
    if oldVersion:
        # liste des mots cles facteurs de FLUX_REP pour le flux F1/F2
        # de chaque fissure (soit sur les deux levres :GROUP_MA[0],
        # GROUP_MA[1])
        l_FLUX_REP_F1 = []
        l_FLUX_REP_F2 = []
    else:
        # liste des mots cles facteurs de ECHANGE pour le flux F1/F2
        # de chaque fissure (soit sur les deux levres :GROUP_MA[0],
        # GROUP_MA[1])
        l_ECHANGE_F1 = []
        l_ECHANGE_F2 = []

    # ON CREE LES GROUP_NO ORDONNES DES LEVRES DE FISSURE
    #     Liste des noms des groupes de noeuds du maillage :
<<<<<<< HEAD
    mesh = MODELE_MECA.getSupportMesh()
    _lgno = map(lambda x: x[0], mesh.LIST_GROUP_NO())
=======
    _lgno = [x[0] for x in MODELE_MECA['MAILLAGE'].LIST_GROUP_NO()]
>>>>>>> 3447b1dc

    for k, fissure in enumerate(FISSURE):
        dFISSURE = fissure.cree_dict_valeurs(fissure.mc_liste)
        for i in list(dFISSURE.keys()):
            if dFISSURE[i] == None:
                del dFISSURE[i]

        # On cree les group_no correspondant aux group_ma des levres de la
        # fissure dans le cas ou ils n'existent pas deja
        if not dFISSURE['GROUP_MA'][0] in _lgno:
            DEFI_GROUP(reuse=MODELE_MECA.getSupportMesh(),
                       MAILLAGE=MODELE_MECA.getSupportMesh(),
                       CREA_GROUP_NO=_F(GROUP_MA=(dFISSURE['GROUP_MA'][0]),),)

        if not dFISSURE['GROUP_MA'][1] in _lgno:
            DEFI_GROUP(reuse=MODELE_MECA.getSupportMesh(),
                       MAILLAGE=MODELE_MECA.getSupportMesh(),
                       CREA_GROUP_NO=_F(GROUP_MA=(dFISSURE['GROUP_MA'][1]),),)

        # Test sur le nombre de caracteres du nom des group_ma
        if (len(dFISSURE['GROUP_MA'][0]) > 7 or len(dFISSURE['GROUP_MA'][1]) > 7):
            sys.exit(1)

        # Creation des group_no ordonnes des levres des fissures
        _nom_gno_1 = '_' + dFISSURE['GROUP_MA'][0]
        if not _nom_gno_1 in _lgno:
            DEFI_GROUP(reuse=MODELE_MECA.getSupportMesh(),
                       MAILLAGE=MODELE_MECA.getSupportMesh(),
                       CREA_GROUP_NO=_F(OPTION='SEGM_DROI_ORDO',
                                        NOM=_nom_gno_1,
                                        GROUP_NO=dFISSURE['GROUP_MA'][0],
                                        GROUP_NO_ORIG=dFISSURE[
                                            'GROUP_NO_ORIG'][0],
                                        GROUP_NO_EXTR=dFISSURE[
                                            'GROUP_NO_EXTR'][0],
                                        PRECISION=0.01,
                                        CRITERE='RELATIF',),
                       INFO=InfoAster,)

        _nom_gno_2 = '_' + dFISSURE['GROUP_MA'][1]
        if not _nom_gno_2 in _lgno:
            DEFI_GROUP(reuse=MODELE_MECA.getSupportMesh(),
                       MAILLAGE=MODELE_MECA.getSupportMesh(),
                       CREA_GROUP_NO=_F(OPTION='SEGM_DROI_ORDO',
                                        NOM=_nom_gno_2,
                                        GROUP_NO=dFISSURE['GROUP_MA'][1],
                                        GROUP_NO_ORIG=dFISSURE[
                                        'GROUP_NO_ORIG'][1],
                                        GROUP_NO_EXTR=dFISSURE[
                                        'GROUP_NO_EXTR'][1],
                                        PRECISION=0.01,
                                        CRITERE='RELATIF',),
                       INFO=InfoAster,)

        # EXTRACTIONS DE QUANTITES NECESSAIRES DES RESULTATS THERMIQUE ET MECANIQUE
        #  On cree les chargements Aster --> Ecrevisse :
        #     ouverture de fissure et temperature sur le materiau
        # premiere levre de fissure
        _T_DPL = POST_RELEVE_T(ACTION=_F(INTITULE='DEP_FIS1',
                                         GROUP_NO=_nom_gno_1,
                                         RESULTAT=dRESULTAT['MECANIQUE'],
                                         NOM_CHAM='DEPL',
                                         NOM_CMP=('DX', 'DY',),
                               INST=Inst_Ecrevisse,
                                         OPERATION='EXTRACTION',),
                               )

        _T_TEMP = POST_RELEVE_T(ACTION=_F(INTITULE='TEMP_FI1',
                                          GROUP_NO=_nom_gno_1,
                                          RESULTAT=dRESULTAT['THERMIQUE'],
                                          NOM_CHAM='TEMP',
                                          TOUT_CMP='OUI',
                                          INST=Inst_Ecrevisse,
                                          OPERATION='EXTRACTION',),)

        # deuxieme levre de la fissure
        _T_DPL_B = POST_RELEVE_T(ACTION=_F(INTITULE='DEP_FIS2',
                                           GROUP_NO=_nom_gno_2,
                                           RESULTAT=dRESULTAT['MECANIQUE'],
                                           NOM_CHAM='DEPL',
                                           NOM_CMP=('DX', 'DY',),
                                           INST=Inst_Ecrevisse,
                                           OPERATION='EXTRACTION',),)

        _T_TEMPB = POST_RELEVE_T(ACTION=_F(INTITULE='TEMP_FI2',
                                           GROUP_NO=_nom_gno_2,
                                           RESULTAT=dRESULTAT['THERMIQUE'],
                                           NOM_CHAM='TEMP',
                                           TOUT_CMP='OUI',
                                           INST=Inst_Ecrevisse,
                                           OPERATION='EXTRACTION',),)

        if (debug):
            print('_T_DPL ===================================================')
            print(_T_DPL.EXTR_TABLE())
            print('_T_DPL_B =================================================')
            print(_T_DPL_B.EXTR_TABLE())
            print('_T_TEMP =================================================')
            print(_T_TEMP.EXTR_TABLE())
            print('_T_TEMP_B ===============================================')
            print(_T_TEMPB.EXTR_TABLE())

        # Extraction des tables Temperatures + deplacement levres fissure
        _tbl_temp = _T_TEMP.EXTR_TABLE()
        _tbl_dpl = _T_DPL.EXTR_TABLE()
        DETRUIRE(CONCEPT=_F(NOM=(_T_DPL, _T_TEMP,)), INFO=1)
        _tbl_dpl_b = _T_DPL_B.EXTR_TABLE()
        _tbl_temp_b = _T_TEMPB.EXTR_TABLE()
        DETRUIRE(CONCEPT=_F(NOM=(_T_DPL_B, _T_TEMPB,)), INFO=1)

        # --Determination des cotes a donner a ecrevisse--
        #   a partir des resultats mecanique et thermique :
        _l_tang = _tbl_dpl.values()['ABSC_CURV']
        _l_tang_b = _tbl_dpl_b.values()['ABSC_CURV']
        try:
            _l_absz_m = list(map(lambda x, y: 0.5 * (x + y), _l_tang, _l_tang_b))
        except TypeError:
            UTMESS('F', 'ECREVISSE0_40')
        #
        _l_tang_t = _tbl_temp.values()['ABSC_CURV']
        _l_tang_t_b = _tbl_temp_b.values()['ABSC_CURV']
        _l_absz_t = list(map(lambda x, y: 0.5 * (x + y), _l_tang_t, _l_tang_t_b))

       # Coordonnees des points des levres (initiales et a l instant actuel
        _X0 = _tbl_dpl.values()['COOR_X']
        _Y0 = _tbl_dpl.values()['COOR_Y']
        _X0_b = _tbl_dpl_b.values()['COOR_X']
        _Y0_b = _tbl_dpl_b.values()['COOR_Y']
        _X = [x + y for (x, y) in zip(_tbl_dpl.values()['DX'], _X0)]
        _Y = [x + y for (x, y) in zip(_tbl_dpl.values()['DY'], _Y0)]
        _X_b = [x + y for (x, y) in zip(_tbl_dpl_b.values()['DX'], _X0_b)]
        _Y_b = [x + y for (x, y) in zip(_tbl_dpl_b.values()['DY'], _Y0_b)]

        # Determination de la direction de la fissure
        (DIR_FISS, DIR_PREV, beta, theta, _xi,
         _yi) = dirfiss(_X, _Y, _X_b, _Y_b)
        if oldVersion:
            (DIR_FISS, DIR_PREV, beta, theta, _xi,
             _yi) = dirfiss(_X0, _Y0, _X0_b, _Y0_b)

        if (DIR_FISS == 'GEN') and oldVersion:
            UTMESS('F', 'ECREVISSE0_23', valr=[theta])

        # --Calcul de l ouverture de fissure--
        #     une fissure refermee a une ouverture
        #     egale a l'ouverture remanente
        (_l_ouv0, _l_gli0) = ouvFiss(DIR_FISS, beta, _X0, _Y0, _X0_b, _Y0_b)
        for i in range(len(_l_ouv0)):
            if _l_ouv0[i] < dFISSURE['OUVERT_REMANENTE']:
                UTMESS('A', 'ECREVISSE0_39')

        (_l_ouv, _l_gli) = ouvFiss(DIR_FISS, beta, _X, _Y, _X_b, _Y_b)
        if dFISSURE['OUVERT_REMANENTE']:
            _l_ouv = [max(dFISSURE['OUVERT_REMANENTE'], x) for x in _l_ouv]
            if info2:
                nbOuvRem = _l_ouv.count(dFISSURE['OUVERT_REMANENTE'])
                if nbOuvRem != 0:
                    UTMESS('I', 'ECREVISSE0_41', valr=[nbOuvRem])

        # Controle sur l entite du glissement entre les levres
        DeltaMaille = [abs(y - x)
                       for (x, y) in zip(_l_absz_m[1:len(_l_absz_m)], _l_absz_m[0:len(_l_absz_m) - 1])]
        for i in range(len(DeltaMaille)):
            deltamai = DeltaMaille[i]
            if (deltamai <= _l_gli[i]) or (deltamai <= _l_gli[i + 1]):
                UTMESS('A', 'ECREVISSE0_38')
                break

        # -- Calcul de la temperature sur le materiau (levres de la fissure) --
        #     on fait la moyenne des temperatures des deux levres
        _l_t2 = _tbl_temp.values()['TEMP']
        _l_t2_b = _tbl_temp_b.values()['TEMP']
        _l_temp_aster = list(map(lambda x, y: 0.5 * (x + y), _l_t2_b, _l_t2))

        # Infos / Debug : fichier .mess ou .resu
        if (info2):
            UTMESS('I', 'ECREVISSE0_1', valk=["Premiere levre"],
                   valr=[Inst_Ecrevisse, min(_l_tang_t), max(_l_tang_t), min(_l_t2), max(_l_t2), min(_l_tang), max(_l_tang)])
            UTMESS('I', 'ECREVISSE0_1', valk=["Deuxieme levre"],
                   valr=[Inst_Ecrevisse, min(_l_tang_t_b), max(_l_tang_t_b), min(_l_t2_b), max(_l_t2_b), min(_l_tang_b), max(_l_tang_b)])
            UTMESS('I', 'ECREVISSE0_2',
                   valr=[Inst_Ecrevisse, min(_l_absz_t), max(_l_absz_t), min(_l_temp_aster), max(_l_temp_aster), min(_l_absz_m), max(_l_absz_m), min(_l_ouv), max(_l_ouv), min(_l_gli), max(_l_gli)])

        if (debug):
            print("\n INFORMATIONS DE DEBUG: ")
            print('Inst_Ecrevisse=', Inst_Ecrevisse)
            print('theta:', theta)
            print('beta:', beta)
            print('DIR_FISS:', DIR_FISS)
            print('DIR_PREV:', DIR_PREV)
            print('point initial de la fissure: (xi,yi) :', _xi, _yi)
            print(len(_X0),   '_X0  =', _X0)
            print(len(_X0_b), '_X0_b=', _X0_b)
            print(len(_Y0),   '_Y0  =', _Y0)
            print(len(_Y0_b), '_Y0_b=', _Y0_b)
            print(len(_X),    '_X   =', _X)
            print(len(_Y),    '_Y   =', _Y)
            print(len(_X_b),  '_X_b =', _X_b)
            print(len(_Y_b),  '_Y_b =', _Y_b)
            print('Controle sur les abszisses curvilignes (mecaniques/thermiques) ')
            print('_l_absz_m==_l_absz_t?', _l_absz_m == _l_absz_t)
            print('_l_absz_m=', len(_l_absz_m), _l_absz_m)
            print('_l_absz_t=', len(_l_absz_t), _l_absz_t)
            print('_l_temp_aster=', len(_l_temp_aster), _l_temp_aster)
            print('_l_ouv=', len(_l_ouv), _l_ouv)
            print('_l_gli=', len(_l_gli), _l_gli)
            print('_l_tang=', _l_tang)
            print('_l_tang_b=', _l_tang)

# ----------------------------------------------------------------------------
#       PREPARATION ET LANCEMENT D ECREVISSE
        # TESTS de non divergence, les messages sont assez explicites :
        # Si toutes les listes sont bien definies
        if len(_l_absz_m) * len(_l_ouv) * len(_l_absz_t) * len(_l_temp_aster) == 0:
            UTMESS('F', 'ECREVISSE0_3', valr=[Inst_Ecrevisse])
            __TAB = None
            break
        # Si les ouvertures ne sont pas trop faibles
        elif min(_l_ouv) < 1e-20:
            UTMESS('F', 'ECREVISSE0_4', valr=[Inst_Ecrevisse, min(_l_ouv)])
            __TAB = None
            break
        elif max(_l_t2) > 700:
            UTMESS('F', 'ECREVISSE0_5', valr=[Inst_Ecrevisse, max(_l_t2)])
            __TAB = None
            break
        elif max(_l_t2_b) > 700:
            UTMESS('F', 'ECREVISSE0_5', valr=[Inst_Ecrevisse, max(_l_t2_b)])
            __TAB = None
            break
        elif min(_l_t2) < 0:
            UTMESS('F', 'ECREVISSE0_6', valr=[Inst_Ecrevisse, min(_l_t2)])
            __TAB = None
            break
        elif min(_l_t2_b) < 0:
            UTMESS('F', 'ECREVISSE0_6', valr=[Inst_Ecrevisse, min(_l_t2_b)])
            __TAB = None
            break
        elif abs(float(dECOULEMENT['PRES_ENTREE']) - float(dECOULEMENT['PRES_SORTIE'])) < 5:
            UTMESS('F', 'ECREVISSE0_7', valr=[Inst_Ecrevisse, abs(
                float(dECOULEMENT['PRES_ENTREE']) - float(dECOULEMENT['PRES_SORTIE']))])
            __TAB = None
            break
        # On lance Ecrevisse!
        else:
            UTMESS('I', 'ECREVISSE0_8', valr=[Inst_Ecrevisse])

            # On efface le rep
            try:
                for fic in os.listdir(os.path.join(os.getcwd(), tmp_ecrevisse)):
                    try:
                        os.remove(
                            os.path.join(os.getcwd(), tmp_ecrevisse) + '/' + fic)
                    except:
                        pass
            except:
                pass

            # Recalcul des cotes par rapport a la tortuoiste
            tort = dFISSURE['TORTUOSITE']
            try:
                _l_absz_m = [x / tort for x in _l_absz_m]
                _l_absz_t = [x / tort for x in _l_absz_t]
            except ZeroDivisionError:
                UTMESS('F', 'ECREVISSE0_42')

            if 'LISTE_COTES_BL' in dFISSURE:
                __LISTE_COTES_BL = dFISSURE['LISTE_COTES_BL']
            else:
                __LISTE_COTES_BL = (0., max(_l_absz_m))

            # Mot-cle ECOULEMENT
            txt = {}
            txt = {'PRES_ENTREE': dECOULEMENT['PRES_ENTREE'],
                   'PRES_SORTIE': dECOULEMENT['PRES_SORTIE'],
                   'FLUIDE_ENTREE': dECOULEMENT['FLUIDE_ENTREE'],
                   }
            if int(dECOULEMENT['FLUIDE_ENTREE']) in [1, 3, 4, 6]:
                txt['TEMP_ENTREE'] = dECOULEMENT['TEMP_ENTREE']
            if int(dECOULEMENT['FLUIDE_ENTREE']) in [2, 5]:
                txt['TITR_MASS'] = dECOULEMENT['TITR_MASS']
            if int(dECOULEMENT['FLUIDE_ENTREE']) in [4, 5]:
                txt['PRES_PART'] = dECOULEMENT['PRES_PART']

            # Traitement des cas ou les mots cles reynold, xminch, etc... ne doivent pas apparaitre
            # Mot-cle MODELE_ECRE
            txt2 = {}
            txt2['ECOULEMENT'] = dMODELE_ECRE['ECOULEMENT']
            if dMODELE_ECRE['ECOULEMENT'] == 'GELE':
                txt2['PRESS_EBULLITION'] = dMODELE_ECRE['PRESS_EBULLITION']

            txt2['FROTTEMENT'] = dMODELE_ECRE['FROTTEMENT']

            if int(dMODELE_ECRE['FROTTEMENT']) in [-4, -3, -2, -1]:
                txt2['REYNOLDS_LIM'] = dMODELE_ECRE['REYNOLDS_LIM']
                txt2['FROTTEMENT_LIM'] = dMODELE_ECRE['FROTTEMENT_LIM']

            txt2['TRANSFERT_CHAL'] = dMODELE_ECRE['TRANSFERT_CHAL']
            if int(dMODELE_ECRE['TRANSFERT_CHAL']) < 0:
                txt2['XMINCH'] = dMODELE_ECRE['XMINCH']
                txt2['XMAXCH'] = dMODELE_ECRE['XMAXCH']

            try:
                if dMODELE_ECRE['IVENAC'] in [0, 1]:
                    txt2['IVENAC'] = dMODELE_ECRE['IVENAC']
                else:
                    txt2['IVENAC'] = 0
            except:
                txt2['IVENAC'] = 0

            motscle2 = {'ECOULEMENT': txt, 'MODELE_ECRE': txt2}

            DETRUIRE(OBJET=_F(CHAINE='TAB2'), INFO=1)
            DETRUIRE(OBJET=_F(CHAINE='DEB2'), INFO=1)
            __TAB_i = CO('TAB2')
            __DEB_i = CO('DEB2')

            MACR_ECRE_CALC(TABLE=__TAB_i,
                           DEBIT=__DEB_i,
                           ENTETE=ENTETE,
                           COURBES=COURBES,
                           IMPRESSION=IMPRESSION,
                           INFO=INFO,
                           LOGICIEL=LOGICIEL,
                           VERSION=VERSION,
                           FISSURE=_F(LONGUEUR=max(_l_absz_m),
                                      ANGLE=theta,
                                      RUGOSITE=dFISSURE[
                                      'RUGOSITE'],
                                      ZETA=dFISSURE[
                                      'ZETA'],
                                      SECTION=dFISSURE[
                                      'SECTION'],
                                      LISTE_COTES_AH=_l_absz_m,
                                      LISTE_VAL_AH=_l_ouv,
                                      LISTE_COTES_BL=__LISTE_COTES_BL,
                                      LISTE_VAL_BL=dFISSURE[
                                      'LISTE_VAL_BL'],
                                      ),
                           TEMPERATURE=_F(GRADIENT='FOURNI',
                                          LISTE_COTES_TEMP=_l_absz_t,
                                          LISTE_VAL_TEMP=_l_temp_aster,
                                          ),
                           CONVERGENCE=_F(
                               KGTEST=dCONVERGENCE['KGTEST'],
                           ITER_GLOB_MAXI=dCONVERGENCE[
                           'ITER_GLOB_MAXI'],
                           CRIT_CONV_DEBI=dCONVERGENCE[
                           'CRIT_CONV_DEBI'],
                           ),
                           **motscle2
                           )

#-------------------------------------------------------------
#           EXTRACTION DES RESULTATS D ECREVISSE
            # Creation de la table
            __TABFISS_i = TAB2.EXTR_TABLE()

            nb_lignes_table = len(__TABFISS_i["COTES"])
            # Re-definition des cotes utilisateur (on elimine l effet de la
            # tortuosite)
            _lst_c = __TABFISS_i.COTES.values()
            _l_cotes = [x * tort for x in _lst_c]
            dictTab = __TABFISS_i.dict_CREA_TABLE()['LISTE']

            __TABFISS_i = CREA_TABLE(LISTE=(
                _F(PARA="COTES",     LISTE_R=_l_cotes,),
                _F(PARA="FLUX",      LISTE_R=dictTab[
                               1]['LISTE_R'],),
                _F(PARA="PRESSION",  LISTE_R=dictTab[
                               2]['LISTE_R'],),
                _F(PARA="TEMP",      LISTE_R=dictTab[
                               3]['LISTE_R'],),
                _F(PARA="COEF_CONV", LISTE_R=dictTab[
                               4]['LISTE_R'],),
            ),)

            DETRUIRE(OBJET=_F(CHAINE='__TAB_i'), INFO=1)
            DETRUIRE(OBJET=_F(CHAINE='__DEB_i'), INFO=1)

            if (debug):
                os.system(
                    'ls -al ' + os.path.join(os.getcwd(), tmp_ecrevisse))

            if dFISSURE['PREFIXE_FICHIER']:
                pref_fic = dFISSURE['PREFIXE_FICHIER']
            else:
                pref_fic = 'FISSURE' + str(k + 1)

            # Ecriture du fichier debits en fonction du temps:
            # try:
                # on lit le fichier debit produit par ecrevisse
                # f_ast = open(os.path.join(tmp_ecrevisse, 'debits'),'r')
                #_txt = f_ast.read()
                # f_ast.close()
                # nomfic = str(pref_fic) + '_debits'
                # on concatene
                # fw = open( os.getcwd() + os.sep + 'REPE_OUT' + os.sep + nomfic, 'a')
                # fw.write( str(Inst_Ecrevisse) + ' ' + _txt )
                # fw.close()
                # On recopie le fichier debits pour reprise ulterieure
                # nomfic2 = 'debits_dernier'
                # fw = open( os.getcwd() + os.sep + 'REPE_OUT' + os.sep + nomfic2, 'w')
                # fw.write( _txt )
                # fw.close()
            # except Exception, e:
                # print e

            # CREATION DES COURBES:
            if COURBES != "AUCUNE":
                # Pour masquer certaines alarmes

                MasquerAlarme('TABLE0_6')

                nomfic = os.path.join(os.getcwd(), 'REPE_OUT', str(
                    pref_fic) + '_flux' + '_' + str(Inst_Ecrevisse))
                if not os.path.isfile(nomfic):
                    acces = 'NEW'
                else:
                    acces = 'APPEND'

                DEFI_FICHIER(ACTION='ASSOCIER', UNITE=55,
                             TYPE='ASCII', ACCES=acces, FICHIER=nomfic)
                IMPR_TABLE(FORMAT='XMGRACE',
                           TABLE=__TABFISS_i,
                           UNITE=55,
                           PILOTE=COURBES,
                           NOM_PARA=('COTES', 'FLUX',),
                           TITRE='Flux de chaleur a l\'instant %s' % Inst_Ecrevisse,
                           LEGENDE_X='Abscisse curviligne (m)',
                           LEGENDE_Y='Flux (W/m2)',
                           COULEUR = 1,
                           MARQUEUR = 1,
                           )
                DEFI_FICHIER(ACTION='LIBERER', UNITE=55)

                nomfic = os.path.join(os.getcwd(), 'REPE_OUT', str(
                    pref_fic) + '_temperature' + '_' + str(Inst_Ecrevisse))
                if not os.path.isfile(nomfic):
                    acces = 'NEW'
                else:
                    acces = 'APPEND'

                DEFI_FICHIER(ACTION='ASSOCIER', UNITE=55,
                             TYPE='ASCII', ACCES=acces, FICHIER=nomfic)
                IMPR_TABLE(FORMAT='XMGRACE',
                           TABLE=__TABFISS_i,
                           UNITE=55,
                           PILOTE=COURBES,
                           NOM_PARA=('COTES', 'TEMP',),
                           TITRE='Temperature a l\'instant %s' % Inst_Ecrevisse,
                           LEGENDE_X='Abscisse curviligne (m)',
                           LEGENDE_Y='Temperature (degres C)',
                           COULEUR = 2,
                           MARQUEUR = 2,
                           )
                DEFI_FICHIER(ACTION='LIBERER', UNITE=55)

                nomfic = os.path.join(os.getcwd(), 'REPE_OUT', str(
                    pref_fic) + '_coeffconv' + '_' + str(Inst_Ecrevisse))
                if not os.path.isfile(nomfic):
                    acces = 'NEW'
                else:
                    acces = 'APPEND'

                DEFI_FICHIER(ACTION='ASSOCIER', UNITE=55,
                             TYPE='ASCII', ACCES=acces, FICHIER=nomfic)
                IMPR_TABLE(FORMAT='XMGRACE',
                           TABLE=__TABFISS_i,
                           UNITE=55,
                           PILOTE=COURBES,
                           NOM_PARA=('COTES', 'COEF_CONV',),
                           TITRE='Coefficient de convection a l\'instant %s' % Inst_Ecrevisse,
                           LEGENDE_X='Abscisse curviligne (m)',
                           LEGENDE_Y='Coefficient de convection (W/m2/K)',
                           COULEUR = 3,
                           MARQUEUR = 3,
                           )
                DEFI_FICHIER(ACTION='LIBERER', UNITE=55)

                nomfic = os.path.join(os.getcwd(), 'REPE_OUT', str(
                    pref_fic) + '_pression' + '_' + str(Inst_Ecrevisse))
                if not os.path.isfile(nomfic):
                    acces = 'NEW'
                else:
                    acces = 'APPEND'

                DEFI_FICHIER(ACTION='ASSOCIER', UNITE=55,
                             TYPE='ASCII', ACCES=acces, FICHIER=nomfic)
                IMPR_TABLE(FORMAT='XMGRACE',
                           TABLE=__TABFISS_i,
                           UNITE=55,
                           PILOTE=COURBES,
                           NOM_PARA=('COTES', 'PRESSION',),
                           TITRE='Pression a l\'instant %s' % Inst_Ecrevisse,
                           LEGENDE_X='Abscisse curviligne (m)',
                           LEGENDE_Y='Pression (Pa)',
                           COULEUR = 4,
                           MARQUEUR = 4,
                           )
                DEFI_FICHIER(ACTION='LIBERER', UNITE=55)

                # Pour la gestion des alarmes
                RetablirAlarme('TABLE0_6')

            # On recopie dans REPE_OUT les fichiers resultats d'Ecrevisse
            tmp_ecrevisse_absolu = os.path.join(os.getcwd(), tmp_ecrevisse)
            repe_out_absolu = os.path.join(os.getcwd(), 'REPE_OUT')
            for file in os.listdir(tmp_ecrevisse_absolu):
                if not file in ['ecrevisse', 'ecrevisse.sh']:
                    old_file = os.path.join(tmp_ecrevisse_absolu, file)
                    new_file = os.path.join(repe_out_absolu, str(
                        pref_fic) + '_' + file + '_' + str(Inst_Ecrevisse))
                    shutil.copy(old_file, new_file)

            # Creation de la table resultat sur toutes les fissures :
            #  Nom de la fissure
            nom_fiss = dFISSURE['GROUP_MA'][0] + "-" + dFISSURE['GROUP_MA'][1]
            __TABFISS_i = __TABFISS_i.EXTR_TABLE()
            __DEBFISS_i = DEB2.EXTR_TABLE()
            __TABFISS_i["FISSURE"] = [nom_fiss] * nb_lignes_table
            __DEBFISS_i["FISSURE"] = [nom_fiss]

            if k == 0:
                __TABFISS_tot = __TABFISS_i
                __DEBFISS_tot = __DEBFISS_i
            else:
                __TABFISS_tot = merge(__TABFISS_tot, __TABFISS_i)
                __DEBFISS_tot = merge(__DEBFISS_tot, __DEBFISS_i)

            if (debug):
                os.system(
                    'ls -al ' + os.path.join(os.getcwd(), tmp_ecrevisse))

#--------------------------------------------------------------
#           CREATIONS DES CHARGEMENTS ASTER

            # Recuperation des valeurs dans la table (voir si il y a plus
            # simple)
            _lst_c = __TABFISS_i.COTES.values()
            _lst_f = __TABFISS_i.FLUX.values()
            _lst_p = __TABFISS_i.PRESSION.values()
            _lst_t = __TABFISS_i.TEMP.values()
            _lst_cc = __TABFISS_i.COEF_CONV.values()

            try:
                a = len(_lst_c)
            except:
                _lst_c = []
                _lst_f = []
                _lst_p = []
                _lst_t = []
                _lst_cc = []
            try:
                if _lst_c[1] == 0:
                    _lst_c = []
                    _lst_f = []
                    _lst_p = []
                    _lst_t = []
                    _lst_cc = []
            except:
                pass

            # ------------------------------------------------------
            # Extraction des conditions limites du calcul Ecrevisse
            #
            if len(_lst_c) >= 2:
                if not chargeLin:
                    nbCotes = len(_l_absz_m)
                    nbCotesEcre = nbCotes - 1

                    # epsilon pour le decalage :
                    #   le chargement est uniforme par maille
                    if _X0[1] >= _X0[0]:
                        epsx = 1.e-8
                    else:
                        epsx = -1.e-8
                    if _Y0[1] >= _Y0[0]:
                        epsy = 1.e-8
                    else:
                        epsy = -1.e-8

                    _lst_x0 = []
                    _lst_y0 = []
                    _lst_x0_b = []
                    _lst_y0_b = []
                    ly = []
                    ly2 = []
                    ly3 = []
                    ly4 = []

                    _lst_x0.append(_X0[0])
                    _lst_y0.append(_Y0[0])
                    _lst_x0_b.append(_X0_b[0])
                    _lst_y0_b.append(_Y0_b[0])
                    ly.append(_lst_f[0])
                    ly2.append(_lst_p[0])
                    ly3.append(_lst_t[0])
                    ly4.append(_lst_cc[0])

                    for i in range(nbCotes - 2):
                        x = _X0[i + 1]
                        y = _Y0[i + 1]
                        toto1 = x - epsx
                        toto2 = x + epsx

                        _lst_x0.append(x - epsx)
                        _lst_x0.append(x + epsx)
                        _lst_y0.append(y - epsy)
                        _lst_y0.append(y + epsy)
                        x = _X0_b[i + 1]
                        y = _Y0_b[i + 1]
                        _lst_x0_b.append(x - epsx)
                        _lst_x0_b.append(x + epsx)
                        _lst_y0_b.append(y - epsy)
                        _lst_y0_b.append(y + epsy)
                        ly.append(_lst_f[i])
                        ly.append(_lst_f[i + 1])
                        ly2.append(_lst_p[i])
                        ly2.append(_lst_p[i + 1])
                        ly3.append(_lst_t[i])
                        ly3.append(_lst_t[i + 1])
                        ly4.append(_lst_cc[i])
                        ly4.append(_lst_cc[i + 1])

                    _lst_x0.append(_X0[nbCotes - 1])
                    _lst_y0.append(_Y0[nbCotes - 1])
                    _lst_x0_b.append(_X0_b[nbCotes - 1])
                    _lst_y0_b.append(_Y0_b[nbCotes - 1])
                    ly.append(_lst_f[nbCotesEcre - 1])
                    ly2.append(_lst_p[nbCotesEcre - 1])
                    ly3.append(_lst_t[nbCotesEcre - 1])
                    ly4.append(_lst_cc[nbCotesEcre - 1])
                    _lst_f = ly
                    _lst_p = ly2
                    _lst_t = ly3
                    _lst_cc = ly4
                else:
                    _lst_x0 = [(x1 + x2) * 0.5 for (x1, x2) in zip(
                        _X0[0:len(_X0) - 1], _X0[1:len(_X0)])]
                    _lst_y0 = [(x1 + x2) * 0.5 for (x1, x2) in zip(
                        _Y0[0:len(_Y0) - 1], _Y0[1:len(_Y0)])]
                    _lst_x0_b = [(x1 + x2) * 0.5 for (x1, x2) in zip(
                        _X0_b[0:len(_X0_b) - 1], _X0_b[1:len(_X0_b)])]
                    _lst_y0_b = [(x1 + x2) * 0.5 for (x1, x2) in zip(
                        _Y0_b[0:len(_Y0_b) - 1], _Y0_b[1:len(_Y0_b)])]
                    _lst_x0.append(_X0[-1])
                    _lst_x0_b.append(_X0_b[-1])
                    _lst_y0.append(_Y0[-1])
                    _lst_y0_b.append(_Y0_b[-1])

                # ANCIENNE VERSION (TRANSMISSION DES FLUX THERMIQUES
                if(oldVersion):
                    alpha = round(theta)
                    if DIR_FISS == 'X':
                        levre1pos = ((_Y0[0] - _yi) >= 0.)
                        if alpha == -90.:
                            _lst_x0.reverse()
                            _lst_p.reverse()
                            _lst_f.reverse()
                        _lst_dir = _lst_x0
                    else:
                        levre1pos = ((_X0[0] - _xi) >= 0.)
                        if abs(alpha) == 180.:
                            _lst_y0.reverse()
                            _lst_p.reverse()
                            _lst_f.reverse()
                        _lst_dir = _lst_y0

                    # Creation des listes pour les chargements aster :
                    #     (x1, y1, x2, y2, ...)
                    _tmp1 = []
                    _tmp2 = []
                    _tmp3 = []

                    for i in range(len(_lst_p)):
                        _tmp1.append(_lst_dir[i])
                        _tmp2.append(_lst_dir[i])
                        _tmp3.append(_lst_dir[i])

                        _tmp2.append(_lst_p[i])
                        if levre1pos:
                            #_tmp1.append( -1*_lst_f[i] )
                            #_tmp3.append( _lst_f[i] )
                            _tmp1.append(_lst_f[i])
                            _tmp3.append(-1 * _lst_f[i])
                        else:
                            #_tmp1.append( _lst_f[i] )
                            #_tmp3.append( -1*_lst_f[i] )
                            _tmp1.append(-1 * _lst_f[i])
                            _tmp3.append(_lst_f[i])

                    # Flux en provenance d'Ecrevisse
                    _L_F1 = DEFI_FONCTION(NOM_PARA=DIR_FISS,
                                          VALE=_tmp1,
                                          PROL_GAUCHE='LINEAIRE',
                                          PROL_DROITE='LINEAIRE')

                    _L_F2 = DEFI_FONCTION(NOM_PARA=DIR_FISS,
                                          VALE=_tmp3,
                                          PROL_GAUCHE='LINEAIRE',
                                          PROL_DROITE='LINEAIRE')

                    if DIR_FISS == 'X':
                        l_FLUX_REP_F1.append(
                            _F(GROUP_MA=dFISSURE['GROUP_MA'][0],
                               FLUX_Y=_L_F1,))
                        l_FLUX_REP_F2.append(
                            _F(GROUP_MA=dFISSURE['GROUP_MA'][1],
                               FLUX_Y=_L_F2,))
                    else:
                        l_FLUX_REP_F1.append(
                            _F(GROUP_MA=dFISSURE['GROUP_MA'][0],
                               FLUX_X=_L_F1,))
                        l_FLUX_REP_F2.append(
                            _F(GROUP_MA=dFISSURE['GROUP_MA'][1],
                               FLUX_X=_L_F2,))

                    # Pressions en provenance d'Ecrevisse
                    _L_P = DEFI_FONCTION(NOM_PARA=DIR_FISS,
                                         VALE=_tmp2,
                                         PROL_GAUCHE='LINEAIRE',
                                         PROL_DROITE='LINEAIRE')

                    l_PRES_REP.append(
                        _F(GROUP_MA=(dFISSURE[
                            'GROUP_MA'][0], dFISSURE['GROUP_MA'][1]),
                           PRES=_L_P,))

                # NOUVELLE VERSION
                else:
                    # Creation des deux listes (x1, y1, x2, y2, ...)
                    # On cree trois/six listes :
                    # Les valeurs sont constant par maille sur les levres de la fissure,
                    #  _tmp1/_tmp2 = temperature
                    #  _tmp3/_tmp4 = coefficient d echange
                    #  _tmp5/_tmp6 = pression
                    _tmp1 = []
                    _tmp2 = []
                    _tmp3 = []
                    _tmp4 = []
                    _tmp5 = []
                    _tmp6 = []

                    for i in range(len(_lst_f)):
                        ix = copy(i)
                        iy = copy(i)
                        if _X0[1] < _X0[0]:
                            ix = len(_lst_f) - 1 - i
                        if _Y0[1] < _Y0[0]:
                            iy = len(_lst_f) - 1 - i

                        if (DIR_PREV == 'X'):
                            _tmp1.append(_lst_x0[ix])
                            _tmp1.append(_lst_t[ix])
                            _tmp3.append(_lst_x0[ix])
                            _tmp3.append(_lst_cc[ix])
                            _tmp5.append(_lst_x0[ix])
                            _tmp5.append(_lst_p[ix])
                            _tmp2.append(_lst_x0_b[ix])
                            _tmp2.append(_lst_t[ix])
                            _tmp4.append(_lst_x0_b[ix])
                            _tmp4.append(_lst_cc[ix])
                            _tmp6.append(_lst_x0_b[ix])
                            _tmp6.append(_lst_p[ix])
                        else:
                            _tmp1.append(_lst_y0[iy])
                            _tmp1.append(_lst_t[iy])
                            _tmp3.append(_lst_y0[iy])
                            _tmp3.append(_lst_cc[iy])
                            _tmp5.append(_lst_y0[iy])
                            _tmp5.append(_lst_p[iy])
                            _tmp2.append(_lst_y0_b[iy])
                            _tmp2.append(_lst_t[iy])
                            _tmp4.append(_lst_y0_b[iy])
                            _tmp4.append(_lst_cc[iy])
                            _tmp6.append(_lst_y0_b[iy])
                            _tmp6.append(_lst_p[iy])

                    # Couplage thermique : Temperature et coefficients
                    # d'echange en provenance d'Ecrevisse
                    _L_T1 = DEFI_FONCTION(NOM_PARA=DIR_PREV,
                                          VALE=_tmp1,
                                          PROL_GAUCHE='LINEAIRE',
                                          PROL_DROITE='LINEAIRE')

                    _L_T2 = DEFI_FONCTION(NOM_PARA=DIR_PREV,
                                          VALE=_tmp2,
                                          PROL_GAUCHE='LINEAIRE',
                                          PROL_DROITE='LINEAIRE')

                    _L_CC1 = DEFI_FONCTION(NOM_PARA=DIR_PREV,
                                           VALE=_tmp3,
                                           PROL_GAUCHE='LINEAIRE',
                                           PROL_DROITE='LINEAIRE')

                    _L_CC2 = DEFI_FONCTION(NOM_PARA=DIR_PREV,
                                           VALE=_tmp4,
                                           PROL_GAUCHE='LINEAIRE',
                                           PROL_DROITE='LINEAIRE')

                    l_ECHANGE_F1.append(_F(GROUP_MA=dFISSURE['GROUP_MA'][0],
                                           TEMP_EXT=_L_T1,
                                           COEF_H=_L_CC2))

                    l_ECHANGE_F2.append(_F(GROUP_MA=dFISSURE['GROUP_MA'][1],
                                           TEMP_EXT=_L_T2,
                                           COEF_H=_L_CC2))

                    # Couplage mecanique : Pressions en provenance d'Ecrevisse
                    _L_P1 = DEFI_FONCTION(NOM_PARA=DIR_PREV,
                                          VALE=_tmp5,
                                          PROL_GAUCHE='LINEAIRE',
                                          PROL_DROITE='LINEAIRE')

                    _L_P2 = DEFI_FONCTION(NOM_PARA=DIR_PREV,
                                          VALE=_tmp6,
                                          PROL_GAUCHE='LINEAIRE',
                                          PROL_DROITE='LINEAIRE')

                    l_PRES_REP.append(_F(GROUP_MA=(dFISSURE['GROUP_MA'][0]),
                                         PRES=_L_P1,))
                    l_PRES_REP.append(_F(GROUP_MA=(dFISSURE['GROUP_MA'][1]),
                                         PRES=_L_P2,))

            # Fin extraction des conditions limites du calcul Ecrevisse
            # ----------------------------------------------------------

        if debug:
            print(('FISSURE-' + str(k + 1)))
            print('_lst_c:', len(_lst_c),        _lst_c)
            print('_lst_f:', len(_lst_f),        _lst_f)
            print('_lst_p:', len(_lst_p),        _lst_p)
            print('_lst_t:',  len(_lst_t),       _lst_t)
            print('_lst_cc:', len(_lst_cc),      _lst_cc)
            print('_lst_x0:', len(_lst_x0),      _lst_x0)
            print('_lst_x0_b :', len(_lst_x0_b), _lst_x0_b)
            print('_lst_y0:', len(_lst_y0),      _lst_y0)
            print('_lst_y0_b :', len(_lst_y0_b), _lst_y0_b)
            print('_tmp1 :', len(_tmp1),     _tmp1)
            print('_tmp2 :', len(_tmp2),     _tmp2)
            print('_tmp3 :', len(_tmp3),     _tmp3)
            if (not oldVersion):
                print('_tmp4 :', len(_tmp4),  _tmp4)
                print('_tmp5 :', len(_tmp5),  _tmp5)
                print('_tmp6 :', len(_tmp6),  _tmp6)

        # Fin du boucle sur la fissure for k

    # Assemblage des concepts sortants
    if(oldVersion):
        __ECR_F1 = AFFE_CHAR_THER_F(MODELE=MODELE_THER,
                                    FLUX_REP=l_FLUX_REP_F1)
        self.register_result(__ECR_F1, CHARGE_THER1)

        __ECR_F2 = AFFE_CHAR_THER_F(MODELE=MODELE_THER,
                                    FLUX_REP=l_FLUX_REP_F2)
        self.register_result(__ECR_F2, CHARGE_THER2)
    else:
        __ECR_F1 = AFFE_CHAR_THER_F(MODELE=MODELE_THER,
                                    ECHANGE=l_ECHANGE_F1)
        self.register_result(__ECR_F1, CHARGE_THER1)

        __ECR_F2 = AFFE_CHAR_THER_F(MODELE=MODELE_THER,
                                    ECHANGE=l_ECHANGE_F2)
        self.register_result(__ECR_F2, CHARGE_THER2)

    __ECR_P = AFFE_CHAR_MECA_F(MODELE=MODELE_MECA,
                               PRES_REP=l_PRES_REP)
    self.register_result(__ECR_P, CHARGE_MECA)

    # Table resultat
    try:
        dprod = __TABFISS_tot.dict_CREA_TABLE()
        __TAB = CREA_TABLE(**dprod)
        self.register_result(__TAB, TABLE)

        debprod = __DEBFISS_tot.dict_CREA_TABLE()
        __DEB = CREA_TABLE(**debprod)
        self.register_result(__DEB, DEBIT)
    except:
        UTMESS('F', 'ECREVISSE0_9', valr=[Inst_Ecrevisse])<|MERGE_RESOLUTION|>--- conflicted
+++ resolved
@@ -242,12 +242,8 @@
 
     # ON CREE LES GROUP_NO ORDONNES DES LEVRES DE FISSURE
     #     Liste des noms des groupes de noeuds du maillage :
-<<<<<<< HEAD
     mesh = MODELE_MECA.getSupportMesh()
     _lgno = map(lambda x: x[0], mesh.LIST_GROUP_NO())
-=======
-    _lgno = [x[0] for x in MODELE_MECA['MAILLAGE'].LIST_GROUP_NO()]
->>>>>>> 3447b1dc
 
     for k, fissure in enumerate(FISSURE):
         dFISSURE = fissure.cree_dict_valeurs(fissure.mc_liste)
