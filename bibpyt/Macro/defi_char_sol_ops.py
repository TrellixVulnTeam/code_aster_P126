--- conflicted
+++ resolved
@@ -113,18 +113,6 @@
     if args['RESU_INIT'] is not None :
       lresu = 'OUI'
 
-<<<<<<< HEAD
-=======
-# Groupes de mailles et maillage
-    iret,ibid,nom_mail = aster.dismoi('NOM_MAILLA',modele.nom,'MODELE','F')
-    mail0 = self.get_concept(nom_mail)
-
-    #if dime == "3D":
-    #    grma_tot = args['GROUP_MA_LIGNE']
-
-#
-
->>>>>>> 7b5df21d
     if ltranin == 'OUI' :
       utranin = args['UNITE_TRAN_INIT']
 
@@ -397,11 +385,7 @@
                 );
 
         else:
-<<<<<<< HEAD
-          if args['MATR_RIGI'] != None:
-=======
           if args['MATR_RIGI'] is not None:
->>>>>>> 7b5df21d
             __resuon=CREA_RESU(OPERATION='KUCV',
                   TYPE_RESU='EVOL_CHAR', #'DYNA_TRANS',
                   KUCV=_F(MATR_RIGI=args['MATR_RIGI'],
