# coding=utf-8
# --------------------------------------------------------------------
# Copyright (C) 1991 - 2018 - EDF R&D - www.code-aster.org
# This file is part of code_aster.
#
# code_aster is free software: you can redistribute it and/or modify
# it under the terms of the GNU General Public License as published by
# the Free Software Foundation, either version 3 of the License, or
# (at your option) any later version.
#
# code_aster is distributed in the hope that it will be useful,
# but WITHOUT ANY WARRANTY; without even the implied warranty of
# MERCHANTABILITY or FITNESS FOR A PARTICULAR PURPOSE.  See the
# GNU General Public License for more details.
#
# You should have received a copy of the GNU General Public License
# along with code_aster.  If not, see <http://www.gnu.org/licenses/>.
# --------------------------------------------------------------------

# person_in_charge: mathieu.courtois at edf.fr

import os.path

# ------------------------------------------------------------------------


def impr_fonction_ops(self, FORMAT, COURBE, INFO, **args):
    """
    Macro IMPR_FONCTION permettant d'imprimer dans un fichier des fonctions,
    colonnes de table...
    Erreurs<S> dans IMPR_FONCTION pour ne pas perdre la base.
    """
    macro = 'IMPR_FONCTION'
    import pprint
    import aster
    from code_aster.Cata.Syntax import _F
    from code_aster.Cata.DataStructure import (nappe_sdaster, fonction_c,
                                               formule, formule_c)
    from code_aster.RunManager import LogicalUnitFile, ReservedUnitUsed
    from Utilitai import Graph
    from Utilitai.Utmess import UTMESS
    from Utilitai.utils import fmtF2PY

    ier = 0
    # La macro compte pour 1 dans la numerotation des commandes
    self.set_icmd(1)

    # On importe les definitions des commandes a utiliser dans la macro
    # Le nom de la variable doit etre obligatoirement le nom de la commande
    CALC_FONC_INTERP = self.get_cmd('CALC_FONC_INTERP')
    DEFI_LIST_REEL = self.get_cmd('DEFI_LIST_REEL')

    #----------------------------------------------
    # 0. Traitement des arguments, initialisations
    # 0.1. Fichier
    nomfich = None
<<<<<<< HEAD
    if args['UNITE'] and args['UNITE'] != 6:
        nomfich = LogicalUnitFile.filename_from_unit(args['UNITE'])
=======
    UNITE = args.get('UNITE', 6)
    if UNITE != 6:
        nomfich = UL.Nom(UNITE)
>>>>>>> dc06b3a4
        if INFO == 2:
            aster.affiche('MESSAGE', ' Nom du fichier :' + nomfich)
    if nomfich and os.path.exists(nomfich) and os.stat(nomfich).st_size != 0:
        if FORMAT == 'XMGRACE':
            niv = 'I'
        else:
            niv = 'I'
        UTMESS(niv, 'FONCT0_1', valk=nomfich)

    # 0.2. Récupération des valeurs sous COURBE
    unparmi = ('FONCTION', 'LIST_RESU', 'FONC_X', 'ABSCISSE' ,'NAPPE','NAPPE_LISSEE')

    # i0 : indice du mot-clé facteur qui contient LIST_PARA, sinon i0=0
    i0 = 0
    Courbe = []
    iocc = -1
    for dC in COURBE:
        iocc += 1
        # dC = Ci.cree_dict_valeurs(Ci.mc_liste)
        if dC.get('LIST_PARA') and i0 == 0:
            i0 = iocc
        for mc in dC.keys():
            if dC[mc] == None:
                del dC[mc]
        Courbe.append(dC)
    if INFO == 2:
        aster.affiche(
            'MESSAGE', ' Nombre de fonctions à analyser : ' + str(len(Courbe)))

    # 0.3. Devra-t-on interpoler globalement ?
    #      Dans ce cas, __linter est le LIST_PARA
    #      ou, à défaut, les abscisses de la première courbe
    interp = False
    if FORMAT == 'TABLEAU':
        interp = True
        dCi = Courbe[i0]
        if dCi.has_key('LIST_PARA'):
            __linter = dCi['LIST_PARA']
        else:
            obj = None
            for typi in unparmi:
                if dCi.has_key(typi):
                    obj = dCi[typi]
                    break
            if obj == None:
                UTMESS('S', 'SUPERVIS_56')
            if typi in ('FONCTION', 'NAPPE', 'NAPPE_LISSEE') :
                if obj.getType() == "NAPPE_SDASTER":
                    lpar, lval = obj.Valeurs()
                    linterp = lval[0][0]
                else:
                    linterp = obj.Valeurs()[0]
            elif typi == 'FONC_X':
                lbid, linterp = obj.Valeurs()
            elif typi == 'ABSCISSE':
                linterp = obj
            __linter = DEFI_LIST_REEL(VALE=linterp)
        if INFO == 2:
            aster.affiche('MESSAGE', ' Interpolation globale sur la liste :')
            aster.affiche('MESSAGE', pprint.pformat(__linter))

    #----------------------------------------------
    # 1. Récupération des valeurs des N courbes sous forme
    #    d'une liste de N listes
    #----------------------------------------------
    graph = Graph.Graph()
    iocc = -1
    isnappelisse = 0
    for dCi in Courbe:
        iocc += 1

        # 1.1. Type d'objet à traiter
        obj = None
        for typi in unparmi:
            if dCi.has_key(typi):
                obj = dCi[typi]
                break
        if not dCi.has_key('LEGENDE') and hasattr(obj, 'get_name'):
            dCi['LEGENDE'] = obj.get_name()
        if obj == None:
            UTMESS('S', 'SUPERVIS_56')

        # 1.2. Extraction des valeurs

        # 1.2.1. Mot-clé FONCTION
        if typi in ('FONCTION', 'NAPPE', 'NAPPE_LISSEE'):
            # formule à un paramètre seulement
            if obj.getType() in ("FORMULE", "FORMULE_C"):
                dpar = obj.Parametres()
                if len(dpar['NOM_PARA']) != 1:
                    UTMESS(
                        'S', 'FONCT0_50', valk=obj.nom, vali=len(dpar['NOM_PARA']))

            print "obj.getType()", obj.getType()
            if obj.getType() == "NAPPE_SDASTER":
                lpar, lval = obj.Valeurs()
                dico, ldicf = obj.Parametres()
                Leg = dCi['LEGENDE']
                for i in range(len(lpar)):
                    p = lpar[i]
                    lx = lval[i][0]
                    ly = lval[i][1]
                    # sur quelle liste interpoler chaque fonction
                    if i == 0:
                        if interp:
                            __li = __linter
                        elif dCi.has_key('LIST_PARA'):
                            __li = dCi['LIST_PARA']
                        else:
                            __li = DEFI_LIST_REEL(VALE=lx)
                    # compléter les paramètres d'interpolation
                    dic = dico.copy()
                    dic.update(ldicf[i])

                    if interp or dCi.has_key('LIST_PARA'):

                        try:
                            __ftmp = CALC_FONC_INTERP(
                                FONCTION=obj,
                                VALE_PARA=p,
                                LIST_PARA_FONC=__li,
                                **dic
                            )
                            pv, lv2 = __ftmp.Valeurs()
                            lx = lv2[0][0]
                            ly = lv2[0][1]
                        except aster.error,err:
                            # on verifie que la bonne exception a ete levee
                            assert err.id_message == "FONCT0_9", 'unexpected id : %s' % err.id_message
                            continue

                    # on stocke les données dans le Graph
                    nomresu = dic['NOM_RESU'].strip() + '_' + str(
                        len(graph.Legendes))
                    dicC = {
                        'Val': [lx, ly],
                        'Lab': [dic['NOM_PARA_FONC'], nomresu]
                    }
                    # ajoute la valeur du paramètre
                    dCi['LEGENDE'] = '%s %s=%g' % (
                        Leg, dic['NOM_PARA'].strip(), p)
                    if typi == 'NAPPE' or (typi == 'NAPPE_LISSEE' and isnappelisse):
                        dCi['LEGENDE'] = '%s %s=%g' % (Leg, dic['NOM_PARA'].strip(), p)
                    elif typi == 'NAPPE_LISSEE':
                        dCi['LEGENDE'] = 'NAPPE_LISSEE %s %s=%g' % (Leg, dic['NOM_PARA'].strip(), p)
                    Graph.AjoutParaCourbe(dicC, args=dCi)
                    graph.AjoutCourbe(**dicC)
                if typi == 'NAPPE_LISSEE':
                    isnappelisse=1
            else:
                __ftmp = obj
                dpar = __ftmp.Parametres()
                # pour les formules à un paramètre (test plus haut)
                if type(dpar['NOM_PARA']) in (list, tuple):
                    dpar['NOM_PARA'] = dpar['NOM_PARA'][0]
                if interp:
                    try:
                        __ftmp = CALC_FONC_INTERP(
                            FONCTION=obj,
                            LIST_PARA=__linter,
                            **dpar
                        )
                    except aster.error,err:

                            # on verifie que la bonne exception a ete levee
                            assert err.id_message == "FONCT0_9", 'unexpected id : %s' % err.id_message
                            continue
                elif dCi.has_key('LIST_PARA'):
                    try:
                        __ftmp = CALC_FONC_INTERP(
                            FONCTION=obj,
                            LIST_PARA=dCi['LIST_PARA'],
                            **dpar
                        )
                    except aster.error,err:
                            # on verifie que la bonne exception a ete levee
                            assert err.id_message == "FONCT0_9", 'unexpected id : %s' % err.id_message
                            continue
                lval = __ftmp.Valeurs()
                lx = lval[0]
                lr = lval[1]
                if obj.getType() in ("FONCTION_C", "FORMULE_C") and dCi.get('PARTIE') == 'IMAG':
                    lr = lval[2]
                # on stocke les données dans le Graph
                if obj.getType() == ("FONCTION_C", "FORMULE_C") and not dCi.has_key('PARTIE'):
                    nomresu = dpar['NOM_RESU'].strip() + '_' + str(
                        len(graph.Legendes))
                    dicC = {
                        'Val': lval,
                        'Lab': [dpar['NOM_PARA'], nomresu + '_R', nomresu + '_I']
                    }
                else:
                    nomresu = dpar['NOM_RESU'].strip() + '_' + str(
                        len(graph.Legendes))
                    dicC = {
                        'Val': [lx, lr],
                        'Lab': [dpar['NOM_PARA'], nomresu]
                    }
                Graph.AjoutParaCourbe(dicC, args=dCi)
                graph.AjoutCourbe(**dicC)

        # 1.2.2. Mot-clé LIST_RESU
        elif typi == 'LIST_RESU':
            if interp and iocc > 0:
                UTMESS('S', 'FONCT0_2')
            lx = dCi['LIST_PARA'].Valeurs()
            lr = obj.Valeurs()
            if len(lx) != len(lr):
                UTMESS('S', 'FONCT0_3')
            # on stocke les données dans le Graph
            dicC = {
                'Val': [lx, lr],
                'Lab': [dCi['LIST_PARA'].get_name(), obj.get_name()]
            }
            Graph.AjoutParaCourbe(dicC, args=dCi)
            graph.AjoutCourbe(**dicC)

        # 1.2.3. Mot-clé FONC_X
        # exemple : obj(t)=sin(t), on imprime x=sin(t), y=cos(t)
        #           ob2(t)=cos(t)
        elif typi == 'FONC_X':
            ob2 = dCi['FONC_Y']
            # peut-on blinder au niveau du catalogue
            if obj.getType() == "NAPPE_SDASTER" or ob2.getType() == "NAPPE_SDASTER":
                UTMESS('S', 'FONCT0_4')
            if interp and iocc > 0:
                UTMESS('S', 'FONCT0_5')
            __ftmp = obj
            dpar = __ftmp.Parametres()
            __ftm2 = ob2
            dpa2 = __ftm2.Parametres()
            intloc = False
            if interp and not dCi.has_key('LIST_PARA'):
                # dans ce cas, __linter contient les ordonnées de FONC_X
                intloc = False
                __li = __linter
            elif dCi.has_key('LIST_PARA'):
                intloc = True
                __li = dCi['LIST_PARA']
            if intloc:
                __ftmp = CALC_FONC_INTERP(
                    FONCTION=obj,
                    LIST_PARA=__li,
                    **dpar
                )
                lt, lx = __ftmp.Valeurs()
                __ftm2 = CALC_FONC_INTERP(
                    FONCTION=ob2,
                    LIST_PARA=__li,
                    **dpa2
                )
            else:
                lt, lx = __ftmp.Valeurs()
                __li = DEFI_LIST_REEL(VALE=lt)
                __ftm2 = CALC_FONC_INTERP(
                    FONCTION=ob2,
                    LIST_PARA=__li,
                    **dpa2
                )

            lbid, ly = __ftm2.Valeurs()
            # on stocke les données dans le Graph
            # on imprime la liste des paramètres seulement si LIST_PARA
            if intloc:
                nomresur = dpar['NOM_RESU'].strip() + '_' + str(
                    len(graph.Legendes))
                nomresu2 = dpa2['NOM_RESU'].strip() + '_' + str(
                    len(graph.Legendes) + 1)
                dicC = {
                    'Val': [lt, lx, ly],
                    'Lab': [dpar['NOM_PARA'], nomresur, nomresu2]
                }
            else:
                nomresur = dpar['NOM_RESU'].strip() + '_' + str(
                    len(graph.Legendes))
                nomresu2 = dpa2['NOM_RESU'].strip() + '_' + str(
                    len(graph.Legendes) + 1)
                dicC = {
                    'Val': [lx, ly],
                    'Lab': [nomresur, nomresu2]
                }
            Graph.AjoutParaCourbe(dicC, args=dCi)
            graph.AjoutCourbe(**dicC)

        # 1.2.4. Mot-clé ABSCISSE / ORDONNEE
        elif typi == 'ABSCISSE':
            if interp and iocc > 0:
                UTMESS('S', 'FONCT0_6')
            lx = obj
            lr = dCi['ORDONNEE']
            if len(lx) != len(lr):
                UTMESS('S', 'FONCT0_7')
            # on stocke les données dans le Graph
            dicC = {
                'Val': [lx, lr],
                'Lab': ['Absc', 'Ordo']
            }
            Graph.AjoutParaCourbe(dicC, args=dCi)
            graph.AjoutCourbe(**dicC)

    # 1.3. dbg
    if INFO == 2:
        message = '\n' + '-' * 70 + \
            '\n Contenu du Graph : \n' + '-' * 70 + '\n'
        message = message + graph.__repr__()
        message = message + '-' * 70 + '\n'
        aster.affiche('MESSAGE', message)

    #----------------------------------------------
    # 2. Impression du 'tableau' de valeurs
    #----------------------------------------------

    # 2.0. Surcharge des propriétés du graphique et des axes
    # (bloc quasiment identique dans Table)
    if args.get('TITRE'):
        graph.Titre = args['TITRE']
    if args.get('SOUS_TITRE'):
        graph.SousTitre = args['SOUS_TITRE']
    if FORMAT in ('XMGRACE', 'AGRAF','LISS_ENVELOP'):
        if args.get('BORNE_X'):
            graph.Min_X = args['BORNE_X'][0]
            graph.Max_X = args['BORNE_X'][1]
        if args.get('BORNE_Y'):
            graph.Min_Y = args['BORNE_Y'][0]
            graph.Max_Y = args['BORNE_Y'][1]
        if args.get('LEGENDE_X'):
            graph.Legende_X = args['LEGENDE_X']
        if args.get('LEGENDE_Y'):
            graph.Legende_Y = args['LEGENDE_Y']
        if args.get('ECHELLE_X'):
            graph.Echelle_X = args['ECHELLE_X']
        if args.get('ECHELLE_Y'):
            graph.Echelle_Y = args['ECHELLE_Y']
        if args.get('GRILLE_X'):
            graph.Grille_X = args['GRILLE_X']
        if args.get('GRILLE_Y'):
            graph.Grille_Y = args['GRILLE_Y']

    kargs = {
        'FORMAT': FORMAT,
        'FICHIER': nomfich,
    }

    # 2.1. au format TABLEAU
    if FORMAT == 'TABLEAU':
        # surcharge par les formats de l'utilisateur
        kargs['dform'] = {
            'csep': args['SEPARATEUR'],
            'ccom': args['COMMENTAIRE'],
            'ccpara': args['COMM_PARA'],
            'cdeb': args['DEBUT_LIGNE'],
            'cfin': args['FIN_LIGNE'],
            'formR': fmtF2PY(args['FORMAT_R'])
        }

    # 2.2. au format AGRAF
    elif FORMAT == 'AGRAF':
        nomdigr = None
        if args['UNITE_DIGR'] != 6:
            nomdigr = LogicalUnitFile.filename_from_unit(args['UNITE_DIGR'])
        kargs['FICHIER'] = [nomfich, nomdigr]
        kargs['dform'] = {'formR': '%12.5E'}

    # 2.3. au format XMGRACE et dérivés
    elif FORMAT == 'XMGRACE':
        kargs['dform'] = {'formR': '%.8g'}
        kargs['PILOTE'] = args['PILOTE']

    # 2.4. au format LISS_ENVELOP
    elif FORMAT == 'LISS_ENVELOP':
        kargs['FICHIER'] = nomfich
    # 2.39. Format inconnu
    else:
        UTMESS('S', 'FONCT0_8', valk=FORMAT)

<<<<<<< HEAD
=======
    if FORMAT == 'AGRAF' and args['UNITE_DIGR'] != UNITE \
            and args['UNITE_DIGR'] in ul_reserve:
        UL.Etat(args['UNITE_DIGR'], etat='F')

>>>>>>> dc06b3a4
    # 2.4. On trace !
    with ReservedUnitUsed(args['UNITE'], args.get('UNITE_DIGR')):
            graph.Trace(**kargs)

    return<|MERGE_RESOLUTION|>--- conflicted
+++ resolved
@@ -54,14 +54,9 @@
     # 0. Traitement des arguments, initialisations
     # 0.1. Fichier
     nomfich = None
-<<<<<<< HEAD
-    if args['UNITE'] and args['UNITE'] != 6:
-        nomfich = LogicalUnitFile.filename_from_unit(args['UNITE'])
-=======
     UNITE = args.get('UNITE', 6)
     if UNITE != 6:
-        nomfich = UL.Nom(UNITE)
->>>>>>> dc06b3a4
+        nomfich = LogicalUnitFile.filename_from_unit(args['UNITE'])
         if INFO == 2:
             aster.affiche('MESSAGE', ' Nom du fichier :' + nomfich)
     if nomfich and os.path.exists(nomfich) and os.stat(nomfich).st_size != 0:
@@ -437,15 +432,8 @@
     else:
         UTMESS('S', 'FONCT0_8', valk=FORMAT)
 
-<<<<<<< HEAD
-=======
-    if FORMAT == 'AGRAF' and args['UNITE_DIGR'] != UNITE \
-            and args['UNITE_DIGR'] in ul_reserve:
-        UL.Etat(args['UNITE_DIGR'], etat='F')
-
->>>>>>> dc06b3a4
     # 2.4. On trace !
     with ReservedUnitUsed(args['UNITE'], args.get('UNITE_DIGR')):
-            graph.Trace(**kargs)
+        graph.Trace(**kargs)
 
     return