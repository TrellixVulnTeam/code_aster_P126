--- conflicted
+++ resolved
@@ -59,25 +59,17 @@
                  ISS = 'NON', **args):
         self.parent = parent
         self.keywords = {"MODELE" : MODELE}
-<<<<<<< HEAD
-        charge = tuple(filter(lambda x: x.getType()=="CHAR_MECA", CHARGE))
-        if charge:
-            self.keywords["CHARGE"] = charge
-        self.char_cine = {}
-        char_cine = tuple(filter(lambda x: x.getType()=="CHAR_CINE_MECA", CHARGE))
-=======
         try:
-            charge = tuple(filter(lambda x: type(x)==DataStructure.char_meca, CHARGE))
+            charge = tuple(filter(lambda x: x.getType()=="CHAR_MECA", CHARGE))
         except TypeError:
             charge = None
         if charge:
             self.keywords["CHARGE"] = charge
         self.char_cine = {}
         try:
-            char_cine = tuple(filter(lambda x: type(x)==DataStructure.char_cine_meca, CHARGE))
+            char_cine = tuple(filter(lambda x: x.getType()=="CHAR_CINE_MECA", CHARGE))
         except TypeError:
             char_cine = None
->>>>>>> fa230f5d
         if char_cine:
             self.char_cine["CHAR_CINE"] = char_cine
         if CHAM_MATER:
