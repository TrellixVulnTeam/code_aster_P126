# coding=utf-8
# --------------------------------------------------------------------
# Copyright (C) 1991 - 2019 - EDF R&D - www.code-aster.org
# This file is part of code_aster.
#
# code_aster is free software: you can redistribute it and/or modify
# it under the terms of the GNU General Public License as published by
# the Free Software Foundation, either version 3 of the License, or
# (at your option) any later version.
#
# code_aster is distributed in the hope that it will be useful,
# but WITHOUT ANY WARRANTY; without even the implied warranty of
# MERCHANTABILITY or FITNESS FOR A PARTICULAR PURPOSE.  See the
# GNU General Public License for more details.
#
# You should have received a copy of the GNU General Public License
# along with code_aster.  If not, see <http://www.gnu.org/licenses/>.
# --------------------------------------------------------------------

def dyna_visco_modes(self, TYPE_RESU, TYPE_MODE, list_FREQ, fmax, RESI_RELA,
                           MATER_ELAS_FO, __asseKg, __asseKgr, __asseMg, trKg, __listKv, e0, eta0, ltrv, **args):

    """
       Macro-command DYNA_VISCO,
       function to compute the eigenmodes of the structure
    """

    from Macro.dyna_visco_modes_calc import dyna_visco_modes_calc
    from code_aster.Cata.Syntax import _F
    from Utilitai.Utmess import UTMESS
    import aster

    EXTR_MODE       = self.get_cmd('EXTR_MODE')
    DEFI_BASE_MODALE= self.get_cmd('DEFI_BASE_MODALE')
    DETRUIRE        = self.get_cmd('DETRUIRE')


<<<<<<< HEAD
  
=======
    if TYPE_RESU=='MODE' :
        self.DeclareOut('_modes',self.sd)
    if (TYPE_RESU=='HARM' and args['MODE_MECA'] is not None):
        self.DeclareOut('_modes',args['MODE_MECA'])


>>>>>>> 7b5df21d
    i=0
    nmode=5

# EIGENMODES COMPUTATION

    freq1=list_FREQ[0]

    # search for the 1st eigenfrequency
    j=0
    [_modes, freq1, nmode] = dyna_visco_modes_calc( self, TYPE_MODE, freq1, nmode, RESI_RELA, i, j,
                                                          MATER_ELAS_FO, e0, eta0, __asseMg, __asseKgr, __asseKg,
                                                          __listKv, trKg, ltrv, TYPE_RESU, **args )

    # search for following eigenfrequencies
    while freq1<=fmax:
        j=j+1

        [_modes, freq1, nmode] = dyna_visco_modes_calc( self, TYPE_MODE, freq1, nmode, RESI_RELA, i, j,
                                                              MATER_ELAS_FO, e0, eta0, __asseMg, __asseKgr, __asseKg,
                                                              __listKv, trKg, ltrv, TYPE_RESU,
                                                              reuse='oui', co_reuse=_modes, **args )


    if TYPE_MODE in ['REEL','BETA_REEL']:
        __modes_temp = EXTR_MODE( FILTRE_MODE=_F( MODE=_modes,
                                                  TOUT_ORDRE='OUI'), );
        DETRUIRE( CONCEPT=_F(NOM = _modes) )
        _modes = DEFI_BASE_MODALE( ORTHO_BASE=_F( BASE=__modes_temp,
                                                  MATRICE=__asseMg,), );



    #########################################################
    # PRINTING OF THE EIGENMODES
    UTMESS('I', 'DYNAVISCO_3')
    eigenfreq = aster.GetResu(_modes.getName(), "VARI_ACCES")['FREQ']
    
    if TYPE_MODE in ['REEL','BETA_REEL']:
        UTMESS('I', 'DYNAVISCO_4')
    if TYPE_MODE=='COMPLEXE':
        eigendamping = aster.GetResu(_modes.getName(), "PARAMETRES")['AMOR_REDUIT']
        UTMESS('I', 'DYNAVISCO_6')
    for k in range(0,len(eigenfreq)):
        if TYPE_MODE in ['REEL','BETA_REEL']:
            UTMESS('I', 'DYNAVISCO_5', vali=k+1, valr=eigenfreq[k])
        if TYPE_MODE=='COMPLEXE':
            UTMESS('I', 'DYNAVISCO_7', vali=k+1, valr=(eigenfreq[k], eigendamping[k]))


    return _modes<|MERGE_RESOLUTION|>--- conflicted
+++ resolved
@@ -35,16 +35,7 @@
     DETRUIRE        = self.get_cmd('DETRUIRE')
 
 
-<<<<<<< HEAD
-  
-=======
-    if TYPE_RESU=='MODE' :
-        self.DeclareOut('_modes',self.sd)
-    if (TYPE_RESU=='HARM' and args['MODE_MECA'] is not None):
-        self.DeclareOut('_modes',args['MODE_MECA'])
 
-
->>>>>>> 7b5df21d
     i=0
     nmode=5
 
