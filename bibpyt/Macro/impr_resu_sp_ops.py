--- conflicted
+++ resolved
@@ -275,13 +275,8 @@
                 if ( not icmp in NomColonnes ):
                     UTMESS('F','IMPRRESUSP_6', valk=(icmp,Nom_Champ.upper()))
             #
-<<<<<<< HEAD
-            IMPR_TABLE(FORMAT='TABLEAU', UNITE=__unit.unit, TABLE=__tbresu, NOM_PARA=['COOR_X','COOR_Y','COOR_Z'] + LNom_Cmp,)
-            LogicalUnitFile.release_from_number(__unit.unit)
-=======
-            IMPR_TABLE(FORMAT='TABLEAU', FORMAT_R="E19.12",UNITE=__unit, TABLE=__tbresu, NOM_PARA=['COOR_X','COOR_Y','COOR_Z'] + LNom_Cmp,)
-            DEFI_FICHIER(ACTION='LIBERER', UNITE=__unit)
->>>>>>> 427c0b01
+            IMPR_TABLE(FORMAT='TABLEAU', FORMAT_R="E19.12",UNITE=__unit.unit, TABLE=__tbresu, NOM_PARA=['COOR_X','COOR_Y','COOR_Z'] + LNom_Cmp,)
+            DEFI_FICHIER(ACTION='LIBERER', UNITE=__unit.unit)
             DETRUIRE(CONCEPT=_F(NOM=__tbresu,), INFO=1,)
             DETRUIRE(CONCEPT=_F(NOM=__unit,), INFO=1,)
         #
