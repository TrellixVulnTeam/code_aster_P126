--- conflicted
+++ resolved
@@ -193,8 +193,6 @@
 
 43 : _(u"""
      Erreur d'ouverture du fichier %(k1)s , code retour %(i1)d
-<<<<<<< HEAD
-=======
 """),
 
 44 : _(u"""
@@ -203,7 +201,6 @@
 
 45 : _(u"""
   Ouverture en écriture du fichier %(k1)s
->>>>>>> 09481f81
 """),
 
 47 : _(u"""
