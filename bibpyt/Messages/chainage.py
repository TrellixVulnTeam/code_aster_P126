--- conflicted
+++ resolved
@@ -1,10 +1,6 @@
 # coding=utf-8
 # --------------------------------------------------------------------
-<<<<<<< HEAD
-# Copyright (C) 1991 - 2018 - EDF R&D - www.code-aster.org
-=======
 # Copyright (C) 1991 - 2019 - EDF R&D - www.code-aster.org
->>>>>>> e87c3888
 # This file is part of code_aster.
 #
 # code_aster is free software: you can redistribute it and/or modify
@@ -73,15 +69,7 @@
   modélisations THM : %(k1)s
 """),
 
-<<<<<<< HEAD
-    11 : _(u"""
-=======
-    10 : _("""
-  Si vous faites du chaînage, il ne faut qu'un seul et unique modèle dans le résultat. Si vous en voulez plusieurs, faites une demande d'évolution.
-"""),
-
     11 : _("""
->>>>>>> e87c3888
   On a trouvé une évolution de variable de commandes PTOT incomplète. Il manque un instant.
 """),
 
