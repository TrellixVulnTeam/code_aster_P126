# coding=utf-8
# --------------------------------------------------------------------
<<<<<<< HEAD
# Copyright (C) 1991 - 2017 - EDF R&D - www.code-aster.org
=======
# Copyright (C) 1991 - 2019 - EDF R&D - www.code-aster.org
>>>>>>> e87c3888
# This file is part of code_aster.
#
# code_aster is free software: you can redistribute it and/or modify
# it under the terms of the GNU General Public License as published by
# the Free Software Foundation, either version 3 of the License, or
# (at your option) any later version.
#
# code_aster is distributed in the hope that it will be useful,
# but WITHOUT ANY WARRANTY; without even the implied warranty of
# MERCHANTABILITY or FITNESS FOR A PARTICULAR PURPOSE.  See the
# GNU General Public License for more details.
#
# You should have received a copy of the GNU General Public License
# along with code_aster.  If not, see <http://www.gnu.org/licenses/>.
# --------------------------------------------------------------------

# person_in_charge: mathieu.courtois@edf.fr

import aster

from code_aster.RunManager import LogicalUnitFile


class UniteAster:
    """Transitional class replaced by LogicalUnitFile."""

    def __init__(self):
<<<<<<< HEAD
        pass

    def Libre(self, nom=None, action='RESERVER'):
        """Réserve/associe et retourne une unité libre en y associant, s'il est
        fourni, le fichier 'nom'.
        """
        logical_unit = LogicalUnitFile.new_free(nom)
        return logical_unit.unit
=======
        """Initialise le dictionnaire des unités.
        """
        self.infos = {}

    def _setinfo(self, ul):
        """Remplit les infos de l'unité 'ul'.
        """
        # ul peut etre un entier Aster
        try:
            unit = ul.valeur
        except:
            unit = int(ul)
        # Si la clé n'existe pas
        ini = False
        if unit not in self.infos:
            self.infos[unit] = {}
            self.infos[unit]['nom'] = ''
            self.infos[unit]['etat'] = '?'
            self.infos[unit]['etat_init'] = '?'
            ini = True

        __tab = INFO_EXEC_ASTER(UNITE=unit, LISTE_INFO=('ETAT_UNITE'))

        # O:ouvert, F:fermé, R:réservé
        self.infos[unit]['etat'] = __tab['ETAT_UNITE', 1].strip()[0]
        if ini:
            self.infos[unit]['etat_init'] = self.infos[unit]['etat']

        # nom du fichier
        if self.infos[unit]['etat'] in ['O', 'R']:
            nomfich = ''.join([__tab['NOMFIC%d' % i, 1]
                              for i in range(1, 5)]).strip()
        elif self.infos[unit]['etat'] == 'F':
            nomfich = 'fort.' + str(unit)
        else:
            message = "Etat de l'unité inconnu : %s" % self.infos[unit]['etat']
            print(__tab.EXTR_TABLE())
            raise aster.error("<F> <UniteAster._setinfo> %s" % message)
        self.infos[unit]['nom'] = nomfich
        # print 'DEBUG infos[unit] = ', self.infos[unit]
        DETRUIRE(CONCEPT=_F(NOM=__tab), INFO=1)

    def Libre(self, nom=None, action='RESERVER', ascii=True):
        """Réserve/associe et retourne une unité libre en y associant, s'il est
        fourni, le fichier 'nom'.
        """
        __tab = INFO_EXEC_ASTER(LISTE_INFO=('UNITE_LIBRE'))
        unit = __tab['UNITE_LIBRE', 1]
        DETRUIRE(CONCEPT=_F(NOM=__tab), INFO=1)
        if nom == None:
            nom = 'fort.' + str(unit)

        # Si la clé existe, c'est que le fichier n'était pas libre
        if unit in self.infos:
            message = "Cette unité est déjà affectée au fichier %s" % \
                self.infos[unit]['nom']
            raise aster.error("<F> <UniteAster.Libre> %s" % message)

        opts = {}
        if action == 'ASSOCIER':
            opts['TYPE'] = "ASCII" if ascii else "BINARY"
        DEFI_FICHIER(ACTION=action, UNITE=unit, FICHIER=nom.strip(), **opts)
        self.infos[unit] = {}
        self.infos[unit]['nom'] = nom.strip()
        self.infos[unit]['etat'] = 'R'
        self.infos[unit]['etat_init'] = 'F'
        return unit
>>>>>>> e87c3888

    def Nom(self, ul):
        """Retourne le nom du fichier associé à l'unité 'ul'.
        """
        # ul peut etre un entier Aster
        try:
            unit = ul.valeur
        except AttributeError:
            unit = int(ul)
<<<<<<< HEAD
        logical_unit = LogicalUnitFile.from_number(unit)
        return logical_unit.filename if logical_unit else "fort.{}".format(unit)
=======
        # Si la clé n'existe pas
        if unit not in self.infos:
            self._setinfo(unit)
        return self.infos[unit]['nom']
>>>>>>> e87c3888

    def Unite(self, nom):
        """Retourne l'unité logique associée au fichier `nom`.
        On retourne 0 si le nom n'a pas été trouvé."""
<<<<<<< HEAD
        logical_unit = LogicalUnitFile.from_name(nom)
        return logical_unit.unit if logical_unit else 0
=======
        ul = 0
        for unit, infos in list(self.infos.items()):
            if infos['nom'] == nom.strip():
                ul = unit
                break
        return ul
>>>>>>> e87c3888

    def Etat(self, ul, **kargs):
        """Transitional function: It is currently only used to free a logical
        unit, with etat='F'.

        Retourne l'état de l'unité si 'etat' n'est pas fourni
        et/ou change son état :
           kargs['etat']  : nouvel état,
           kargs['nom']   : nom du fichier,
           kargs['TYPE']  : type du fichier à ouvrir ASCII/BINARY/LIBRE,
           kargs['ACCES'] : type d'accès NEW/APPEND/OLD (APPEND uniquement en ASCII).
        """
        assert kargs.get('etat') == 'F', 'usage not supported!'
        # ul peut etre un entier Aster
        try:
            unit = ul.valeur
        except:
            unit = int(ul)
<<<<<<< HEAD
        LogicalUnitFile.release_from_number(unit)
=======
        # Si la clé n'existe pas
        if unit not in self.infos:
            self._setinfo(unit)
        if 'etat' not in kargs:
            return self.infos[unit]['etat']

        # En fonction de la demande, on bascule son état ou pas
        new = kargs.get('etat')
        if not new in ['R', 'F', 'O']:
            message = "Nouvel état de l'unité incorrect : %s" % new
            raise aster.error("<F> <UniteAster.Etat> %s" % message)

        if self.infos[unit]['etat'] == new:
            pass
        elif new == 'R':
            if self.infos[unit]['etat'] == 'O':
                DEFI_FICHIER(ACTION='LIBERER',  UNITE=unit)
            DEFI_FICHIER(ACTION='RESERVER',
                         UNITE=unit,
                         FICHIER=kargs.get('nom', self.infos[unit]['nom']))
            self._setinfo(unit)
        elif new == 'F':
            DEFI_FICHIER(ACTION='LIBERER', UNITE=unit)
        elif new == 'O':
            if self.infos[unit]['etat'] == 'R':
                DEFI_FICHIER(ACTION='LIBERER', UNITE=unit)
            # valeurs par défaut
            typ = kargs.get('TYPE', 'ASCII')
            if typ == 'ASCII':
                acces = 'APPEND'
            else:
                acces = 'OLD'
            acces = kargs.get('ACCES', acces)
            DEFI_FICHIER(ACTION='ASSOCIER',
                         UNITE=unit,
                         FICHIER=kargs.get('nom', self.infos[unit]['nom']),
                         TYPE=typ,
                         ACCES=acces,)
            self._setinfo(unit)
        self.infos[unit]['etat'] = new
        return self.infos[unit]['etat']
>>>>>>> e87c3888

    def EtatInit(self, ul=None):
        """Transitional function: Must free each unit previously used manually.

        Remet l'unité 'ul' dans son état initial.
        Si 'ul' est omis, toutes les unités sont remises dans leur état initial.
        """
<<<<<<< HEAD
        raise NotImplementedError("'EtatInit' is not supported anymore, use "
                                  "'LogicalUnit.ReservedUnitUsed' context "
                                  "manager instead.")
=======
        if ul == None:
            for uli, vul in list(self.infos.items()):
                self.Etat(uli, etat=vul['etat_init'])
        else:
            if not type(ul) in [list, tuple]:
                ul = [ul, ]
            for u in ul:
                # u peut etre un entier Aster
                try:
                    unit = u.valeur
                except:
                    unit = int(u)
                # Si la clé n'existe pas
                if unit not in self.infos:
                    self._setinfo(unit)
                else:
                    self.Etat(unit, etat=self.infos[unit]['etat_init'])
>>>>>>> e87c3888
<|MERGE_RESOLUTION|>--- conflicted
+++ resolved
@@ -1,10 +1,6 @@
 # coding=utf-8
 # --------------------------------------------------------------------
-<<<<<<< HEAD
-# Copyright (C) 1991 - 2017 - EDF R&D - www.code-aster.org
-=======
 # Copyright (C) 1991 - 2019 - EDF R&D - www.code-aster.org
->>>>>>> e87c3888
 # This file is part of code_aster.
 #
 # code_aster is free software: you can redistribute it and/or modify
@@ -23,6 +19,8 @@
 
 # person_in_charge: mathieu.courtois@edf.fr
 
+import types
+
 import aster
 
 from code_aster.RunManager import LogicalUnitFile
@@ -32,7 +30,6 @@
     """Transitional class replaced by LogicalUnitFile."""
 
     def __init__(self):
-<<<<<<< HEAD
         pass
 
     def Libre(self, nom=None, action='RESERVER'):
@@ -41,75 +38,6 @@
         """
         logical_unit = LogicalUnitFile.new_free(nom)
         return logical_unit.unit
-=======
-        """Initialise le dictionnaire des unités.
-        """
-        self.infos = {}
-
-    def _setinfo(self, ul):
-        """Remplit les infos de l'unité 'ul'.
-        """
-        # ul peut etre un entier Aster
-        try:
-            unit = ul.valeur
-        except:
-            unit = int(ul)
-        # Si la clé n'existe pas
-        ini = False
-        if unit not in self.infos:
-            self.infos[unit] = {}
-            self.infos[unit]['nom'] = ''
-            self.infos[unit]['etat'] = '?'
-            self.infos[unit]['etat_init'] = '?'
-            ini = True
-
-        __tab = INFO_EXEC_ASTER(UNITE=unit, LISTE_INFO=('ETAT_UNITE'))
-
-        # O:ouvert, F:fermé, R:réservé
-        self.infos[unit]['etat'] = __tab['ETAT_UNITE', 1].strip()[0]
-        if ini:
-            self.infos[unit]['etat_init'] = self.infos[unit]['etat']
-
-        # nom du fichier
-        if self.infos[unit]['etat'] in ['O', 'R']:
-            nomfich = ''.join([__tab['NOMFIC%d' % i, 1]
-                              for i in range(1, 5)]).strip()
-        elif self.infos[unit]['etat'] == 'F':
-            nomfich = 'fort.' + str(unit)
-        else:
-            message = "Etat de l'unité inconnu : %s" % self.infos[unit]['etat']
-            print(__tab.EXTR_TABLE())
-            raise aster.error("<F> <UniteAster._setinfo> %s" % message)
-        self.infos[unit]['nom'] = nomfich
-        # print 'DEBUG infos[unit] = ', self.infos[unit]
-        DETRUIRE(CONCEPT=_F(NOM=__tab), INFO=1)
-
-    def Libre(self, nom=None, action='RESERVER', ascii=True):
-        """Réserve/associe et retourne une unité libre en y associant, s'il est
-        fourni, le fichier 'nom'.
-        """
-        __tab = INFO_EXEC_ASTER(LISTE_INFO=('UNITE_LIBRE'))
-        unit = __tab['UNITE_LIBRE', 1]
-        DETRUIRE(CONCEPT=_F(NOM=__tab), INFO=1)
-        if nom == None:
-            nom = 'fort.' + str(unit)
-
-        # Si la clé existe, c'est que le fichier n'était pas libre
-        if unit in self.infos:
-            message = "Cette unité est déjà affectée au fichier %s" % \
-                self.infos[unit]['nom']
-            raise aster.error("<F> <UniteAster.Libre> %s" % message)
-
-        opts = {}
-        if action == 'ASSOCIER':
-            opts['TYPE'] = "ASCII" if ascii else "BINARY"
-        DEFI_FICHIER(ACTION=action, UNITE=unit, FICHIER=nom.strip(), **opts)
-        self.infos[unit] = {}
-        self.infos[unit]['nom'] = nom.strip()
-        self.infos[unit]['etat'] = 'R'
-        self.infos[unit]['etat_init'] = 'F'
-        return unit
->>>>>>> e87c3888
 
     def Nom(self, ul):
         """Retourne le nom du fichier associé à l'unité 'ul'.
@@ -119,30 +47,14 @@
             unit = ul.valeur
         except AttributeError:
             unit = int(ul)
-<<<<<<< HEAD
         logical_unit = LogicalUnitFile.from_number(unit)
         return logical_unit.filename if logical_unit else "fort.{}".format(unit)
-=======
-        # Si la clé n'existe pas
-        if unit not in self.infos:
-            self._setinfo(unit)
-        return self.infos[unit]['nom']
->>>>>>> e87c3888
 
     def Unite(self, nom):
         """Retourne l'unité logique associée au fichier `nom`.
         On retourne 0 si le nom n'a pas été trouvé."""
-<<<<<<< HEAD
         logical_unit = LogicalUnitFile.from_name(nom)
         return logical_unit.unit if logical_unit else 0
-=======
-        ul = 0
-        for unit, infos in list(self.infos.items()):
-            if infos['nom'] == nom.strip():
-                ul = unit
-                break
-        return ul
->>>>>>> e87c3888
 
     def Etat(self, ul, **kargs):
         """Transitional function: It is currently only used to free a logical
@@ -161,51 +73,7 @@
             unit = ul.valeur
         except:
             unit = int(ul)
-<<<<<<< HEAD
         LogicalUnitFile.release_from_number(unit)
-=======
-        # Si la clé n'existe pas
-        if unit not in self.infos:
-            self._setinfo(unit)
-        if 'etat' not in kargs:
-            return self.infos[unit]['etat']
-
-        # En fonction de la demande, on bascule son état ou pas
-        new = kargs.get('etat')
-        if not new in ['R', 'F', 'O']:
-            message = "Nouvel état de l'unité incorrect : %s" % new
-            raise aster.error("<F> <UniteAster.Etat> %s" % message)
-
-        if self.infos[unit]['etat'] == new:
-            pass
-        elif new == 'R':
-            if self.infos[unit]['etat'] == 'O':
-                DEFI_FICHIER(ACTION='LIBERER',  UNITE=unit)
-            DEFI_FICHIER(ACTION='RESERVER',
-                         UNITE=unit,
-                         FICHIER=kargs.get('nom', self.infos[unit]['nom']))
-            self._setinfo(unit)
-        elif new == 'F':
-            DEFI_FICHIER(ACTION='LIBERER', UNITE=unit)
-        elif new == 'O':
-            if self.infos[unit]['etat'] == 'R':
-                DEFI_FICHIER(ACTION='LIBERER', UNITE=unit)
-            # valeurs par défaut
-            typ = kargs.get('TYPE', 'ASCII')
-            if typ == 'ASCII':
-                acces = 'APPEND'
-            else:
-                acces = 'OLD'
-            acces = kargs.get('ACCES', acces)
-            DEFI_FICHIER(ACTION='ASSOCIER',
-                         UNITE=unit,
-                         FICHIER=kargs.get('nom', self.infos[unit]['nom']),
-                         TYPE=typ,
-                         ACCES=acces,)
-            self._setinfo(unit)
-        self.infos[unit]['etat'] = new
-        return self.infos[unit]['etat']
->>>>>>> e87c3888
 
     def EtatInit(self, ul=None):
         """Transitional function: Must free each unit previously used manually.
@@ -213,26 +81,6 @@
         Remet l'unité 'ul' dans son état initial.
         Si 'ul' est omis, toutes les unités sont remises dans leur état initial.
         """
-<<<<<<< HEAD
         raise NotImplementedError("'EtatInit' is not supported anymore, use "
                                   "'LogicalUnit.ReservedUnitUsed' context "
-                                  "manager instead.")
-=======
-        if ul == None:
-            for uli, vul in list(self.infos.items()):
-                self.Etat(uli, etat=vul['etat_init'])
-        else:
-            if not type(ul) in [list, tuple]:
-                ul = [ul, ]
-            for u in ul:
-                # u peut etre un entier Aster
-                try:
-                    unit = u.valeur
-                except:
-                    unit = int(u)
-                # Si la clé n'existe pas
-                if unit not in self.infos:
-                    self._setinfo(unit)
-                else:
-                    self.Etat(unit, etat=self.infos[unit]['etat_init'])
->>>>>>> e87c3888
+                                  "manager instead.")