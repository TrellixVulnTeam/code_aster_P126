# coding=utf-8
# --------------------------------------------------------------------
# Copyright (C) 1991 - 2019 - EDF R&D - www.code-aster.org
# This file is part of code_aster.
#
# code_aster is free software: you can redistribute it and/or modify
# it under the terms of the GNU General Public License as published by
# the Free Software Foundation, either version 3 of the License, or
# (at your option) any later version.
#
# code_aster is distributed in the hope that it will be useful,
# but WITHOUT ANY WARRANTY; without even the implied warranty of
# MERCHANTABILITY or FITNESS FOR A PARTICULAR PURPOSE.  See the
# GNU General Public License for more details.
#
# You should have received a copy of the GNU General Public License
# along with code_aster.  If not, see <http://www.gnu.org/licenses/>.
# --------------------------------------------------------------------

"""
Configuration for Gaia

. $HOME/dev/codeaster/devtools/etc/env_unstable.sh

waf configure --use-config=gaia_std --prefix=../install/std
waf install -p

"""

import os
ASTER_ROOT = os.environ['ASTER_ROOT']
YAMMROOT = os.environ['ROOT_SALOME']

import official_programs


def configure(self):
    opts = self.options

    official_programs.configure(self)
    official_programs.check_prerequisites_package(self, YAMMROOT, '20191105')

    self.env.append_value('CXXFLAGS', ['-D_GLIBCXX_USE_CXX11_ABI=0'])
    self.env['ADDMEM'] = 1100
    self.env.append_value('OPT_ENV', [
        'module load ifort/2019.0.045 icc/2019.0.045 mkl/2019.0.045'
    ])

<<<<<<< HEAD
    self.env.append_value('OPT_ENV', [
        'export LD_PRELOAD='
        '/opt/intel/2019.0.045/mkl/lib/intel64/libmkl_intel_lp64.so:'
        '/opt/intel/2019.0.045/mkl/lib/intel64/libmkl_intel_thread.so:'
        '/opt/intel/2019.0.045/mkl/lib/intel64/libmkl_core.so:'
        '/opt/intel/2019.0.045/compilers_and_libraries/linux/lib/intel64/libiomp5.so',
    ])

    TFELHOME = YAMMROOT + '/prerequisites/Mfront-TFEL321_aster'
=======
    TFELHOME = YAMMROOT + '/prerequisites/Mfront-TFEL321'
>>>>>>> 61a9de45
    TFELVERS = '3.2.1'
    self.env.TFELHOME = TFELHOME
    self.env.TFELVERS = TFELVERS

    self.env.append_value('LIBPATH', [
        YAMMROOT + '/prerequisites/Hdf5-1103/lib',
        YAMMROOT + '/prerequisites/Medfichier-400/lib',
        YAMMROOT + '/prerequisites/Metis_aster-510_aster4/lib',
        YAMMROOT + '/prerequisites/Scotch_aster-604_aster7/SEQ/lib',
        YAMMROOT + '/prerequisites/Mumps-512_consortium_aster4/SEQ/lib',
        TFELHOME + '/lib',
    ])

    self.env.append_value('INCLUDES', [
        YAMMROOT + '/prerequisites/Hdf5-1103/include',
        YAMMROOT + '/prerequisites/Medfichier-400/include',
        YAMMROOT + '/prerequisites/Metis_aster-510_aster4/include',
        YAMMROOT + '/prerequisites/Scotch_aster-604_aster7/SEQ/include',
        YAMMROOT + '/prerequisites/Mumps-512_consortium_aster4/SEQ/include',
        YAMMROOT + '/prerequisites/Mumps-512_consortium_aster4/SEQ/include_seq',
        TFELHOME + '/include',
    ])

    # waflib/extras/boost.py:check_boost forces /usr/lib/x86_64-linux-gnu
    self.env.INCLUDES_BOOST = YAMMROOT + '/prerequisites/Boost-1580/include'
    self.env.LIBPATH_BOOST = [YAMMROOT + '/prerequisites/Boost-1580/lib']
    self.env.LIB_BOOST = ['boost_python-mt']

    # to reduce memory consumption during the link stage
    opts.num_bibfor = 10
    self.env.append_value('LINKFLAGS', ('-Wl,--no-keep-memory'))
    self.env.append_value('LIB', ('pthread', 'util'))
    self.env.append_value('LIB_SCOTCH', ('scotcherrexit'))
    # to fail if not found
    opts.enable_hdf5 = True
    opts.enable_med = True
    opts.enable_metis = True
    opts.enable_mumps = True
    opts.enable_scotch = True
    opts.enable_mfront = True

    opts.enable_petsc = False
    # sphinx with python3 not available
    opts.enable_doc = False<|MERGE_RESOLUTION|>--- conflicted
+++ resolved
@@ -46,7 +46,6 @@
         'module load ifort/2019.0.045 icc/2019.0.045 mkl/2019.0.045'
     ])
 
-<<<<<<< HEAD
     self.env.append_value('OPT_ENV', [
         'export LD_PRELOAD='
         '/opt/intel/2019.0.045/mkl/lib/intel64/libmkl_intel_lp64.so:'
@@ -55,10 +54,7 @@
         '/opt/intel/2019.0.045/compilers_and_libraries/linux/lib/intel64/libiomp5.so',
     ])
 
-    TFELHOME = YAMMROOT + '/prerequisites/Mfront-TFEL321_aster'
-=======
     TFELHOME = YAMMROOT + '/prerequisites/Mfront-TFEL321'
->>>>>>> 61a9de45
     TFELVERS = '3.2.1'
     self.env.TFELHOME = TFELHOME
     self.env.TFELVERS = TFELVERS
