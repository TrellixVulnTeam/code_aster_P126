--- conflicted
+++ resolved
@@ -43,14 +43,10 @@
     opts.with_prog_salome = True
     opts.with_prog_europlexus = True
 
-<<<<<<< HEAD
     # ADDMEM value is evaluated with DEBUT()/FIN() execution and looking
     # at value reported at "MAXIMUM DE MEMOIRE UTILISEE PAR LE PROCESSUS".
     self.env['ADDMEM'] = 2500
 
-=======
-    self.env['ADDMEM'] = 750
->>>>>>> bc597eeb
     self.env.append_value('OPT_ENV', [
         'module unload mkl',
         'module load ifort/2016.0.047 icc/2016.0.047 mkl/2016.0.047',
