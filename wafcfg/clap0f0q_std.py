# coding=utf-8
# --------------------------------------------------------------------
# Copyright (C) 1991 - 2019 - EDF R&D - www.code-aster.org
# This file is part of code_aster.
#
# code_aster is free software: you can redistribute it and/or modify
# it under the terms of the GNU General Public License as published by
# the Free Software Foundation, either version 3 of the License, or
# (at your option) any later version.
#
# code_aster is distributed in the hope that it will be useful,
# but WITHOUT ANY WARRANTY; without even the implied warranty of
# MERCHANTABILITY or FITNESS FOR A PARTICULAR PURPOSE.  See the
# GNU General Public License for more details.
#
# You should have received a copy of the GNU General Public License
# along with code_aster.  If not, see <http://www.gnu.org/licenses/>.
# --------------------------------------------------------------------

"""
Configuration for clap0f0q (gfortran + openblas)

. $HOME/dev/codeaster/devtools/etc/env_unstable.sh

waf configure --use-config=clap0f0q_std --prefix=../install/std
waf install -p
"""

import os
ASTER_ROOT = os.environ['ASTER_ROOT']
YAMMROOT = ASTER_ROOT + '/public/default'

import official_programs


def configure(self):
    opts = self.options

    official_programs.configure(self)
    official_programs.check_prerequisites_package(self, YAMMROOT, '20190507')

#   for using metis with standard integer (since Metis_aster-510_aster4)
    self.env.append_value('CFLAGS', ['-DINTSIZE32'])
 
#   adjust PATH to find gcc 4.9.2 in Mfront build
    self.env.append_value('OPT_ENV', [
<<<<<<< HEAD
        'export PATH=' + YAMMROOT + '/prerequisites/Medfichier-400/bin:$PATH'])
    # ADDMEM value is evaluated with DEBUT()/FIN() execution and looking
    # at value reported at "MAXIMUM DE MEMOIRE UTILISEE PAR LE PROCESSUS".
    self.env['ADDMEM'] = 500
=======
        'export PATH=/home/aster/public/gcc_4_9_2/bin:' + YAMMROOT + '/prerequisites/Medfichier-400/bin:$PATH'])

    self.env['ADDMEM'] = 300
>>>>>>> cdbc92ab

    TFELHOME = YAMMROOT + '/prerequisites/Mfront-TFEL321_aster'
    TFELVERS = '3.2.1'
    self.env.TFELHOME = TFELHOME
    self.env.TFELVERS = TFELVERS

    self.env.append_value('LIBPATH', [
        YAMMROOT + '/prerequisites/Python-365/lib',
        YAMMROOT + '/prerequisites/Hdf5-1103/lib',
        YAMMROOT + '/prerequisites/Medfichier-400/lib',
        YAMMROOT + '/prerequisites/Metis_aster-510_aster4/lib',
        YAMMROOT + '/prerequisites/Scotch_aster-604_aster7/SEQ/lib',
        YAMMROOT + '/prerequisites/Mumps-512_consortium_aster3/SEQ/lib',
        TFELHOME + '/lib',
        # for openblas
        ASTER_ROOT + '/public/lib',
    ])

    self.env.append_value('INCLUDES', [
        YAMMROOT + '/prerequisites/Python-365/include/python3.6',
        YAMMROOT + '/prerequisites/Hdf5-1103/include',
        YAMMROOT + '/prerequisites/Medfichier-400/include',
        YAMMROOT + '/prerequisites/Metis_aster-510_aster4/include',
        YAMMROOT + '/prerequisites/Scotch_aster-604_aster7/SEQ/include',
        YAMMROOT + '/prerequisites/Mumps-512_consortium_aster3/SEQ/include',
        YAMMROOT + '/prerequisites/Mumps-512_consortium_aster3/SEQ/include_seq',
        TFELHOME + '/include',
    ])

    # waflib/extras/boost.py:check_boost forces /usr/lib/x86_64-linux-gnu
    self.env.INCLUDES_BOOST = YAMMROOT + '/prerequisites/Boost-1580/include'
    self.env.LIBPATH_BOOST = [YAMMROOT + '/prerequisites/Boost-1580/lib']
    self.env.LIB_BOOST = ['boost_python-mt']

    # openblas from $ASTER_ROOT/public/lib embeds lapack
    opts.maths_libs = 'openblas'

    # to fail if not found
    opts.enable_hdf5 = True
    opts.enable_med = True
    opts.enable_metis = True
    opts.enable_mumps = True
    opts.enable_scotch = True
    opts.enable_mfront = True

    opts.enable_petsc = False<|MERGE_RESOLUTION|>--- conflicted
+++ resolved
@@ -44,16 +44,9 @@
  
 #   adjust PATH to find gcc 4.9.2 in Mfront build
     self.env.append_value('OPT_ENV', [
-<<<<<<< HEAD
-        'export PATH=' + YAMMROOT + '/prerequisites/Medfichier-400/bin:$PATH'])
-    # ADDMEM value is evaluated with DEBUT()/FIN() execution and looking
-    # at value reported at "MAXIMUM DE MEMOIRE UTILISEE PAR LE PROCESSUS".
-    self.env['ADDMEM'] = 500
-=======
         'export PATH=/home/aster/public/gcc_4_9_2/bin:' + YAMMROOT + '/prerequisites/Medfichier-400/bin:$PATH'])
 
     self.env['ADDMEM'] = 300
->>>>>>> cdbc92ab
 
     TFELHOME = YAMMROOT + '/prerequisites/Mfront-TFEL321_aster'
     TFELVERS = '3.2.1'
@@ -73,7 +66,7 @@
     ])
 
     self.env.append_value('INCLUDES', [
-        YAMMROOT + '/prerequisites/Python-365/include/python3.6',
+        YAMMROOT + '/prerequisites/Python-365/include/python2.7',
         YAMMROOT + '/prerequisites/Hdf5-1103/include',
         YAMMROOT + '/prerequisites/Medfichier-400/include',
         YAMMROOT + '/prerequisites/Metis_aster-510_aster4/include',
