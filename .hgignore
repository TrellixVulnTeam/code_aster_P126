--- conflicted
+++ resolved
@@ -13,12 +13,8 @@
 ^\.yamm/
 ^waf_.*
 .*~$
-<<<<<<< HEAD
 .*%$
 ^.*/fort\.*
 ^fort\.*
 glob\.*
-vola\.*
-=======
-.*%$
->>>>>>> 12ec22d4
+vola\.*