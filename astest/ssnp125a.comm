# coding=utf-8
# --------------------------------------------------------------------
<<<<<<< HEAD
# Copyright (C) 1991 - 2018 - EDF R&D - www.code-aster.org
=======
# Copyright (C) 1991 - 2019 - EDF R&D - www.code-aster.org
>>>>>>> e87c3888
# This file is part of code_aster.
#
# code_aster is free software: you can redistribute it and/or modify
# it under the terms of the GNU General Public License as published by
# the Free Software Foundation, either version 3 of the License, or
# (at your option) any later version.
#
# code_aster is distributed in the hope that it will be useful,
# but WITHOUT ANY WARRANTY; without even the implied warranty of
# MERCHANTABILITY or FITNESS FOR A PARTICULAR PURPOSE.  See the
# GNU General Public License for more details.
#
# You should have received a copy of the GNU General Public License
# along with code_aster.  If not, see <http://www.gnu.org/licenses/>.
# --------------------------------------------------------------------

# ----- LA LOI DE COMPORTEMENT DE TYPE DRUCKER-PRAGER ------------------
# ----- LA MODELISATION D_PLAN PREND EN COMPTE UN MATERIAU AVEC UN -----
# ----- ENDOMMAGEMENT AU NIVEAU D'UNE MAILLE QUI SE TRADUIT PAR UNE ----
# ----- PERTE DE COHESION DE 5% DANS LA MAILLE (M1) EN QUESTION. -------
# ======================================================================

from code_aster import ConvergenceError, NonLinearEvolutionContainer
from code_aster.Commands import *

DEBUT(CODE=_F(NIV_PUB_WEB='INTERNET',),PAR_LOT='NON',DEBUG=_F(SDVERI='OUI'))

import aster

MAILLAGE=LIRE_MAILLAGE(FORMAT='MED', );

MODELE=AFFE_MODELE( MAILLAGE=MAILLAGE,
                    AFFE=( _F( GROUP_MA     = ('ROCHE',),
                               PHENOMENE    = 'MECANIQUE',
                               MODELISATION = 'D_PLAN'),
                           _F( GROUP_MA     = ('BAS',
                                               'EXTREM',
                                               'HAUT',
                                               'GAUCHE',),
                               PHENOMENE    = 'MECANIQUE',
                               MODELISATION = 'D_PLAN',),),
                           );

MATER1 = DEFI_MATERIAU(ELAS = _F( E  = 5800.0E6,
                                      NU = 0.3,),
                     DRUCK_PRAGER = _F( H     = -200.0E6,
                                   ALPHA = 0.33,
                                   SY = 2.11E6,
                                   P_ULTM = 0.01,
                                   ECROUISSAGE = 'LINEAIRE',),);

MATER2 = DEFI_MATERIAU(ELAS = _F( E  = 5800.0E6,
                                      NU = 0.3,),
                     DRUCK_PRAGER = _F( H     = -200.0E6,
                                   ALPHA = 0.33,
                                   SY = 2.E6,
                                   P_ULTM = 0.01,
                                   ECROUISSAGE = 'LINEAIRE',),);

MAILLAGE=MODI_MAILLAGE( reuse=MAILLAGE,
                        MAILLAGE=MAILLAGE,
                        ORIE_PEAU_2D=_F( GROUP_MA = ('BAS',
                                                     'EXTREM',
                                                     'HAUT',
                                                     'GAUCHE',),)
                       )

CHMAT = AFFE_MATERIAU( MAILLAGE = MAILLAGE,
                       AFFE = (
                              _F( TOUT   = 'OUI',
                                  MATER  = MATER1,),
                              _F( MAILLE = 'M1',
                                  MATER = MATER2),
                                  ),);

SIGINIT=CREA_CHAMP( TYPE_CHAM='CART_SIEF_R',
                    OPERATION='AFFE',
                    MODELE=MODELE,
                    AFFE=_F( TOUT='OUI',
                             NOM_CMP=( 'SIXX',
                                       'SIYY',
                                       'SIZZ',
                                       'SIXY',
                                       'SIXZ',
                                       'SIYZ',
                                       'SIP',
                                       'M11',
                                       'FH11X',
                                       'FH11Y',),
                             VALE   =( -2.E6,
                                       -2.E6,
                                       -2.E6,
                                         0.0,
                                         0.0,
                                         0.0,
                                         0.0,
                                         0.0,
                                         0.0,
                                         0.0,),),);

CHAR_DR=AFFE_CHAR_MECA(    MODELE=MODELE,
                           PRES_REP=_F(   GROUP_MA = 'EXTREM',
                                         PRES = 2.0E6)
                        )

CHAR_GA=AFFE_CHAR_MECA(    MODELE=MODELE,
                             PRES_REP=_F(   GROUP_MA = 'GAUCHE',
                                         PRES = 2.0E6)
                        )

DEPL_BA=AFFE_CHAR_MECA(    MODELE=MODELE,
                              DDL_IMPO=_F(  GROUP_MA = 'BAS',
                                            DY = 0.)
                           )

DEPL_GA=AFFE_CHAR_MECA(    MODELE=MODELE,
                              DDL_IMPO=_F(  GROUP_MA = 'GAUCHE',
                                          DX = 0.), ) ;

DEPL_HA=AFFE_CHAR_MECA(MODELE=MODELE,
                    FACE_IMPO=_F(  GROUP_MA = 'HAUT',
                                          DY = 1.)
                           )

COEF=DEFI_FONCTION(      NOM_PARA='INST',
                           PROL_DROITE='CONSTANT',
                          PROL_GAUCHE='CONSTANT',
                         VALE=( 0.0,    0.00,
                                2.0,   -0.030, )
                       )

TEMPS=DEFI_LIST_REEL(   DEBUT=0.,
                         INTERVALLE=(
                         _F(  JUSQU_A = 2.00,        NOMBRE =  100, ),),
                    )

DEFLIST =DEFI_LIST_INST(DEFI_LIST=_F(LIST_INST =TEMPS ),
                        ECHEC=_F(EVENEMENT     = 'ERREUR',
                                 ACTION        = 'DECOUPE',
                                 SUBD_METHODE  = 'MANUEL',
                                 SUBD_PAS      = 10,
                                 SUBD_NIVEAU   = 4,
                                 SUBD_PAS_MINI = 0.000001),)

U = NonLinearEvolutionContainer()
try :
     U=STAT_NON_LINE(reuse=U,
                     RESULTAT=U,
                     MODELE=MODELE,
                     CHAM_MATER=CHMAT,
<<<<<<< HEAD
                     EXCIT=(_F(CHARGE=CHAR_DR,  ),
                            _F(CHARGE=CHAR_GA,  ),
                            _F(CHARGE = DEPL_BA, ),
                            _F(CHARGE = DEPL_GA,),
                            _F(CHARGE = DEPL_HA,
                               FONC_MULT = COEF,),),
                     COMPORTEMENT=_F( RELATION = 'DRUCK_PRAGER'),
                     INCREMENT=_F( LIST_INST = DEFLIST),
                     NEWTON=_F( MATRICE = 'TANGENTE',
                                REAC_ITER = 1,),
                     ETAT_INIT   = _F( SIGM  = SIGINIT,),
                     CONVERGENCE=_F( RESI_GLOB_RELA = 1.E-6,
                                     ITER_GLOB_MAXI =  26,),
                     )
except ConvergenceError:
     print """\nProbleme de convergence pour cause de localisation\n"""
=======
                 EXCIT=( _F( CHARGE=CHAR_DR,  ),
                         _F( CHARGE=CHAR_GA,  ),
                         _F( CHARGE = DEPL_BA, ),
                         _F( CHARGE = DEPL_GA,),
                         _F( CHARGE = DEPL_HA,
                             FONC_MULT = COEF,),),
                 COMPORTEMENT=_F( RELATION = 'DRUCK_PRAGER'),
                 INCREMENT=_F( LIST_INST = DEFLIST),
                 NEWTON=_F( MATRICE = 'TANGENTE',
                            REAC_ITER = 1,),
                 ETAT_INIT   = _F( SIGM  = SIGINIT,),
                 CONVERGENCE=_F( RESI_GLOB_RELA = 1.E-6,
                                 ITER_GLOB_MAXI =  26,),
                           );
except aster.NonConvergenceError:
     print("""\nProbleme de convergence pour cause de localisation\n""")
>>>>>>> e87c3888
# ON RECUPERE LE DERNIER INSTANT PROPREMENT CALCULE DANS STAT_NON_LINE
# POUR FAIRE UNE VERIFICATION EN NON-REGRESSION SUR CE NUMERO D'ORDRE
     last_iter=U.LIST_VARI_ACCES()['NUME_ORDRE'][-1]

U=CALC_CHAMP(reuse=U,CRITERES=('INDL_ELGA','PDIL_ELGA'),RESULTAT=U,NUME_ORDRE=(19,last_iter))

############################################################
#IMPR_RESU(FORMAT="RESULTAT",RESU=_F(RESULTAT=U,
#                  NUME_ORDRE = (19,last_iter),
#                  NOM_CHAM   = ('INDL_ELGA',),),);
############################################################

TEST_RESU(RESU=(_F(NUME_ORDRE=19,
                   POINT=1,
                   RESULTAT=U,
                   NOM_CHAM='INDL_ELGA',
                   NOM_CMP='INDICE',
                   VALE_CALC=1.0,
                   MAILLE='M1',
                   ),
                _F(NUME_ORDRE=19,
                   POINT=1,
                   RESULTAT=U,
                   NOM_CHAM='INDL_ELGA',
                   NOM_CMP='DIR1',
                   VALE_CALC=-32.027869152121,
                   MAILLE='M1',
                   ),
                _F(NUME_ORDRE=19,
                   POINT=2,
                   RESULTAT=U,
                   NOM_CHAM='INDL_ELGA',
                   NOM_CMP='INDICE',
                   VALE_CALC=1.0,
                   MAILLE='M1',
                   ),
                _F(NUME_ORDRE=19,
                   POINT=2,
                   RESULTAT=U,
                   NOM_CHAM='INDL_ELGA',
                   NOM_CMP='DIR2',
                   VALE_CALC=30.896009312699,
                   MAILLE='M1',
                   ),
                _F(NUME_ORDRE=19,
                   POINT=3,
                   RESULTAT=U,
                   NOM_CHAM='INDL_ELGA',
                   NOM_CMP='INDICE',
                   VALE_CALC=1.0,
                   MAILLE='M1',
                   ),
                _F(NUME_ORDRE=19,
                   POINT=3,
                   RESULTAT=U,
                   NOM_CHAM='INDL_ELGA',
                   NOM_CMP='DIR3',
                   VALE_CALC=-26.872639299543,
                   MAILLE='M1',
                   ),
                _F(NUME_ORDRE=19,
                   POINT=4,
                   RESULTAT=U,
                   NOM_CHAM='INDL_ELGA',
                   NOM_CMP='INDICE',
                   VALE_CALC=1.0,
                   MAILLE='M1',
                   ),
                _F(NUME_ORDRE=19,
                   POINT=4,
                   RESULTAT=U,
                   NOM_CHAM='INDL_ELGA',
                   NOM_CMP='DIR4',
                   VALE_CALC=-24.840094226638,
                   MAILLE='M1',
                   ),
                _F(NUME_ORDRE=19,
                   POINT=5,
                   RESULTAT=U,
                   NOM_CHAM='INDL_ELGA',
                   NOM_CMP='INDICE',
                   VALE_CALC=1.0,
                   MAILLE='M1',
                   ),
                _F(NUME_ORDRE=19,
                   POINT=6,
                   RESULTAT=U,
                   NOM_CHAM='INDL_ELGA',
                   NOM_CMP='INDICE',
                   VALE_CALC=1.0,
                   MAILLE='M1',
                   ),
                _F(NUME_ORDRE=19,
                   POINT=7,
                   RESULTAT=U,
                   NOM_CHAM='INDL_ELGA',
                   NOM_CMP='INDICE',
                   VALE_CALC=1.0,
                   MAILLE='M1',
                   ),
                _F(NUME_ORDRE=19,
                   POINT=8,
                   RESULTAT=U,
                   NOM_CHAM='INDL_ELGA',
                   NOM_CMP='INDICE',
                   VALE_CALC=1.0,
                   MAILLE='M1',
                   ),
                _F(NUME_ORDRE=19,
                   POINT=9,
                   RESULTAT=U,
                   NOM_CHAM='INDL_ELGA',
                   NOM_CMP='INDICE',
                   VALE_CALC=1.0,
                   MAILLE='M1',
                   ),
                _F(NUME_ORDRE=19,
                   POINT=1,
                   RESULTAT=U,
                   NOM_CHAM='INDL_ELGA',
                   NOM_CMP='INDICE',
                   VALE_CALC=1.0,
                   MAILLE='M11',
                   ),
                _F(NUME_ORDRE=19,
                   POINT=1,
                   RESULTAT=U,
                   NOM_CHAM='INDL_ELGA',
                   NOM_CMP='DIR1',
                   VALE_CALC=31.407521747504,
                   MAILLE='M11',
                   ),
                _F(NUME_ORDRE=41,
                   POINT=1,
                   RESULTAT=U,
                   NOM_CHAM='INDL_ELGA',
                   NOM_CMP='INDICE',
                   VALE_CALC=1.0,
                   MAILLE='M1',
                   ),
                _F(NUME_ORDRE=41,
                   POINT=1,
                   RESULTAT=U,
                   NOM_CHAM='INDL_ELGA',
                   NOM_CMP='DIR1',
                   VALE_CALC=-32.646378304289,
                   MAILLE='M1',
                   ),
                _F(NUME_ORDRE=41,
                   POINT=2,
                   RESULTAT=U,
                   NOM_CHAM='INDL_ELGA',
                   NOM_CMP='INDICE',
                   VALE_CALC=1.0,
                   MAILLE='M1',
                   ),
                _F(NUME_ORDRE=41,
                   POINT=2,
                   RESULTAT=U,
                   NOM_CHAM='INDL_ELGA',
                   NOM_CMP='DIR2',
                   VALE_CALC=32.195657624496,
                   MAILLE='M1',
                   ),
                _F(NUME_ORDRE=41,
                   POINT=3,
                   RESULTAT=U,
                   NOM_CHAM='INDL_ELGA',
                   NOM_CMP='INDICE',
                   VALE_CALC=1.0,
                   MAILLE='M1',
                   ),
                _F(NUME_ORDRE=41,
                   POINT=3,
                   RESULTAT=U,
                   NOM_CHAM='INDL_ELGA',
                   NOM_CMP='DIR3',
                   VALE_CALC=21.828598324826,
                   MAILLE='M1',
                   ),
                _F(NUME_ORDRE=41,
                   POINT=4,
                   RESULTAT=U,
                   NOM_CHAM='INDL_ELGA',
                   NOM_CMP='INDICE',
                   VALE_CALC=1.0,
                   MAILLE='M1',
                   ),
                _F(NUME_ORDRE=41,
                   POINT=4,
                   RESULTAT=U,
                   NOM_CHAM='INDL_ELGA',
                   NOM_CMP='DIR4',
                   VALE_CALC=-17.634715751508,
                   MAILLE='M1',
                   ),
                _F(NUME_ORDRE=41,
                   POINT=5,
                   RESULTAT=U,
                   NOM_CHAM='INDL_ELGA',
                   NOM_CMP='INDICE',
                   VALE_CALC=1.0,
                   MAILLE='M1',
                   ),
                _F(NUME_ORDRE=41,
                   POINT=6,
                   RESULTAT=U,
                   NOM_CHAM='INDL_ELGA',
                   NOM_CMP='INDICE',
                   VALE_CALC=1.0,
                   MAILLE='M1',
                   ),
                _F(NUME_ORDRE=41,
                   POINT=7,
                   RESULTAT=U,
                   NOM_CHAM='INDL_ELGA',
                   NOM_CMP='INDICE',
                   VALE_CALC=1.0,
                   MAILLE='M1',
                   ),
                _F(NUME_ORDRE=41,
                   POINT=8,
                   RESULTAT=U,
                   NOM_CHAM='INDL_ELGA',
                   NOM_CMP='INDICE',
                   VALE_CALC=1.0,
                   MAILLE='M1',
                   ),
                _F(NUME_ORDRE=41,
                   POINT=9,
                   RESULTAT=U,
                   NOM_CHAM='INDL_ELGA',
                   NOM_CMP='INDICE',
                   VALE_CALC=1.0,
                   MAILLE='M1',
                   ),
                _F(NUME_ORDRE=41,
                   POINT=1,
                   RESULTAT=U,
                   NOM_CHAM='INDL_ELGA',
                   NOM_CMP='INDICE',
                   VALE_CALC=1.0,
                   MAILLE='M11',
                   ),
                _F(NUME_ORDRE=41,
                   POINT=1,
                   RESULTAT=U,
                   NOM_CHAM='INDL_ELGA',
                   NOM_CMP='DIR1',
                   VALE_CALC=33.516366082082,
                   MAILLE='M11',
                   ),
                ),
          )

#------------------------------------------------
# TEST DU MODULE DE RIGIDITE DE SECOND GRADIENT
# EN NON REGRESSION
#------------------------------------------------
TEST_RESU(RESU=_F(NUME_ORDRE=19,
                  POINT=1,
                  RESULTAT=U,
                  NOM_CHAM='PDIL_ELGA',
                  NOM_CMP='A1_LC2',
                  VALE_CALC=7.6714185601171E+05,
                  MAILLE='M1',
                  ),
          )

FIN();<|MERGE_RESOLUTION|>--- conflicted
+++ resolved
@@ -1,10 +1,6 @@
 # coding=utf-8
 # --------------------------------------------------------------------
-<<<<<<< HEAD
-# Copyright (C) 1991 - 2018 - EDF R&D - www.code-aster.org
-=======
 # Copyright (C) 1991 - 2019 - EDF R&D - www.code-aster.org
->>>>>>> e87c3888
 # This file is part of code_aster.
 #
 # code_aster is free software: you can redistribute it and/or modify
@@ -155,7 +151,6 @@
                      RESULTAT=U,
                      MODELE=MODELE,
                      CHAM_MATER=CHMAT,
-<<<<<<< HEAD
                      EXCIT=(_F(CHARGE=CHAR_DR,  ),
                             _F(CHARGE=CHAR_GA,  ),
                             _F(CHARGE = DEPL_BA, ),
@@ -171,25 +166,7 @@
                                      ITER_GLOB_MAXI =  26,),
                      )
 except ConvergenceError:
-     print """\nProbleme de convergence pour cause de localisation\n"""
-=======
-                 EXCIT=( _F( CHARGE=CHAR_DR,  ),
-                         _F( CHARGE=CHAR_GA,  ),
-                         _F( CHARGE = DEPL_BA, ),
-                         _F( CHARGE = DEPL_GA,),
-                         _F( CHARGE = DEPL_HA,
-                             FONC_MULT = COEF,),),
-                 COMPORTEMENT=_F( RELATION = 'DRUCK_PRAGER'),
-                 INCREMENT=_F( LIST_INST = DEFLIST),
-                 NEWTON=_F( MATRICE = 'TANGENTE',
-                            REAC_ITER = 1,),
-                 ETAT_INIT   = _F( SIGM  = SIGINIT,),
-                 CONVERGENCE=_F( RESI_GLOB_RELA = 1.E-6,
-                                 ITER_GLOB_MAXI =  26,),
-                           );
-except aster.NonConvergenceError:
      print("""\nProbleme de convergence pour cause de localisation\n""")
->>>>>>> e87c3888
 # ON RECUPERE LE DERNIER INSTANT PROPREMENT CALCULE DANS STAT_NON_LINE
 # POUR FAIRE UNE VERIFICATION EN NON-REGRESSION SUR CE NUMERO D'ORDRE
      last_iter=U.LIST_VARI_ACCES()['NUME_ORDRE'][-1]
