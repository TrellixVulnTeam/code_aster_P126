# coding=utf-8
# --------------------------------------------------------------------
# Copyright (C) 1991 - 2018 - EDF R&D - www.code-aster.org
# This file is part of code_aster.
#
# code_aster is free software: you can redistribute it and/or modify
# it under the terms of the GNU General Public License as published by
# the Free Software Foundation, either version 3 of the License, or
# (at your option) any later version.
#
# code_aster is distributed in the hope that it will be useful,
# but WITHOUT ANY WARRANTY; without even the implied warranty of
# MERCHANTABILITY or FITNESS FOR A PARTICULAR PURPOSE.  See the
# GNU General Public License for more details.
#
# You should have received a copy of the GNU General Public License
# along with code_aster.  If not, see <http://www.gnu.org/licenses/>.
# --------------------------------------------------------------------

DEBUT(CODE=_F(NIV_PUB_WEB='INTERNET',),PAR_LOT='OUI')

######## PARAMETRES #############
tfin   = 3
nbpas  = tfin
nbarch = tfin

# PARAMETRES MECANIQUES DES PLOTS (VALEURS TESTS)
young = 3.E12
poiss = 0.25
rho_b = 2400
ap    = 9.81
h     = 10.

# PARAMETRES DES JOINTS (VALEURS TESTS)
k_n    = 1E12
sig_m  = 0.0
alpha  = 1.
penrup = 0.2
av_cla = 1.0
i_clav = 2.0
ap_cla = tfin
eps    = 1.E-5

# CLAVAGE EN FONCTION DU TEMPS
cla_ins=DEFI_FONCTION(NOM_PARA='INST',VALE=( 0.,-1. , i_clav-eps,-1 , i_clav,1. , i_clav+eps,-1 ,  tfin,-1.));
# CLAVAGE EN FONCTION DE L'ESPACE
cla_y = FORMULE(VALE='5.0E4',
                NOM_PARA='Y',)
# CLAVAGE FONCTION DU TEMPS ET DE L'ESPACE
<<<<<<< HEAD
fonc_cla = FORMULE(NOM_PARA=('Y','INST'),VALE='cla_y(Y)*cla_ins(INST)',cla_y=cla_y,cla_ins=cla_ins);
=======
fonc_cla = FORMULE(VALE='cla_y(Y)*cla_ins(INST)',
                   cla_y=cla_y,
                   cla_ins=cla_ins,
                   NOM_PARA=['Y', 'INST'],)
>>>>>>> bf6f36c0


##################################

MA=LIRE_MAILLAGE(FORMAT='MED');

MA=DEFI_GROUP(reuse =MA,
              MAILLAGE=MA,

  CREA_GROUP_MA = (
      _F(NOM = 'JOINT',    GROUP_MA = 'G_3D_72'),
      _F(NOM = 'BARRAGE',  GROUP_MA = 'G_3D_73'),
      _F(NOM = 'FONDATIO', GROUP_MA = 'G_2D_74'),
      _F(NOM = 'JOINT_G',  GROUP_MA = 'G_1D_75'),
      _F(NOM = 'JOINT_D',  GROUP_MA = 'G_1D_76'),
          ),

  CREA_GROUP_NO = (
      _F(NOM = 'JOINT_G', OPTION = 'NOEUD_ORDO',   GROUP_MA = 'JOINT_G'),
      _F(NOM = 'JOINT_D', OPTION = 'NOEUD_ORDO',   GROUP_MA = 'JOINT_D'),
          ),

    );


MA=MODI_MAILLAGE(reuse =MA,
                   MAILLAGE=MA,
                   ORIE_FISSURE=_F(GROUP_MA='JOINT'),
                   INFO=1)


MO=AFFE_MODELE(MAILLAGE=MA,
               
               INFO=1,
               AFFE=(_F(GROUP_MA=('BARRAGE',),
                        PHENOMENE='MECANIQUE',
                        MODELISATION='3D',),
                     _F(GROUP_MA='JOINT',
                        PHENOMENE='MECANIQUE',
                        MODELISATION='3D_JOINT',),),);


# MATERIAU DES PLOTS
MAT_PLO=DEFI_MATERIAU(ELAS=_F(
                              E   = young,
                              NU  = poiss,
                              RHO = rho_b),)

# MATERIAU JOINT
MAT_JOI=DEFI_MATERIAU(
                  JOINT_MECA_RUPT=_F(K_N=k_n,
                                     K_T=k_n,
                                     SIGM_MAX=sig_m,
                                     PENA_RUPTURE=penrup,
                                     ALPHA=alpha,
                                     PRES_CLAVAGE=fonc_cla,
                          ),)

CM=AFFE_MATERIAU(MAILLAGE=MA,
                 AFFE=(
                      _F(GROUP_MA='BARRAGE',MATER = MAT_PLO),
                      _F(GROUP_MA='JOINT',  MATER = MAT_JOI))
                 );

# CONDITION AUX LIMITES SUR LA TERRE
CL_TERRE=AFFE_CHAR_MECA(MODELE=MO,
                       FACE_IMPO=_F(GROUP_MA=('FONDATIO',),DX=0.0,DY=0.0,DZ=0.0),);

# CHAMPS DE PESANTEUR
CH_PES = AFFE_CHAR_MECA(
  MODELE = MO,
  FORCE_INTERNE = (_F(GROUP_MA=('BARRAGE',),FX=0.0, FY=-rho_b*ap,FZ=0.0)));

# CREATION DE LISTE D'INSTANT
L_INST=DEFI_LIST_REEL(DEBUT=0.0,INTERVALLE=_F(JUSQU_A=tfin, NOMBRE=nbpas,),);
L_ARCH=DEFI_LIST_REEL(DEBUT=0.0,INTERVALLE=_F(JUSQU_A=tfin, NOMBRE=nbarch,),);

# CALCUL
U_1=STAT_NON_LINE(MODELE=MO,
                  CHAM_MATER=CM,
                  EXCIT=(_F(CHARGE=CL_TERRE),
                         _F(CHARGE=CH_PES),),
                  COMPORTEMENT=(_F(RELATION='JOINT_MECA_RUPT',
                                GROUP_MA='JOINT',),
                             _F(RELATION='ELAS',
                                GROUP_MA=('BARRAGE')),),
                  INCREMENT=_F(LIST_INST=L_INST,
                               INST_FIN=tfin,),
                  NEWTON=_F(MATRICE='TANGENTE',
                            REAC_ITER=1,),
                  CONVERGENCE=_F(ITER_GLOB_MAXI=30,
                                 RESI_GLOB_RELA=1E-7),
                  SOLVEUR=_F(METHODE='MUMPS',),
                  RECH_LINEAIRE=_F(ITER_LINE_MAXI=5,),
                  ARCHIVAGE = _F(LIST_INST = L_ARCH,),
                  );


################### POST TRAITEMENT  #######################

U_1=CALC_CHAMP(reuse =U_1,
               RESULTAT=U_1,
               VARI_INTERNE=('VARI_ELNO'),
               CONTRAINTE=('SIEF_ELNO'),
               GROUP_MA='JOINT');

U_1=CALC_CHAMP(reuse =U_1,
            RESULTAT=U_1,
            VARI_INTERNE='VARI_NOEU',
            CONTRAINTE='SIEF_NOEU',
            GROUP_MA='JOINT');



# AVANT CLAVAGE
################

# OUVERTURE ET VARIABLE INTERNE DE CLAVAGE
VAR_AV=POST_RELEVE_T(ACTION=_F(OPERATION='EXTRACTION',
                               INTITULE='SAUT_N',
                               RESULTAT=U_1,
                               NOM_CHAM='VARI_NOEU',
                               INST=av_cla,
                               GROUP_NO=('JOINT_D',),
                               NOM_CMP=('V7','V10')),);

# CONTRAINTE NORMALE DANS LE JOINT
SIG_AV=POST_RELEVE_T(ACTION=_F(OPERATION='EXTRACTION',
                               INTITULE='SIG_N',
                               RESULTAT=U_1,
                               NOM_CHAM='SIEF_NOEU',
                               INST=av_cla,
                               GROUP_NO = ('JOINT_D'),
                               NOM_CMP='SIGN'),);


# APRES CLAVAGE
################

# OUVERTURE ET VARIABLE INTERNE DE CLAVAGE
VAR_AP=POST_RELEVE_T(ACTION=_F(OPERATION='EXTRACTION',
                               INTITULE='SAUT_N',
                               RESULTAT=U_1,
                               NOM_CHAM='VARI_NOEU',
                               INST=ap_cla,
                               GROUP_NO=('JOINT_D',),
                               NOM_CMP=('V7','V10'),),);


# CONTRAINTE NORMALE DANS LE JOINT
SIG_AP=POST_RELEVE_T(ACTION=_F(OPERATION='EXTRACTION',
                               INTITULE='SIG_N',
                               RESULTAT=U_1,
                               NOM_CHAM='SIEF_NOEU',
                               INST=ap_cla,
                               GROUP_NO = ('JOINT_D',),
                               NOM_CMP='SIGN'),);


################### TESTS COMPARAISON GEFDYN ####################

TEST_TABLE(REFERENCE='SOURCE_EXTERNE',
           PRECISION=0.04,
           VALE_CALC=6.170296656517E-07,
           VALE_REFE=6.38E-07,
           NOM_PARA='V7',
           TABLE=VAR_AP,
           FILTRE=_F(NOM_PARA='COOR_Y',
                     VALE=2.0,),
           )

TEST_TABLE(REFERENCE='SOURCE_EXTERNE',
           PRECISION=0.05,
           VALE_CALC=2.0520570633931E-06,
           VALE_REFE=2.14E-06,
           NOM_PARA='V7',
           TABLE=VAR_AP,
           FILTRE=_F(NOM_PARA='COOR_Y',
                     VALE=5.0,),
           )

TEST_TABLE(REFERENCE='SOURCE_EXTERNE',
           PRECISION=0.04,
           VALE_CALC=3.7610498305469E-06,
           VALE_REFE=3.88E-06,
           NOM_PARA='V7',
           TABLE=VAR_AP,
           FILTRE=_F(NOM_PARA='COOR_Y',
                     VALE=8.0,),
           )

################### TESTS NON REGRESSION #######################

TEST_TABLE(
           VALE_CALC=6.170296656517E-07,
           NOM_PARA='V7',
           TABLE=VAR_AP,
           FILTRE=_F(NOM_PARA='COOR_Y',
                     VALE=2.0,),
           )

TEST_TABLE(
           VALE_CALC=6.670296595749E-07,
           NOM_PARA='V10',
           TABLE=VAR_AP,
           FILTRE=_F(NOM_PARA='COOR_Y',
                     VALE=2.0,),
           )

TEST_TABLE(
           VALE_CALC=-49999.984016587,
           NOM_PARA='SIGN',
           TABLE=SIG_AP,
           FILTRE=_F(NOM_PARA='COOR_Y',
                     VALE=2.0,),
           )

TEST_TABLE(
           VALE_CALC=1.8012109856872E-06,
           NOM_PARA='V7',
           TABLE=VAR_AP,
           FILTRE=_F(NOM_PARA='COOR_Y',
                     VALE=4.5,),
           )

TEST_TABLE(
           VALE_CALC=1.8512109681801E-06,
           NOM_PARA='V10',
           TABLE=VAR_AP,
           FILTRE=_F(NOM_PARA='COOR_Y',
                     VALE=4.5,),
           )

TEST_TABLE(
           VALE_CALC=-49999.949968583,
           NOM_PARA='SIGN',
           TABLE=SIG_AP,
           FILTRE=_F(NOM_PARA='COOR_Y',
                     VALE=4.5,),
           )

TEST_TABLE(
           VALE_CALC=4.0390276528154E-06,
           NOM_PARA='V7',
           TABLE=VAR_AP,
           FILTRE=_F(NOM_PARA='COOR_Y',
                     VALE=8.5,),
           )

TEST_TABLE(
           VALE_CALC=4.0890276136706E-06,
           NOM_PARA='V10',
           TABLE=VAR_AP,
           FILTRE=_F(NOM_PARA='COOR_Y',
                     VALE=8.5,),
           )

TEST_TABLE(
           VALE_CALC=-49999.960855197,
           NOM_PARA='SIGN',
           TABLE=SIG_AP,
           FILTRE=_F(NOM_PARA='COOR_Y',
                     VALE=8.5,),
           )

FIN()<|MERGE_RESOLUTION|>--- conflicted
+++ resolved
@@ -47,14 +47,10 @@
 cla_y = FORMULE(VALE='5.0E4',
                 NOM_PARA='Y',)
 # CLAVAGE FONCTION DU TEMPS ET DE L'ESPACE
-<<<<<<< HEAD
-fonc_cla = FORMULE(NOM_PARA=('Y','INST'),VALE='cla_y(Y)*cla_ins(INST)',cla_y=cla_y,cla_ins=cla_ins);
-=======
 fonc_cla = FORMULE(VALE='cla_y(Y)*cla_ins(INST)',
                    cla_y=cla_y,
                    cla_ins=cla_ins,
                    NOM_PARA=['Y', 'INST'],)
->>>>>>> bf6f36c0
 
 
 ##################################
