--- conflicted
+++ resolved
@@ -290,12 +290,8 @@
    return 0.
 
 FCTPRES = FORMULE(VALE='pr(Y)',
-<<<<<<< HEAD
-                  NOM_PARA=('X','Y'),pr=pr);
-=======
                   pr=pr,
                   NOM_PARA=['X', 'Y'],)
->>>>>>> 012403a9
 
 CHAF=AFFE_CHAR_MECA_F(MODELE=MODELEK,
                       PRES_REP=_F(GROUP_MA = ('SUR2','SUR4'),
