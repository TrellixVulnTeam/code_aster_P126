# coding=utf-8
# --------------------------------------------------------------------
# Copyright (C) 1991 - 2018 - EDF R&D - www.code-aster.org
# This file is part of code_aster.
#
# code_aster is free software: you can redistribute it and/or modify
# it under the terms of the GNU General Public License as published by
# the Free Software Foundation, either version 3 of the License, or
# (at your option) any later version.
#
# code_aster is distributed in the hope that it will be useful,
# but WITHOUT ANY WARRANTY; without even the implied warranty of
# MERCHANTABILITY or FITNESS FOR A PARTICULAR PURPOSE.  See the
# GNU General Public License for more details.
#
# You should have received a copy of the GNU General Public License
# along with code_aster.  If not, see <http://www.gnu.org/licenses/>.
# --------------------------------------------------------------------

DEBUT(CODE=_F(NIV_PUB_WEB='INTERNET',),DEBUG=_F(SDVERI='OUI'),
      IGNORE_ALARM=('MODELE1_63'))

from math import *

# <MODELE1_63> : DANS UN MODELE, IL EXISTE DES ELEMENTS DE TYPE "BORD" QUI N'ONT PAS DE VOISIN AVEC RIGIDITE
#  LE MODELE PROVOQUANT CES ALARMES NE SERT QU'A LA VISUALISATION

# MEME MODELISATION QUE LA E, AVEC CHARGEMENT DE NEUMANN A LA PLACE DE DIRICHLET

#----------------------------------------------
#             MAILLAGE : hexa_3_11_31.mgib
#----------------------------------------------

# precision
n=1000.

# dimensions de la structure
lx=1.
ly=10.
lz=30.

MAILLAG1=LIRE_MAILLAGE(FORMAT='MED',INFO=1,);

MAILLAG1=DEFI_GROUP(reuse =MAILLAG1,
                    MAILLAGE=MAILLAG1,
                    CREA_GROUP_NO=(
                                   _F(NOM='ASUP',OPTION='ENV_SPHERE',POINT=(lx  ,0.        ,lz/2. + 15./31. ),PRECISION=1/(4.*n),RAYON=1/(4.*n)),
                                   _F(NOM='AINF',OPTION='ENV_SPHERE',POINT=(lx  ,0.        ,lz/2. - 15./31. ),PRECISION=1/(4.*n),RAYON=1/(4.*n)),
                                   _F(NOM='BSUP',OPTION='ENV_SPHERE',POINT=(0.  ,0.        ,lz/2. + 15./31. ),PRECISION=1/(4.*n),RAYON=1/(4.*n)),
                                   _F(NOM='BINF',OPTION='ENV_SPHERE',POINT=(0.  ,0.        ,lz/2. - 15./31. ),PRECISION=1/(4.*n),RAYON=1/(4.*n)),
                                   _F(NOM='CSUP',OPTION='ENV_SPHERE',POINT=(0   ,2.*ly/11. ,lz/2. + 15./31. ),PRECISION=1/(4.*n),RAYON=1/(4.*n)),
                                   _F(NOM='CINF',OPTION='ENV_SPHERE',POINT=(0   ,2.*ly/11. ,lz/2. - 15./31. ),PRECISION=1/(4.*n),RAYON=1/(4.*n)),
                                  ),
                    INFO=2,);

#----------------------------------------------
#                   MODELE ET FISSURE
#----------------------------------------------

MODELEIN=AFFE_MODELE(MAILLAGE=MAILLAG1,
                     AFFE=(_F(GROUP_MA=('VOL','SURFINF','SURFSUP','SURFGAU','SURFDRO',),
                              PHENOMENE='MECANIQUE',
                              MODELISATION='3D',),
                           ),);

MAILLAG1=MODI_MAILLAGE(reuse =MAILLAG1,
                       MAILLAGE=MAILLAG1,
                       ORIE_PEAU_3D=_F(GROUP_MA=('SURFSUP','SURFINF',),),
                       );

LN = FORMULE(VALE='Z-15.',
             NOM_PARA=['X', 'Y', 'Z'],)
LT = FORMULE(VALE='-Y+5.',
             NOM_PARA=['X', 'Y', 'Z'],)

FISS=DEFI_FISS_XFEM(MAILLAGE=MAILLAG1,
                    DEFI_FISS=_F(FONC_LT=LT,FONC_LN=LN,),
                    );

MODELEK=MODI_MODELE_XFEM(MODELE_IN=MODELEIN,FISSURE=FISS,INFO=1,);


#----------------------------------------------
#                   MATERIAU
#----------------------------------------------

E=100.0E6
nu=0.
rho=7800.
ACIER=DEFI_MATERIAU(ELAS=_F(E=E,NU=nu,RHO=rho,),);

CHAMPMA1=AFFE_MATERIAU(MAILLAGE=MAILLAG1,
                       MODELE=MODELEK,
                       AFFE=_F(TOUT = 'OUI',
                                MATER=ACIER,
                                ),
                             );

#--------------------------------------------------------
#                   CHARGEMENT : CHAMP AUXILIAIRE MODE I
#--------------------------------------------------------

# blocage des modes rigides

CH=AFFE_CHAR_MECA(MODELE=MODELEK,
                  LIAISON_DDL=(_F(NOEUD=('N529','N496',),
                                   DDL=('DX','DX',),
                                   COEF_MULT=(1.0,1.0),
                                   COEF_IMPO=0.0,),
                                _F(NOEUD=('N529','N496',),
                                   DDL=('DY','DY',),
                                   COEF_MULT=(1.0,1.0),
                                   COEF_IMPO=0.0,),
                                _F(NOEUD=('N529','N496',),
                                   DDL=('DZ','DZ',),
                                   COEF_MULT=(1.0,1.0),
                                   COEF_IMPO=0.0,),

                                _F(NOEUD=('N1294','N1283',),
                                   DDL=('DX','DX',),
                                   COEF_MULT=(1.0,1.0),
                                   COEF_IMPO=0.0,),
                                _F(NOEUD=('N1294','N1283',),
                                   DDL=('DZ','DZ',),
                                   COEF_MULT=(1.0,1.0),
                                   COEF_IMPO=0.0,),

                                _F(NOEUD=('N1474','N1473',),
                                   DDL=('DZ','DZ',),
                                   COEF_MULT=(1.0,1.0),
                                   COEF_IMPO=0.0,),
                             ),);

<<<<<<< HEAD
R = FORMULE(NOM_PARA=('X','Y','Z'),VALE='sqrt((Y-5.)**2+(Z-15.)**2)',sqrt=sqrt);
T = FORMULE(NOM_PARA=('X','Y','Z'),VALE='atan2(Z-15.,-Y+5.)',atan2=atan2);
=======
R = FORMULE(VALE='sqrt((Y-5.)**2+(Z-15.)**2)',
            NOM_PARA=['X', 'Y', 'Z'],)
T = FORMULE(VALE='atan2(Z-15.,-Y+5.)',
            NOM_PARA=['X', 'Y', 'Z'],)
>>>>>>> 012403a9

coef=1./sqrt(2.*pi)

# formules des contraintes et de leurs opposees

<<<<<<< HEAD
SIG11 = FORMULE(NOM_PARA=('X','Y','Z'),VALE='coef*1./sqrt(R(X,Y,Z))*cos(T(X,Y,Z)/2.)*(1-sin(T(X,Y,Z)/2.)*sin(3.*T(X,Y,Z)/2.))',
                coef=coef,sqrt=sqrt,R=R,sin=sin,cos=cos,T=T);
SIG22 = FORMULE(NOM_PARA=('X','Y','Z'),VALE='coef*1./sqrt(R(X,Y,Z))*cos(T(X,Y,Z)/2.)*(1+sin(T(X,Y,Z)/2.)*sin(3.*T(X,Y,Z)/2.))'
                coef=coef,sqrt=sqrt,R=R,sin=sin,cos=cos,T=T);
SIG12 = FORMULE(NOM_PARA=('X','Y','Z'),VALE='coef*1./sqrt(R(X,Y,Z))*cos(T(X,Y,Z)/2.)*sin(T(X,Y,Z)/2.)*cos(3.*T(X,Y,Z)/2.)'
                coef=coef,sqrt=sqrt,R=R,sin=sin,cos=cos,T=T);
SIG33 = FORMULE(NOM_PARA=('X','Y','Z'),VALE='nu*(SIG11(X,Y,Z)+SIG22(X,Y,Z))',nu=nu,SIG11=SIG11,SIG22=SIG22);

OSIG11 = FORMULE(NOM_PARA=('X','Y','Z'),VALE='-coef*1./sqrt(R(X,Y,Z))*cos(T(X,Y,Z)/2.)*(1-sin(T(X,Y,Z)/2.)*sin(3.*T(X,Y,Z)/2.))'
                 coef=coef,sqrt=sqrt,R=R,sin=sin,cos=cos,T=T);
OSIG22 = FORMULE(NOM_PARA=('X','Y','Z'),VALE='-coef*1./sqrt(R(X,Y,Z))*cos(T(X,Y,Z)/2.)*(1+sin(T(X,Y,Z)/2.)*sin(3.*T(X,Y,Z)/2.))'
                 coef=coef,sqrt=sqrt,R=R,sin=sin,cos=cos,T=T);
OSIG12 = FORMULE(NOM_PARA=('X','Y','Z'),VALE='-coef*1./sqrt(R(X,Y,Z))*cos(T(X,Y,Z)/2.)*sin(T(X,Y,Z)/2.)*cos(3.*T(X,Y,Z)/2.)'
                 coef=coef,sqrt=sqrt,R=R,sin=sin,cos=cos,T=T);
OSIG33 = FORMULE(NOM_PARA=('X','Y','Z'),VALE='-nu*(SIG11(X,Y,Z)+SIG22(X,Y,Z))',
                 nu=nu,SIG11=SIG11,SIG22=SIG22);
=======
SIG11 = FORMULE(VALE='coef*1./sqrt(R(X,Y,Z))*cos(T(X,Y,Z)/2.)*(1-sin(T(X,Y,Z)/2.)*sin(3.*T(X,Y,Z)/2.))',
                coef=coef,
                R=R,
                T=T,
                NOM_PARA=['X', 'Y', 'Z'],)
SIG22 = FORMULE(VALE='coef*1./sqrt(R(X,Y,Z))*cos(T(X,Y,Z)/2.)*(1+sin(T(X,Y,Z)/2.)*sin(3.*T(X,Y,Z)/2.))',
                coef=coef,
                R=R,
                T=T,
                NOM_PARA=['X', 'Y', 'Z'],)
SIG12 = FORMULE(VALE='coef*1./sqrt(R(X,Y,Z))*cos(T(X,Y,Z)/2.)*sin(T(X,Y,Z)/2.)*cos(3.*T(X,Y,Z)/2.)',
                coef=coef,
                R=R,
                T=T,
                NOM_PARA=['X', 'Y', 'Z'],)
SIG33 = FORMULE(VALE='nu*(SIG11(X,Y,Z)+SIG22(X,Y,Z))',
                nu=nu,
                SIG11=SIG11,
                SIG22=SIG22,
                NOM_PARA=['X', 'Y', 'Z'],)

OSIG11 = FORMULE(VALE='-coef*1./sqrt(R(X,Y,Z))*cos(T(X,Y,Z)/2.)*(1-sin(T(X,Y,Z)/2.)*sin(3.*T(X,Y,Z)/2.))',
                 coef=coef,
                 R=R,
                 T=T,
                 NOM_PARA=['X', 'Y', 'Z'],)
OSIG22 = FORMULE(VALE='-coef*1./sqrt(R(X,Y,Z))*cos(T(X,Y,Z)/2.)*(1+sin(T(X,Y,Z)/2.)*sin(3.*T(X,Y,Z)/2.))',
                 coef=coef,
                 R=R,
                 T=T,
                 NOM_PARA=['X', 'Y', 'Z'],)
OSIG12 = FORMULE(VALE='-coef*1./sqrt(R(X,Y,Z))*cos(T(X,Y,Z)/2.)*sin(T(X,Y,Z)/2.)*cos(3.*T(X,Y,Z)/2.)',
                 coef=coef,
                 R=R,
                 T=T,
                 NOM_PARA=['X', 'Y', 'Z'],)
OSIG33 = FORMULE(VALE='-nu*(SIG11(X,Y,Z)+SIG22(X,Y,Z))',
                 nu=nu,
                 SIG11=SIG11,
                 SIG22=SIG22,
                 NOM_PARA=['X', 'Y', 'Z'],)
>>>>>>> 012403a9


CHF=AFFE_CHAR_MECA_F(MODELE=MODELEK,
                     FORCE_FACE=(_F(GROUP_MA='SURFGAU',  FY=OSIG11, FZ= SIG12),
                                 _F(GROUP_MA='SURFDRO',  FY= SIG11, FZ=OSIG12),
                                 _F(GROUP_MA='SURFSUP',  FY=OSIG12, FZ= SIG22),
                                 _F(GROUP_MA='SURFINF',  FY= SIG12, FZ=OSIG22),
                       ),);


#CH2=AFFE_CHAR_MECA(MODELE=MODELEK,
#                PRES_REP=_F(GROUP_MA=('SURFSUP','SURFINF',),PRES=-1.e6,),);

#----------------------------------------------
#                   RESOLUTION
#----------------------------------------------


UTOT1=MECA_STATIQUE(MODELE=MODELEK,
                   CHAM_MATER=CHAMPMA1,
                   EXCIT=(
                          _F(CHARGE=CHF),
                          _F(CHARGE=CH),
                          ),
                   INFO=1,
                   ); 
# -------------------------------------------------------------
#            POST-TRAITEMENT POUR LA VISUALISATION X-FEM
# -------------------------------------------------------------

MA_XFEM=POST_MAIL_XFEM(
                       MODELE        = MODELEK,
                       INFO          = 2)

MOD_VISU=AFFE_MODELE(MAILLAGE=MA_XFEM,
                     AFFE=_F(TOUT='OUI',
                              PHENOMENE='MECANIQUE',
                              MODELISATION='3D',),)

RES_XFEM=POST_CHAM_XFEM(MODELE_VISU   = MOD_VISU,
                        RESULTAT      = UTOT1,
                        
                        INFO          = 2)

#IMPR_RESU(FORMAT='GMSH',UNITE=81,RESU=_F(RESULTAT=RES_XFEM));

#------------------------------------------------------------------------
# POST-TRAITEMENT : CALCUL DES SIFS PAR LA METHODE ENERGETIQUE AVEC X-FEM
#------------------------------------------------------------------------

# TEST AVEC PLUSIEURS COURONNES
RI=[0.666 , 1. , 1.]
RS=[1.666 , 2. , 3.]

nbc=len(RI)
SIF = [None]*nbc

for i in range(0,nbc) :

   SIF[i]=CALC_G(    RESULTAT=UTOT1,
                     OPTION='CALC_K_G',
                     THETA=_F(FISSURE=FISS,
                              R_INF=RI[i],
                              R_SUP=RS[i],),
                     LISSAGE=_F( LISSAGE_THETA='LAGRANGE',
                                 LISSAGE_G='LAGRANGE',),
                     INFO=2,);

   IMPR_TABLE(TABLE=SIF[i],);

# SOLUTION ANALYTIQUE
K1REF=1.

VAL_CALC = [
    0.994887667698,
    0.992413145815,
    0.994733291018,
    0.992280057602,
    0.995046403318,
    0.992586291326,];
            
for i in range(0,nbc) :
   TEST_TABLE(TABLE=SIF[i],
              NOM_PARA='K1',
              TYPE_TEST='MAX',
              VALE_CALC=VAL_CALC[2*i+0], VALE_REFE=K1REF,
              CRITERE='RELATIF',
              PRECISION=0.06,
              REFERENCE='ANALYTIQUE',);

   TEST_TABLE(TABLE=SIF[i],
              NOM_PARA='K1',
              TYPE_TEST='MIN',
              VALE_CALC=VAL_CALC[2*i+1], VALE_REFE=K1REF,
              CRITERE='RELATIF',
              PRECISION=0.06,
              REFERENCE='ANALYTIQUE',);


FIN();<|MERGE_RESOLUTION|>--- conflicted
+++ resolved
@@ -20,8 +20,6 @@
 DEBUT(CODE=_F(NIV_PUB_WEB='INTERNET',),DEBUG=_F(SDVERI='OUI'),
       IGNORE_ALARM=('MODELE1_63'))
 
-from math import *
-
 # <MODELE1_63> : DANS UN MODELE, IL EXISTE DES ELEMENTS DE TYPE "BORD" QUI N'ONT PAS DE VOISIN AVEC RIGIDITE
 #  LE MODELE PROVOQUANT CES ALARMES NE SERT QU'A LA VISUALISATION
 
@@ -131,38 +129,15 @@
                                    COEF_IMPO=0.0,),
                              ),);
 
-<<<<<<< HEAD
-R = FORMULE(NOM_PARA=('X','Y','Z'),VALE='sqrt((Y-5.)**2+(Z-15.)**2)',sqrt=sqrt);
-T = FORMULE(NOM_PARA=('X','Y','Z'),VALE='atan2(Z-15.,-Y+5.)',atan2=atan2);
-=======
 R = FORMULE(VALE='sqrt((Y-5.)**2+(Z-15.)**2)',
             NOM_PARA=['X', 'Y', 'Z'],)
 T = FORMULE(VALE='atan2(Z-15.,-Y+5.)',
             NOM_PARA=['X', 'Y', 'Z'],)
->>>>>>> 012403a9
 
 coef=1./sqrt(2.*pi)
 
 # formules des contraintes et de leurs opposees
 
-<<<<<<< HEAD
-SIG11 = FORMULE(NOM_PARA=('X','Y','Z'),VALE='coef*1./sqrt(R(X,Y,Z))*cos(T(X,Y,Z)/2.)*(1-sin(T(X,Y,Z)/2.)*sin(3.*T(X,Y,Z)/2.))',
-                coef=coef,sqrt=sqrt,R=R,sin=sin,cos=cos,T=T);
-SIG22 = FORMULE(NOM_PARA=('X','Y','Z'),VALE='coef*1./sqrt(R(X,Y,Z))*cos(T(X,Y,Z)/2.)*(1+sin(T(X,Y,Z)/2.)*sin(3.*T(X,Y,Z)/2.))'
-                coef=coef,sqrt=sqrt,R=R,sin=sin,cos=cos,T=T);
-SIG12 = FORMULE(NOM_PARA=('X','Y','Z'),VALE='coef*1./sqrt(R(X,Y,Z))*cos(T(X,Y,Z)/2.)*sin(T(X,Y,Z)/2.)*cos(3.*T(X,Y,Z)/2.)'
-                coef=coef,sqrt=sqrt,R=R,sin=sin,cos=cos,T=T);
-SIG33 = FORMULE(NOM_PARA=('X','Y','Z'),VALE='nu*(SIG11(X,Y,Z)+SIG22(X,Y,Z))',nu=nu,SIG11=SIG11,SIG22=SIG22);
-
-OSIG11 = FORMULE(NOM_PARA=('X','Y','Z'),VALE='-coef*1./sqrt(R(X,Y,Z))*cos(T(X,Y,Z)/2.)*(1-sin(T(X,Y,Z)/2.)*sin(3.*T(X,Y,Z)/2.))'
-                 coef=coef,sqrt=sqrt,R=R,sin=sin,cos=cos,T=T);
-OSIG22 = FORMULE(NOM_PARA=('X','Y','Z'),VALE='-coef*1./sqrt(R(X,Y,Z))*cos(T(X,Y,Z)/2.)*(1+sin(T(X,Y,Z)/2.)*sin(3.*T(X,Y,Z)/2.))'
-                 coef=coef,sqrt=sqrt,R=R,sin=sin,cos=cos,T=T);
-OSIG12 = FORMULE(NOM_PARA=('X','Y','Z'),VALE='-coef*1./sqrt(R(X,Y,Z))*cos(T(X,Y,Z)/2.)*sin(T(X,Y,Z)/2.)*cos(3.*T(X,Y,Z)/2.)'
-                 coef=coef,sqrt=sqrt,R=R,sin=sin,cos=cos,T=T);
-OSIG33 = FORMULE(NOM_PARA=('X','Y','Z'),VALE='-nu*(SIG11(X,Y,Z)+SIG22(X,Y,Z))',
-                 nu=nu,SIG11=SIG11,SIG22=SIG22);
-=======
 SIG11 = FORMULE(VALE='coef*1./sqrt(R(X,Y,Z))*cos(T(X,Y,Z)/2.)*(1-sin(T(X,Y,Z)/2.)*sin(3.*T(X,Y,Z)/2.))',
                 coef=coef,
                 R=R,
@@ -204,7 +179,6 @@
                  SIG11=SIG11,
                  SIG22=SIG22,
                  NOM_PARA=['X', 'Y', 'Z'],)
->>>>>>> 012403a9
 
 
 CHF=AFFE_CHAR_MECA_F(MODELE=MODELEK,
