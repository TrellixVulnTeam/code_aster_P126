--- conflicted
+++ resolved
@@ -189,15 +189,9 @@
                                       NOMBRE=nombre*1,),
                                       ));
 
-<<<<<<< HEAD
-list=DEFI_LIST_INST(METHODE='MANUEL',
-                    DEFI_LIST=_F(LIST_INST=listinst,),
-                    ECHEC=_F(SUBD_PAS=2,SUBD_NIVEAU=12,),);
-=======
 list2=DEFI_LIST_INST(METHODE='MANUEL',
                      DEFI_LIST=_F(LIST_INST=listinst,),
-                     ECHEC=_F(SUBD_PAS=2.,SUBD_NIVEAU=12,),);
->>>>>>> acb78296
+                     ECHEC=_F(SUBD_PAS=2,SUBD_NIVEAU=12,),);
 
 evol1=DYNA_NON_LINE(MODELE=modele,
                        CHAM_MATER=affe_mat,
