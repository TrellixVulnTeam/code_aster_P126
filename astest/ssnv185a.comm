# coding=utf-8
# --------------------------------------------------------------------
# Copyright (C) 1991 - 2018 - EDF R&D - www.code-aster.org
# This file is part of code_aster.
#
# code_aster is free software: you can redistribute it and/or modify
# it under the terms of the GNU General Public License as published by
# the Free Software Foundation, either version 3 of the License, or
# (at your option) any later version.
#
# code_aster is distributed in the hope that it will be useful,
# but WITHOUT ANY WARRANTY; without even the implied warranty of
# MERCHANTABILITY or FITNESS FOR A PARTICULAR PURPOSE.  See the
# GNU General Public License for more details.
#
# You should have received a copy of the GNU General Public License
# along with code_aster.  If not, see <http://www.gnu.org/licenses/>.
# --------------------------------------------------------------------

DEBUT(CODE=_F(NIV_PUB_WEB='INTERNET',),DEBUG=_F(SDVERI='OUI'));

from math import *

# MODELISATION A : FEM - TRACTION (FACE SUP, LEVRES, CHAMP ASYMPTOTIQUE)

#----------------------------------------------
#             MAILLAGE : hexa_cla_5_30_50.mgib
#----------------------------------------------

MAILLAGE=LIRE_MAILLAGE(FORMAT='MED',INFO=1,);

MAILLAGE=DEFI_GROUP(reuse =MAILLAGE,
                    MAILLAGE=MAILLAGE,
                    CREA_GROUP_NO=(_F(GROUP_MA='LEVSUP',),
                                   _F(GROUP_MA='LEVINF',),
                                   _F(GROUP_MA='FONFIS',),
                                   _F(GROUP_MA='VOL',),
                                   _F(DIFFE=('LEVSUP','FONFIS'),NOM='LEVS',),
                                   _F(DIFFE=('LEVINF','FONFIS'),NOM='LEVI',),
                                   _F(DIFFE=('VOL','LEVSUP','LEVINF'),NOM='VOLB',),                    
                                    ),);

#----------------------------------------------
#                   MODELE 
#----------------------------------------------

MODELEIN=AFFE_MODELE(MAILLAGE=MAILLAGE,
                   AFFE=_F(GROUP_MA=('VOLSUP','VOLINF','LEVSUP','LEVINF','SURFSUP','SURFINF','FONFIS',),
                            PHENOMENE='MECANIQUE',
                            MODELISATION='3D',),);

MAILLAGE=MODI_MAILLAGE(reuse =MAILLAGE,
                       MAILLAGE=MAILLAGE,
                       ORIE_PEAU_3D=_F(GROUP_MA=('LEVSUP','LEVINF','SURFSUP','SURFINF'),),
                       );

#----------------------------------------------
#                   MATERIAU
#----------------------------------------------

E=205000.E6
nu=0.
ACIER=DEFI_MATERIAU(ELAS=_F(E=E,NU=nu,RHO=7800.0,),);

CHAMPMA=AFFE_MATERIAU(MAILLAGE=MAILLAGE,
                       MODELE=MODELEIN,
                       AFFE=(_F(GROUP_MA=('VOLSUP','VOLINF','LEVSUP','LEVINF','SURFSUP','SURFINF','FONFIS',),
                                MATER=ACIER,
                                ),
                             ),);

#----------------------------------------------
#                   CHARGEMENTS 
#----------------------------------------------

#                   1) TRACTION

PRES=-1.E6 
CHARBL1=AFFE_CHAR_MECA(MODELE=MODELEIN,
                   DDL_IMPO=(_F(NOEUD='N4265',DX=0.0,DY=0.0,DZ=0.0,),
                             _F(NOEUD='N3751',DZ=0.0,),
                             _F(NOEUD='N4256',DX=0.0,DZ=0.0,),),);
                             
CHF1=AFFE_CHAR_MECA(MODELE=MODELEIN,PRES_REP=_F(GROUP_MA=('SURFSUP','SURFINF',),PRES=PRES,),);



#                   2) CHAMP AUXILAIRE MODE I

<<<<<<< HEAD
R = FORMULE(NOM_PARA=('X','Y','Z'),VALE='sqrt((Y-5.)**2+(Z-15.)**2)',sqrt=sqrt);
T = FORMULE(NOM_PARA=('X','Y','Z'),VALE='atan2(Z-15.,-Y+5.)',atan2=atan2);
=======
R = FORMULE(VALE='sqrt((Y-5.)**2+(Z-15.)**2)',
            NOM_PARA=['X', 'Y', 'Z'],)
T = FORMULE(VALE='atan2(Z-15.,-Y+5.)',
            NOM_PARA=['X', 'Y', 'Z'],)
>>>>>>> 012403a9
   
coef=(1+nu)/(E*sqrt(2.*pi))

# FORMULES GENERALES DU MODE I
<<<<<<< HEAD
OUAUX1 = FORMULE(NOM_PARA=('X','Y','Z'),
                 VALE='-1.*coef*sqrt(R(X,Y,Z))*cos(T(X,Y,Z)/2.)*(3.-4.*nu-cos(T(X,Y,Z)))',
                 coef=coef,sqrt=sqrt,cos=cos,T=T,R=R,nu=nu);
UAUX2 = FORMULE(NOM_PARA=('X','Y','Z'),
                VALE=' coef*sqrt(R(X,Y,Z))*sin(T(X,Y,Z)/2.)*(3.-4.*nu-cos(T(X,Y,Z)))',
                 coef=coef,sqrt=sqrt,sin=sin,cos=cos,T=T,R=R,nu=nu);
UAUX3 = FORMULE(NOM_PARA=('X','Y','Z'),VALE='0.');

# FORMULES POUR LES NOEUDS DE LA LEVRE SUP (MOINS LE FOND DE FISSURE) : THETA=PI 
OUAUX1S = FORMULE(NOM_PARA=('X','Y','Z'),VALE='-1.*coef*sqrt(R(X,Y,Z))*cos(pi/2.)*(3.-4.*nu-cos(pi))',
                  coef=coef,sqrt=sqrt,cos=cos,R=R,pi=pi,nu=nu);
UAUX2S = FORMULE(NOM_PARA=('X','Y','Z'),VALE=' coef*sqrt(R(X,Y,Z))*sin(pi/2.)*(3.-4.*nu-cos(pi))',
                 coef=coef,sqrt=sqrt,sin=sin,cos=cos,R=R,pi=pi,nu=nu);
UAUX3S = FORMULE(NOM_PARA=('X','Y','Z'),VALE='0.');

# FORMULES POUR LES NOEUDS DE LA LEVRE INF (MOINS LE FOND DE FISSURE) : THETA=-PI 
OUAUX1I = FORMULE(NOM_PARA=('X','Y','Z'),VALE='-1.*coef*sqrt(R(X,Y,Z))*cos(-pi/2.)*(3.-4.*nu-cos(-pi))',
                  coef=coef,sqrt=sqrt,cos=cos,R=R,pi=pi,nu=nu);
UAUX2I = FORMULE(NOM_PARA=('X','Y','Z'),VALE=' coef*sqrt(R(X,Y,Z))*sin(-pi/2.)*(3.-4.*nu-cos(-pi))',
                 coef=coef,sqrt=sqrt,sin=sin,cos=cos,R=R,pi=pi,nu=nu);
UAUX3I = FORMULE(NOM_PARA=('X','Y','Z'),VALE='0.');
=======
OUAUX1 = FORMULE(VALE='-1.*coef*sqrt(R(X,Y,Z))*cos(T(X,Y,Z)/2.)*(3.-4.*nu-cos(T(X,Y,Z)))',
                 coef=coef,
                 R=R,
                 T=T,
                 nu=nu,
                 NOM_PARA=['X', 'Y', 'Z'],)
UAUX2 = FORMULE(VALE=' coef*sqrt(R(X,Y,Z))*sin(T(X,Y,Z)/2.)*(3.-4.*nu-cos(T(X,Y,Z)))',
                coef=coef,
                R=R,
                T=T,
                nu=nu,
                NOM_PARA=['X', 'Y', 'Z'],)
UAUX3 = FORMULE(VALE='0.',
                NOM_PARA=['X', 'Y', 'Z'],)

# FORMULES POUR LES NOEUDS DE LA LEVRE SUP (MOINS LE FOND DE FISSURE) : THETA=PI 
OUAUX1S = FORMULE(VALE='-1.*coef*sqrt(R(X,Y,Z))*cos(pi/2.)*(3.-4.*nu-cos(pi))',
                  coef=coef,
                  R=R,
                  nu=nu,
                  NOM_PARA=['X', 'Y', 'Z'],)
UAUX2S = FORMULE(VALE=' coef*sqrt(R(X,Y,Z))*sin(pi/2.)*(3.-4.*nu-cos(pi))',
                 coef=coef,
                 R=R,
                 nu=nu,
                 NOM_PARA=['X', 'Y', 'Z'],)
UAUX3S = FORMULE(VALE='0.',
                 NOM_PARA=['X', 'Y', 'Z'],)

# FORMULES POUR LES NOEUDS DE LA LEVRE INF (MOINS LE FOND DE FISSURE) : THETA=-PI 
OUAUX1I = FORMULE(VALE='-1.*coef*sqrt(R(X,Y,Z))*cos(-pi/2.)*(3.-4.*nu-cos(-pi))',
                  coef=coef,
                  R=R,
                  nu=nu,
                  NOM_PARA=['X', 'Y', 'Z'],)
UAUX2I = FORMULE(VALE=' coef*sqrt(R(X,Y,Z))*sin(-pi/2.)*(3.-4.*nu-cos(-pi))',
                 coef=coef,
                 R=R,
                 nu=nu,
                 NOM_PARA=['X', 'Y', 'Z'],)
UAUX3I = FORMULE(VALE='0.',
                 NOM_PARA=['X', 'Y', 'Z'],)
>>>>>>> 012403a9

CHARBL2=AFFE_CHAR_MECA(MODELE=MODELEIN,DDL_IMPO=_F(GROUP_MA='FONFIS',DX=0.0,DY=0.0,DZ=0.0,),);
                             
CHF2=AFFE_CHAR_MECA_F(MODELE=MODELEIN,DDL_IMPO=(_F(GROUP_NO='VOLB',DX=UAUX3,DY=OUAUX1,DZ=UAUX2,),
                                               _F(GROUP_NO='LEVS',DX=UAUX3S,DY=OUAUX1S,DZ=UAUX2S,),
                                               _F(GROUP_NO='LEVI',DX=UAUX3I,DY=OUAUX1I,DZ=UAUX2I,),
                                               ),);              
              
#                   3) PRESSION CONSTANTE SUR LES LEVRES
CHPRES=AFFE_CHAR_MECA(MODELE=MODELEIN,PRES_REP=_F(GROUP_MA=('LEVSUP','LEVINF',),PRES=1.e6,),);

#                   4) PRESSION FONCTION SUR LES LEVRES
PRESF = FORMULE(VALE='1.e6*(1.-X)',
                NOM_PARA=['X', 'Y', 'Z'],)
CHPRESF=AFFE_CHAR_MECA_F(MODELE=MODELEIN,PRES_REP=_F(GROUP_MA=('LEVSUP','LEVINF',),PRES=PRESF,),);


              
#----------------------------------------------
#                   RESOLUTIONS
#----------------------------------------------

UTOT1=MECA_STATIQUE(MODELE=MODELEIN,
                   CHAM_MATER=CHAMPMA,              
                   EXCIT=(_F(CHARGE=CHARBL1,),
                          _F(CHARGE=CHF1,),),
                   INST=1.0,
                   INFO=1,);

UTOT2=MECA_STATIQUE(MODELE=MODELEIN,
                   CHAM_MATER=CHAMPMA,              
                   EXCIT=(_F(CHARGE=CHARBL2,),
                          _F(CHARGE=CHF2,),),
                   INST=1.0,
                   INFO=1,);

UTOT3=MECA_STATIQUE(MODELE=MODELEIN,
                   CHAM_MATER=CHAMPMA,              
                   EXCIT=(_F(CHARGE=CHARBL1,),
                          _F(CHARGE=CHPRES,),),
                   INST=1.0,
                   INFO=1,);

UTOT4=MECA_STATIQUE(MODELE=MODELEIN,
                   CHAM_MATER=CHAMPMA,              
                   EXCIT=(_F(CHARGE=CHARBL1,),
                          _F(CHARGE=CHPRESF,),),
                   INST=1.0,
                   INFO=1,);

IMPR_RESU(FORMAT='GMSH',UNITE=37,RESU=_F(RESULTAT=UTOT4,NOM_CHAM='DEPL'))

#------------------------------------------------------------------------
# POST-TRAITEMENT : CALCUL DES SIFS PAR LA METHODE ENERGETIQUE AVEC X-FEM
#------------------------------------------------------------------------

FISS=DEFI_FOND_FISS(MAILLAGE=MAILLAGE,
                    FOND_FISS=_F(GROUP_NO='FONFIS',),
                    LEVRE_SUP=_F(GROUP_MA='LEVSUP',),
                    LEVRE_INF=_F(GROUP_MA='LEVINF',),
                    )


# TEST AVEC PLUSIEURS COURONNES
RI=[2. , 0.666 , 1. , 1. , 1. , 2.1]
RS=[4. , 1.666 , 2. , 3. , 4. , 3.9]

nbc=len(RI)
SIF1 = [None]*(nbc+1)
SIF2 = [None]*(nbc+1)
SIF3 = [None]*(nbc+1)
SIF4 = [None]*(nbc+1)

for i in range(0,nbc) :
   
   SIF1[i]=CALC_G(RESULTAT=UTOT1,
                  OPTION='CALC_K_G',
                  LISSAGE = _F(LISSAGE_THETA='LAGRANGE',
                               LISSAGE_G='LAGRANGE',),
                  THETA=_F(R_INF=RI[i],
                           R_SUP=RS[i],
                           FOND_FISS=FISS,),);

   IMPR_TABLE(TABLE=SIF1[i],);

   SIF2[i]=CALC_G(RESULTAT=UTOT2,
                  OPTION='CALC_K_G',
                  LISSAGE = _F(LISSAGE_THETA='LAGRANGE',
                               LISSAGE_G='LAGRANGE',),
                  THETA=_F(R_INF=RI[i],
                           R_SUP=RS[i],
                  FOND_FISS=FISS,),);

   IMPR_TABLE(TABLE=SIF2[i],);

   SIF3[i]=CALC_G(RESULTAT=UTOT3,
                  OPTION='CALC_K_G',
                  LISSAGE = _F(LISSAGE_THETA='LAGRANGE',
                               LISSAGE_G='LAGRANGE',),
                  THETA=_F(R_INF=RI[i],
                           R_SUP=RS[i],
                  FOND_FISS=FISS,),);

   IMPR_TABLE(TABLE=SIF3[i],);

   SIF4[i]=CALC_G(RESULTAT=UTOT4,
                  OPTION='CALC_K_G',
                  LISSAGE = _F(LISSAGE_THETA='LAGRANGE',
                               LISSAGE_G='LAGRANGE',),
                  THETA=_F(R_INF=RI[i],
                           R_SUP=RS[i],
                  FOND_FISS=FISS,),);

   IMPR_TABLE(TABLE=SIF4[i],);

SIF1[nbc]=CALC_G(RESULTAT=UTOT1,
                  OPTION='CALC_K_G',
                  LISSAGE = _F(LISSAGE_THETA='LAGRANGE',
                               LISSAGE_G='LAGRANGE',),
                  THETA=_F(FOND_FISS=FISS,),);

IMPR_TABLE(TABLE=SIF1[nbc],);

SIF2[nbc]=CALC_G(RESULTAT=UTOT2,
                  OPTION='CALC_K_G',
                  LISSAGE = _F(LISSAGE_THETA='LAGRANGE',
                               LISSAGE_G='LAGRANGE',),
                  THETA=_F(FOND_FISS=FISS,),);

IMPR_TABLE(TABLE=SIF2[nbc],);

SIF3[nbc]=CALC_G(RESULTAT=UTOT3,
                  OPTION='CALC_K_G',
                  LISSAGE = _F(LISSAGE_THETA='LAGRANGE',
                               LISSAGE_G='LAGRANGE',),
                  THETA=_F(FOND_FISS=FISS,),);

IMPR_TABLE(TABLE=SIF3[nbc],);

SIF4[nbc]=CALC_G(RESULTAT=UTOT4,
                  OPTION='CALC_K_G',
                  LISSAGE = _F(LISSAGE_THETA='LAGRANGE',
                               LISSAGE_G='LAGRANGE',),
                  THETA=_F(FOND_FISS=FISS,),);

IMPR_TABLE(TABLE=SIF4[nbc],);

   
#                   SOLUTIONS ANALYTIQUES DE K1 :
# POUR LES CHARGEMENT 1 & 3 : VOIR CHABOCHE P.53
a=5
b=10
coef1=(pi*a)/(2.*b)
fab=sqrt(tan(coef1)/coef1)*(0.752+0.37*(1.-sin(coef1))**3+2.02*a/b)/cos(coef1)
K1REF1=-PRES*sqrt(pi*a)*fab

# POUR LE CHARGEMENT 2
K1REF2=1.

# POUR LE CHARGEMENT 4, NON-REGRESSION
# AU POINT INITIAL DU FOND DE FISSURE
K1REF4I=5.99e6
# AU POINT FINAL DU FOND DE FISSURE
K1REF4F=4.52e6

VAL_CALC = [  1.0514480546308E+07   ,
              1.0514480391423E+07   ,
              0.99998690646747      ,
              0.99998690488054      ,
              1.0514482438164E+07   ,
              1.0514482283279E+07   ,
              5.9900375379745E+06   ,
              4.5244448273165E+06   ,
              1.0498324215508E+07   ,
              1.0498324051997E+07   ,
              0.99827917453184      ,
              0.99827916431404      ,
              1.0498517267469E+07   ,
              1.0498517103835E+07   ,
              5.9827850802906E+06   ,
              4.5157321079825E+06   ,
              1.0509491702831E+07   ,
              1.0509491549706E+07   ,
              1.0001625894541       ,
              1.0001625874183       ,
              1.0509482717637E+07   ,
              1.0509482564503E+07   ,
              5.9878466751173E+06   ,
              4.5216359700926E+06   ,
              1.0511669166655E+07   ,
              1.0511669012676E+07   ,
              1.0000581142959       ,
              1.0000581124807       ,
              1.0511666247867E+07   ,
              1.0511666093883E+07   ,
              5.9888057607205E+06   ,
              4.5228604144255E+06   ,
              1.0512817598453E+07   ,
              1.0512817444193E+07   ,
              1.0000454674603       ,
              1.0000454657267       ,
              1.0512815864625E+07   ,
              1.0512815710362E+07   ,
              5.989307250338E+06    ,
              4.5235085415527E+06   ,
              1.0514457252612E+07   ,
              1.0514457097782E+07   ,
              0.99998123666540      ,
              0.99998123507470      ,
              1.0514459563251E+07   ,
              1.0514459408421E+07   ,
              5.9900341212632E+06   ,
              4.524425369112E+06    ,
              1.0492020677104E+07   ,
              1.0492020505783E+07   ,
              0.99746597320430      ,
              0.99746595806601      ,
              1.0492304431554E+07   ,
              1.0492304259512E+07   ,
              5.9798081648442E+06   ,
              4.512496183805E+06    ,]
              
for i in range(0,nbc+1) :
   TEST_TABLE(TABLE=SIF1[i],
              NOM_PARA='K1',
              TYPE_TEST='MAX', 
              FILTRE = _F(NOM_PARA='NUME_ORDRE',VALE_I=1),              
              VALE_CALC=VAL_CALC[i*8+0], VALE_REFE=K1REF1,
              CRITERE='RELATIF',
              PRECISION=0.065,   
              REFERENCE='ANALYTIQUE',);

   TEST_TABLE(TABLE=SIF1[i],
              NOM_PARA='K1',
              TYPE_TEST='MIN', 
              FILTRE = _F(NOM_PARA='NUME_ORDRE',VALE_I=1),              
              VALE_CALC=VAL_CALC[i*8+1], VALE_REFE=K1REF1,
              CRITERE='RELATIF',
              PRECISION=0.065,   
              REFERENCE='ANALYTIQUE',);
              
   TEST_TABLE(TABLE=SIF2[i],
              NOM_PARA='K1',
              TYPE_TEST='MAX',               
              FILTRE = _F(NOM_PARA='NUME_ORDRE',VALE_I=1),
              VALE_CALC=VAL_CALC[i*8+2], VALE_REFE=K1REF2,
              CRITERE='RELATIF',
              PRECISION=0.003,   
              REFERENCE='ANALYTIQUE',);

   TEST_TABLE(TABLE=SIF2[i],
              NOM_PARA='K1',
              TYPE_TEST='MIN', 
              FILTRE = _F(NOM_PARA='NUME_ORDRE',VALE_I=1),              
              VALE_CALC=VAL_CALC[i*8+3], VALE_REFE=K1REF2,
              CRITERE='RELATIF',
              PRECISION=0.003,   
              REFERENCE='ANALYTIQUE',);           

   TEST_TABLE(TABLE=SIF3[i],
              NOM_PARA='K1',
              TYPE_TEST='MAX',               
              FILTRE = _F(NOM_PARA='NUME_ORDRE',VALE_I=1),
              VALE_CALC=VAL_CALC[i*8+4], VALE_REFE=K1REF1,
              CRITERE='RELATIF',
              PRECISION=0.065,   
              REFERENCE='ANALYTIQUE',);

   TEST_TABLE(TABLE=SIF3[i],
              NOM_PARA='K1',
              TYPE_TEST='MIN', 
              FILTRE = _F(NOM_PARA='NUME_ORDRE',VALE_I=1),              
              VALE_CALC=VAL_CALC[i*8+5], VALE_REFE=K1REF1,
              CRITERE='RELATIF',
              PRECISION=0.065,   
              REFERENCE='ANALYTIQUE',);

   TEST_TABLE(TABLE=SIF4[i],
              NOM_PARA='K1',
              FILTRE=(_F(NOM_PARA='NUM_PT',VALE_I=1,),
                     _F(NOM_PARA='NUME_ORDRE',VALE_I=1),),
              VALE_CALC=VAL_CALC[i*8+6],
              CRITERE='RELATIF',
              );

   TEST_TABLE(TABLE=SIF4[i],
              NOM_PARA='K1',
              FILTRE=(_F(NOM_PARA='NUM_PT',VALE_I=6,),
              _F(NOM_PARA='NUME_ORDRE',VALE_I=1),),
              VALE_CALC=VAL_CALC[i*8+7],
              CRITERE='RELATIF',
              );

FIN();<|MERGE_RESOLUTION|>--- conflicted
+++ resolved
@@ -19,8 +19,6 @@
 
 DEBUT(CODE=_F(NIV_PUB_WEB='INTERNET',),DEBUG=_F(SDVERI='OUI'));
 
-from math import *
-
 # MODELISATION A : FEM - TRACTION (FACE SUP, LEVRES, CHAMP ASYMPTOTIQUE)
 
 #----------------------------------------------
@@ -87,42 +85,14 @@
 
 #                   2) CHAMP AUXILAIRE MODE I
 
-<<<<<<< HEAD
-R = FORMULE(NOM_PARA=('X','Y','Z'),VALE='sqrt((Y-5.)**2+(Z-15.)**2)',sqrt=sqrt);
-T = FORMULE(NOM_PARA=('X','Y','Z'),VALE='atan2(Z-15.,-Y+5.)',atan2=atan2);
-=======
 R = FORMULE(VALE='sqrt((Y-5.)**2+(Z-15.)**2)',
             NOM_PARA=['X', 'Y', 'Z'],)
 T = FORMULE(VALE='atan2(Z-15.,-Y+5.)',
             NOM_PARA=['X', 'Y', 'Z'],)
->>>>>>> 012403a9
    
 coef=(1+nu)/(E*sqrt(2.*pi))
 
 # FORMULES GENERALES DU MODE I
-<<<<<<< HEAD
-OUAUX1 = FORMULE(NOM_PARA=('X','Y','Z'),
-                 VALE='-1.*coef*sqrt(R(X,Y,Z))*cos(T(X,Y,Z)/2.)*(3.-4.*nu-cos(T(X,Y,Z)))',
-                 coef=coef,sqrt=sqrt,cos=cos,T=T,R=R,nu=nu);
-UAUX2 = FORMULE(NOM_PARA=('X','Y','Z'),
-                VALE=' coef*sqrt(R(X,Y,Z))*sin(T(X,Y,Z)/2.)*(3.-4.*nu-cos(T(X,Y,Z)))',
-                 coef=coef,sqrt=sqrt,sin=sin,cos=cos,T=T,R=R,nu=nu);
-UAUX3 = FORMULE(NOM_PARA=('X','Y','Z'),VALE='0.');
-
-# FORMULES POUR LES NOEUDS DE LA LEVRE SUP (MOINS LE FOND DE FISSURE) : THETA=PI 
-OUAUX1S = FORMULE(NOM_PARA=('X','Y','Z'),VALE='-1.*coef*sqrt(R(X,Y,Z))*cos(pi/2.)*(3.-4.*nu-cos(pi))',
-                  coef=coef,sqrt=sqrt,cos=cos,R=R,pi=pi,nu=nu);
-UAUX2S = FORMULE(NOM_PARA=('X','Y','Z'),VALE=' coef*sqrt(R(X,Y,Z))*sin(pi/2.)*(3.-4.*nu-cos(pi))',
-                 coef=coef,sqrt=sqrt,sin=sin,cos=cos,R=R,pi=pi,nu=nu);
-UAUX3S = FORMULE(NOM_PARA=('X','Y','Z'),VALE='0.');
-
-# FORMULES POUR LES NOEUDS DE LA LEVRE INF (MOINS LE FOND DE FISSURE) : THETA=-PI 
-OUAUX1I = FORMULE(NOM_PARA=('X','Y','Z'),VALE='-1.*coef*sqrt(R(X,Y,Z))*cos(-pi/2.)*(3.-4.*nu-cos(-pi))',
-                  coef=coef,sqrt=sqrt,cos=cos,R=R,pi=pi,nu=nu);
-UAUX2I = FORMULE(NOM_PARA=('X','Y','Z'),VALE=' coef*sqrt(R(X,Y,Z))*sin(-pi/2.)*(3.-4.*nu-cos(-pi))',
-                 coef=coef,sqrt=sqrt,sin=sin,cos=cos,R=R,pi=pi,nu=nu);
-UAUX3I = FORMULE(NOM_PARA=('X','Y','Z'),VALE='0.');
-=======
 OUAUX1 = FORMULE(VALE='-1.*coef*sqrt(R(X,Y,Z))*cos(T(X,Y,Z)/2.)*(3.-4.*nu-cos(T(X,Y,Z)))',
                  coef=coef,
                  R=R,
@@ -165,7 +135,6 @@
                  NOM_PARA=['X', 'Y', 'Z'],)
 UAUX3I = FORMULE(VALE='0.',
                  NOM_PARA=['X', 'Y', 'Z'],)
->>>>>>> 012403a9
 
 CHARBL2=AFFE_CHAR_MECA(MODELE=MODELEIN,DDL_IMPO=_F(GROUP_MA='FONFIS',DX=0.0,DY=0.0,DZ=0.0,),);
                              
