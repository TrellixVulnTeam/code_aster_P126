# coding=utf-8
# --------------------------------------------------------------------
# Copyright (C) 1991 - 2018 - EDF R&D - www.code-aster.org
# This file is part of code_aster.
#
# code_aster is free software: you can redistribute it and/or modify
# it under the terms of the GNU General Public License as published by
# the Free Software Foundation, either version 3 of the License, or
# (at your option) any later version.
#
# code_aster is distributed in the hope that it will be useful,
# but WITHOUT ANY WARRANTY; without even the implied warranty of
# MERCHANTABILITY or FITNESS FOR A PARTICULAR PURPOSE.  See the
# GNU General Public License for more details.
#
# You should have received a copy of the GNU General Public License
# along with code_aster.  If not, see <http://www.gnu.org/licenses/>.
# --------------------------------------------------------------------

DEBUT(CODE=_F(NIV_PUB_WEB='INTERNET', ),
      IGNORE_ALARM='CALCULEL4_9');

from math import *

# Redimensionnement du probleme hydromecanique
P0=1.E+6;
K0=1.E-5;

T0=sqrt(K0/P0);
F0=P0/K0

comment =\
'_______________________________________________________________________'

print comment
print ' ----- PARAMETRES DE REDIEMNSIONNEMENT -----\n\n'
print '>> K0 = %e; P0 = %e; T0 = %e; F0 = %e'  %(K0,P0,T0,F0)
print comment

# Nombre de couches
# (dont la couche elastique correspondant au BEDROCK)
nbcouche  = 11    ;

UN        = 1.0   ;
ZERO      = 0.0   ;
P_PELOUSE = 1.E+2 /P0;

# PROPRIETES ELASTIQUES DU SOL
YOUNG = 1.E+9 /P0;          # [Pa]
NU    = 0.3   ;
RHO   = 2105  /K0;          # Valeur homogeneisee

# PROPRIETES HYDRAULIQUES
K_EAU     = 2000.E+6 /P0;   # coefficient de compressibilite de l eau
K_EAU     = 1.E+8    /P0;
INV_K_EAU = 1./K_EAU ;

# Parametres Hujeux

PRES0     =  -10.E+3 /P0;   # pression de consolidation initiale
PCO       = -250.E+3 /P0;   # pression critique
PREF      = -1.E+6   /P0;
R_ELA_DEV = 0.025    ;
R_ELA_ISO = .01      ;   # on desactive le mecanisme isotrope

list_no_later_dro = ['N13','N14','N15','N16','N17','N18','N19','N20',
                     'N21','N22','N46'];

VISCOLIQ = DEFI_CONSTANTE(VALE=0.001 /sqrt(K0*P0));
DVISCOL  = DEFI_CONSTANTE(VALE=0.0   );
KINT     = DEFI_CONSTANTE(VALE=1.E-12);
# KINT correspond a une conductivite lambda =1E-9
#      soit a une permeabilite de K = 9.81E-6 m/s

MA=LIRE_MAILLAGE(FORMAT='MED',VERI_MAIL=_F(VERIF='OUI'));
# REMARQUE:
# On sait que VERIF='OUI' produit une alarme sur la presence
# de noeuds doubles: c'est volontairement qu'on a dedouble
# le maillage: un pour la modele HM, un pour le modele de 2nd gradient

list_group_ma=['ELEMS0'];
for n in range(nbcouche-1): list_group_ma.append('ELEMS'+str(n+1));

#IMPR_RESU(FORMAT="RESULTAT",FORMAT='IDEAS',RESU=_F(MAILLAGE=MA));

# Definition des differents modeles associes a chaque couche
MOD=[None]*(nbcouche-1);
U  =[None]*(nbcouche-1);
SIG=[None]*(nbcouche-1);
DEP=[None]*(nbcouche-1);
VAR=[None]*(nbcouche-1);
T_DEP=[None]*nbcouche
#T_SIG=[None]*nbcouche
#T_VAR=[None]*nbcouche

# -->5: debut boucle for
list_group_ma=['ELEM0'];
list_group_ma_=['ELEMS0'];
for n in range(nbcouche-1):

  list_group_ma.append('ELEM'+str(n+1));
  list_group_ma_.append('ELEMS'+str(n+1));
  print '   n=',n,'; liste=',list_group_ma

  MOD[n] = AFFE_MODELE(MAILLAGE=MA,
                       AFFE=(_F(GROUP_MA   =tuple(list_group_ma),
                               PHENOMENE   ='MECANIQUE',
                               MODELISATION='D_PLAN_HM_SI')));
# <--5: fin boucle for

#  -------------------------------------------------------------------
#  Definition du sol sature en eau ACTIF, affectation global materiau,
#  liste d instants
#  -------------------------------------------------------------------
# ---- COUCHE1 : ELASTIQUE TRES RIGIDE
MAT0=DEFI_MATERIAU(ELAS=_F(E     = 100.*YOUNG,
                           NU    = NU,
                           RHO   = RHO,
                           ALPHA = 0.0),
                   COMP_THM='LIQU_SATU',
                   THM_INIT=_F(PRE1 = 0.0,
                               PORO = 0.35),
                   THM_DIFFU=_F(RHO       = 2105.0/K0,
                                BIOT_COEF = 1.0,
                                PESA_X    = 0.0,
                                PESA_Y    = -9.81/F0,
                                PESA_Z    = 0.0,
                                PERM_IN   = KINT),
                   THM_LIQU=_F(RHO        = 1000.0/K0,
                               UN_SUR_K   = INV_K_EAU,
                               VISC       = VISCOLIQ,
                               D_VISC_TEMP= DVISCOL));

# ---- COUCHES SUIVANTES : HUJEUX

Mater_Hujeux =_F(N      = 0.89,
                 BETA    = 10.,
                 D       = 1.7,
                 B       = 1.,
                 PHI     = 21.,
                 ANGDIL  = 21.,
                 PCO     = PCO,
                 PREF    = PREF,
                 AMON    = 0.005,
                 ACYC    = 0.005,
                 CMON    = 0.18,
                 CCYC    = 0.18,
                 RD_ELA  = R_ELA_DEV,
                 RI_ELA  = R_ELA_ISO,
                 RHYS    = 0.1,
                 RMOB    = 0.5,
                 XM      = 2.,
                 RD_CYC  = R_ELA_DEV,
                 RI_CYC  = R_ELA_ISO,
                 DILA    = 1.0);

MAT1=DEFI_MATERIAU(ELAS=_F(E     = YOUNG,
                           NU    = NU,
                           RHO   = RHO,
                           ALPHA = 0.0),
                   HUJEUX=Mater_Hujeux,
                   COMP_THM='LIQU_SATU',
                   THM_INIT=_F(PRE1 = 0.0,
                               PORO = 0.35),
                   THM_DIFFU=_F(RHO       = 2105.0/K0,
                                BIOT_COEF = 1.0,
                                PESA_X    = 0.0,
                                PESA_Y    = -9.81/F0,
                                PESA_Z    = 0.0,
                                PERM_IN   = KINT),
                   THM_LIQU=_F(RHO        = 1000.0/K0,
                               UN_SUR_K   = INV_K_EAU,
                               VISC       = VISCOLIQ,
                               D_VISC_TEMP= DVISCOL),);

AFFMAT1=AFFE_MATERIAU(MAILLAGE=MA,
                      AFFE=(_F(GROUP_MA=list_group_ma[1:nbcouche],
                              MATER=MAT1,),
                            _F(GROUP_MA=list_group_ma[0],
                              MATER=MAT0,),),);

PES=AFFE_CHAR_MECA(MODELE=MOD[0],
                   PESANTEUR=_F(GRAVITE=1.0,
                                DIRECTION=(0.0,-1.0,0.0)));

CHPAR=AFFE_CHAR_CINE(MODELE=MOD[0],
                     MECA_IMPO=_F(GROUP_MA='BAS', DY=0.0));

TEMPS=DEFI_LIST_REEL(DEBUT=0.0,
                     INTERVALLE=(_F(JUSQU_A=2000000./T0, NOMBRE=2,),
                                 _F(JUSQU_A=3000000./T0, NOMBRE=2,),
                                 _F(JUSQU_A=4000000./T0, NOMBRE=2,),
                                 _F(JUSQU_A=5000000./T0, NOMBRE=2,),
                                 _F(JUSQU_A=6000000./T0, NOMBRE=2,),
                                 _F(JUSQU_A=7000000./T0, NOMBRE=2,),
                                 _F(JUSQU_A=8000000./T0, NOMBRE=2,),
                                 _F(JUSQU_A=9000000./T0, NOMBRE=2,),
                                 _F(JUSQU_A=10000000./T0, NOMBRE=2,),
                                 _F(JUSQU_A=11000000./T0, NOMBRE=2,),),);

F_EVOL=DEFI_FONCTION(NOM_PARA='INST',
                     PROL_DROITE='LINEAIRE',
                     PROL_GAUCHE='CONSTANT',
                     VALE=(0.       , 0.,
                           10000.0/T0, 1.));

FOC = DEFI_CONSTANTE(VALE=9.81/F0);

#        ----------------------------------
# INIT-  Pose couches 1 et 2 = 1ere couches
#        ----------------------------------

# Consditions aux limites en deplacement pour les premieres couches
n_couche=2

CHLAT=AFFE_CHAR_CINE(MODELE=MOD[0],
                     MECA_IMPO=_F(GROUP_MA=('DR1','GA1'), DX=0.0,),);

# Conditions hydrauliques
PHAUT=AFFE_CHAR_CINE(MODELE=MOD[0],
                     MECA_IMPO=_F(GROUP_MA='HA1', PRE1=0.0,),);

SIEF=CREA_CHAMP(INFO=1,
                TYPE_CHAM='ELGA_SIEF_R',
                OPERATION='AFFE',
                MODELE=MOD[0],
                PROL_ZERO='OUI',
                AFFE=_F(GROUP_MA=list_group_ma[1],
                        NOM_CMP=('SIXX','SIYY','SIZZ'),
                        VALE=(PRES0,PRES0,PRES0,),),);

DEFLISTT =DEFI_LIST_INST(DEFI_LIST=_F(LIST_INST =TEMPS ),
                        ECHEC=_F(EVENEMENT     = 'ERREUR',
                                 ACTION        = 'DECOUPE',
                                 SUBD_METHODE  = 'MANUEL',
                                 SUBD_PAS=2,SUBD_NIVEAU=2,),)

# Pas d Initialisation des contraintes
# Mise en place de la premiere couche et de la seconde couche simultanement = 1ere couche
# Etat initail du pb hydraulique
# On utilise une valeur de critere lache pour commencer a appliquer le
#   poids car la precision s ameliore ensuite

U[0]=STAT_NON_LINE(MODELE=MOD[0],
                 CHAM_MATER=AFFMAT1,
                 EXCIT=(_F(CHARGE=PHAUT),
                        _F(CHARGE=CHPAR),
                        _F(CHARGE=CHLAT),
                        _F(CHARGE=PES, FONC_MULT=FOC)),
                 ETAT_INIT=_F(SIGM=SIEF),
                 COMPORTEMENT=(_F(RELATION='KIT_HM',
                               ITER_INTE_PAS=-10,
                               RELATION_KIT=('ELAS','LIQU_SATU','HYDR_UTIL'),
                               GROUP_MA=list_group_ma[0]),
                            _F(ITER_INTE_MAXI=50,
                               ITER_INTE_PAS=-5,
                               RESI_INTE_RELA=1.E-8,
                               RELATION='KIT_HM',
                               ALGO_INTE='SPECIFIQUE',
                               RELATION_KIT=('HUJEUX','LIQU_SATU','HYDR_UTIL'),
                               GROUP_MA=list_group_ma[1])),
                 INCREMENT=_F(LIST_INST=DEFLISTT,
                              INST_INIT=0.,
                              INST_FIN=2000000./T0),
                 ARCHIVAGE=_F(LIST_INST=TEMPS,),
                 NEWTON=_F(MATRICE='TANGENTE',
                           REAC_ITER=1,
                           PAS_MINI_ELAS=1.E8/T0,),
                 CONVERGENCE=_F(ITER_GLOB_MAXI=10,
                                ITER_GLOB_ELAS=300,
                                RESI_GLOB_RELA=1.E-6,),);

DEP[0]=CREA_CHAMP(INFO=1,
                TYPE_CHAM='NOEU_DEPL_R',
                OPERATION='EXTR',
                RESULTAT=U[0],
                NOM_CHAM='DEPL',
                INST=2000000.0/T0);

SIG[0]=CREA_CHAMP(INFO=1,
                TYPE_CHAM='ELGA_SIEF_R',
                OPERATION='EXTR',
                RESULTAT=U[0],
                NOM_CHAM='SIEF_ELGA',
                INST=2000000.0/T0);

VAR[0]=CREA_CHAMP(INFO=1,
                TYPE_CHAM='ELGA_VARI_R',
                OPERATION='EXTR',
                RESULTAT=U[0],
                NOM_CHAM='VARI_ELGA',
                INST=2000000.0/T0);

U[0]=CALC_CHAMP(reuse=U[0],
                GROUP_MA=list_group_ma[0:2],
                CONTRAINTE='SIGM_ELNO',
                VARI_INTERNE='VARI_ELNO',
                RESULTAT=U[0],);

T_DEP[0]=POST_RELEVE_T(ACTION=_F(INTITULE='DEPLACEMENT',
                                 NOEUD=list_no_later_dro[0],
                                 RESULTAT=U[0],
                                 NOM_CHAM='DEPL',
                                 NOM_CMP=('DY','PRE1'),
                                 OPERATION='EXTRACTION'));

T_DEP[1]=POST_RELEVE_T(ACTION=_F(INTITULE='DEPLACEMENT',
                                 NOEUD=list_no_later_dro[:2],
                                 RESULTAT=U[0],
                                 NOM_CHAM='DEPL',
                                 NOM_CMP=('DY','PRE1'),
                                 OPERATION='EXTRACTION'));

CHNUL=CREA_CHAMP(TYPE_CHAM='NOEU_DEPL_R',
                 OPERATION='AFFE',
                 MAILLAGE=MA,
                 AFFE=_F(TOUT='OUI',
                         NOM_CMP=('DX','DY','PRE1',),
                         VALE=(0.,0.,0.,),),);

#         -------------------------
# SUITE-  Pose couches 3 a nbcouche
#         -------------------------

# Hauteur successive de la colonne au fur et a mesure de la construction
Height = [5,7,9,11,13,15,17,19,21,23,25]

# DEFINITION FONCTION PROJECTION SUIVANT Y
def PROJ(x,Hauteur) :
    if x<=Hauteur : return x
    if x>Hauteur  : return Hauteur

list_noeu_haut=list_no_later_dro[:2]

# -->10: Boucle sur la pose des couches 3 a nbcouche
for n in range(1,nbcouche-1):

    DETRUIRE(INFO=1,
             OBJET=_F(CHAINE=('CHLAT','CHPAR','PHAUT','SIEF',),),);

    n_couche = n+2
    print ' > n_couche          =',n_couche

    list_noeu_haut.append(list_no_later_dro[n_couche-1])

    print ' > list_noeu_haut    =',list_noeu_haut

    t_init=(n+1)*1.E6 /T0
    t_fin =(n+2)*1.E6 /T0

    print ' > t_init =',t_init,' t_fin =',t_fin

    FONCH = DEFI_FONCTION(NOM_PARA='INST',
                          PROL_DROITE='CONSTANT',
                          PROL_GAUCHE='CONSTANT',
                          VALE=(t_init, 0.,
                                t_fin, 1.),);

    MAT1_f=DEFI_MATERIAU(ELAS=_F(E     = YOUNG,
                           NU    = NU,
                           RHO   = RHO,
                           ALPHA = 0.0),
                   HUJEUX=Mater_Hujeux,
                   COMP_THM='LIQU_SATU',
                   THM_INIT=_F(PRE1 = 0.0,
                               PORO = 0.35),
                   THM_DIFFU=_F(RHO       = 2105.0 /K0,
                                BIOT_COEF = 1.0,
                                PESA_X    = 0.0,
                                PESA_Y    = -9.81 /F0,
                                PESA_Z    = 0.0,
                                PESA_MULT = FONCH,
                                PERM_IN   = KINT),
                   THM_LIQU=_F(RHO        = 1000.0 /K0,
                               UN_SUR_K   = INV_K_EAU,
                               VISC       = VISCOLIQ,
                               D_VISC_TEMP= DVISCOL),);

    AFFMAT2=AFFE_MATERIAU(MAILLAGE=MA,
                      AFFE=(_F(GROUP_MA=list_group_ma[n+1],
                              MATER=MAT1_f),
                            _F(GROUP_MA=list_group_ma[1:n+1],
                              MATER=MAT1),
                            _F(GROUP_MA=list_group_ma[0],
                              MATER=MAT0),),);

    CHPAR=AFFE_CHAR_CINE(MODELE=MOD[n],
                     MECA_IMPO=_F(GROUP_MA='BAS', DY=0.0));

    PESHAU=AFFE_CHAR_MECA(MODELE=MOD[n],
                          PESANTEUR=_F(GRAVITE=9.81 /F0,
                                       DIRECTION=(0.0,-1.0,0.0,),
                                       GROUP_MA =list_group_ma[n+1],),);

    PESBAS=AFFE_CHAR_MECA(MODELE=MOD[n],
                          PESANTEUR=_F(GRAVITE=9.81 /F0,
                                       DIRECTION=(0.0,-1.0,0.0,),
                                       GROUP_MA =list_group_ma[:n+1],),);

    # Deplacements lateraux nuls
    CHLAT=AFFE_CHAR_CINE(INFO=1,
                         MODELE=MOD[n],
                         MECA_IMPO=_F(GROUP_MA=('GA'+str(n+1),'DR'+str(n+1)),
                                     DX=0.0));

    # Pression hydraulique nulle en haut de la couche posee (numero n)
    PHAUT=AFFE_CHAR_CINE(INFO=1,
                         MODELE=MOD[n],
                         MECA_IMPO=_F(GROUP_MA='HA'+str(n+1), PRE1=0.0));

    SIEF=CREA_CHAMP(INFO=1,
                    TYPE_CHAM='ELGA_SIEF_R',
                    OPERATION='AFFE',
                    MODELE=MOD[n],
                    PROL_ZERO='OUI',
                    AFFE=_F(GROUP_MA=list_group_ma[n+1],
                            NOM_CMP =('SIXX','SIYY','SIZZ'),
                            VALE    =(PRES0,PRES0,PRES0,),),);

    print ' > list_group_ma_end =',list_group_ma[:n+1]
    print '   list_group_ma =',list_group_ma[n+1]

    # Initialisation des champs de deplacement et de contrainte dans les couches
    # deja calculees
    GrMa = list_group_ma[:n+1];

    INIDEP=CREA_CHAMP(INFO=1,
                      TYPE_CHAM='NOEU_DEPL_R',
                      OPERATION='ASSE',
                      MODELE=MOD[n],
                      OPTION='DEPL',
                      ASSE=_F(GROUP_MA=GrMa,
                              CHAM_GD=DEP[n-1]));

    FX = FORMULE(NOM_PARA=('X'),VALE='X')
<<<<<<< HEAD
    FY = FORMULE(NOM_PARA=('Y'),VALE='PROJ(Y,%f)'%Height[n],PROJ=PROJ)
=======
    FY = FORMULE(NOM_PARA=('Y'),VALE='PROJ(Y,%f)'%Height[n] ,PROJ=PROJ)
>>>>>>> 012403a9

    DEPL_PJ = PROJ_CHAMP(INFO = 1,
                         PROJECTION = 'OUI',
                         METHODE    = 'COLLOCATION',
                         MODELE_1   = MOD[n-1],
                         MODELE_2   = MOD[n],
                         CHAM_GD    = DEP[n-1],
                         VIS_A_VIS  = _F(GROUP_MA_1 = list_group_ma[:n+1],
                                         GROUP_MA_2 = list_group_ma[:n+2],
                                         TRANSF_GEOM_2 = (FX, FY),),);

    CH_BID = CREA_CHAMP(INFO=1,
                         TYPE_CHAM='NOEU_DEPL_R',
                         OPERATION='ASSE',
                         MODELE = MOD[n],
                         ASSE=_F(GROUP_MA=list_group_ma[:n+2],
                                CHAM_GD = DEPL_PJ,
                                NOM_CMP = ('DX','DY'),),);
    Y1 = Height[n+1];
    Y0 = Height[n];

    DXN = FORMULE(NOM_PARA=('DX','Y'),VALE='DX*(%f-Y)/(%f-%f)'%(Y1,Y1,Y0))
    DYN = FORMULE(NOM_PARA=('DY','Y'),VALE='DY*(%f-Y)/(%f-%f)'%(Y1,Y1,Y0))

    CH_GEOM = CREA_CHAMP(INFO=1,
                         TYPE_CHAM = 'NOEU_GEOM_R',
                         MAILLAGE = MA,
                         OPERATION='EXTR',
                         NOM_CHAM = 'GEOMETRIE',);

    CH_FONC = CREA_CHAMP(INFO=1,
                         TYPE_CHAM='NOEU_NEUT_F',
                         OPERATION='AFFE',
                         MODELE = MOD[n],
                         AFFE=_F(GROUP_MA=list_group_ma[n+1],
                                  VALE_F = (DXN,DYN),
                                  NOM_CMP= ('X1','X2',),),);

    CH_EVAL = CREA_CHAMP(INFO=1,
                         TYPE_CHAM='NOEU_NEUT_R',
                         OPERATION='EVAL',
                         CHAM_F = CH_FONC,
                         CHAM_PARA = (DEPL_PJ,CH_GEOM,),);

    CH_DEPL = CREA_CHAMP(INFO=1,
                         TYPE_CHAM='NOEU_DEPL_R',
                         OPERATION='ASSE',
                         MODELE = MOD[n],
                         ASSE=_F(GROUP_MA=list_group_ma[n+1],
                                CHAM_GD = CH_EVAL,
                                NOM_CMP = ('X1','X2'),
                                NOM_CMP_RESU = ('DX','DY'),),);

    DEPL_IN=CREA_CHAMP(INFO=1,
                      TYPE_CHAM='NOEU_DEPL_R',
                      OPERATION='ASSE',
                      MODELE=MOD[n],

                      ASSE=(_F(TOUT='OUI',
                               CHAM_GD=CHNUL,),
                            _F(GROUP_MA=GrMa,
                               CHAM_GD=INIDEP,
                               CUMUL='OUI',
                               COEF_R=1.0),
                            _F(GROUP_MA=list_group_ma[n+1],
                               CHAM_GD=CH_DEPL,
                               CUMUL='NON',
                               COEF_R=1.0),),);

    INISIG=CREA_CHAMP(INFO=1,
                      TYPE_CHAM='ELGA_SIEF_R',
                      OPERATION='ASSE',
                      MODELE=MOD[n],
                      PROL_ZERO='OUI',
                      ASSE=(_F(GROUP_MA=list_group_ma[n+1],
                               CHAM_GD=SIEF,
                               CUMUL='OUI',
                               COEF_R=1.0),
                            _F(GROUP_MA=GrMa,
                               CHAM_GD=SIG[n-1],
                               CUMUL='OUI',
                               COEF_R=1.0,),),);

    INIVAR=CREA_CHAMP(INFO=1,
                      TYPE_CHAM='ELGA_VARI_R',
                      OPERATION='ASSE',
                      MODELE=MOD[n],
                      PROL_ZERO='OUI',
                      ASSE=_F(GROUP_MA=GrMa,
                               CHAM_GD=VAR[n-1],
                               CUMUL='OUI',
                               COEF_R=1.0),);
    t_init=(n+1)*1.E6 /T0
    t_fin =(n+2)*1.E6 /T0

# On utilise une valeur de critere lache pour commencer a appliquer le
#   poids car la precision s ameliore ensuite

    U[n]=STAT_NON_LINE(MODELE=MOD[n],
                 CHAM_MATER=AFFMAT2,
                 EXCIT=(_F(CHARGE=PHAUT),
                        _F(CHARGE=CHPAR),
                        _F(CHARGE=CHLAT),
                        _F(CHARGE=PESBAS,),
                        _F(CHARGE=PESHAU, FONC_MULT=FONCH,),),
                 COMPORTEMENT=(_F(RELATION='KIT_HM',
                               ITER_INTE_PAS=-10,
                               RELATION_KIT=('ELAS','LIQU_SATU','HYDR_UTIL'),
                               GROUP_MA=list_group_ma[0]),
                            _F(ITER_INTE_MAXI=50,
                               ITER_INTE_PAS=-5,
                               RESI_INTE_RELA=1.E-8,
                               RELATION='KIT_HM',
                               ALGO_INTE='SPECIFIQUE',
                               RELATION_KIT=('HUJEUX','LIQU_SATU','HYDR_UTIL'),
                               GROUP_MA=list_group_ma[1:n+2])),
                 ETAT_INIT=_F(DEPL=DEPL_IN,
                              SIGM=INISIG,
                              VARI=INIVAR),
                 INCREMENT=_F(LIST_INST=DEFLISTT,
                              INST_INIT=t_init,
                              INST_FIN=t_fin),
                 SOLVEUR = _F(METHODE='MUMPS',
                             RESI_RELA=1.,
                             TYPE_RESOL='NONSYM'),
                 ARCHIVAGE=_F(LIST_INST=TEMPS),
                 NEWTON=_F(MATRICE='TANGENTE',
                           PAS_MINI_ELAS =1.E7/T0,
                           REAC_ITER=1,
                           REAC_ITER_ELAS=1),
                 CONVERGENCE=_F(ITER_GLOB_MAXI=50,
                                ITER_GLOB_ELAS=300,
                                RESI_REFE_RELA=1.E-4,
                                SIGM_REFE =1.,
                                FLUX_HYD1_REFE =1.),);

    DEP[n]=CREA_CHAMP(TYPE_CHAM='NOEU_DEPL_R',
                      OPERATION='EXTR',
                      RESULTAT=U[n],
                      NOM_CHAM='DEPL',
                      INST = t_fin,
                      INFO=1);

    SIG[n]=CREA_CHAMP(TYPE_CHAM='ELGA_SIEF_R',
                      OPERATION='EXTR',
                      RESULTAT=U[n],
                      NOM_CHAM='SIEF_ELGA',
                      INST = t_fin,
                      INFO=1);

    VAR[n]=CREA_CHAMP(TYPE_CHAM='ELGA_VARI_R',
                OPERATION='EXTR',
                RESULTAT=U[n],
                NOM_CHAM='VARI_ELGA',
                INST = t_fin,
                INFO=1);

    U[n]=CALC_CHAMP(reuse=U[n],
                    GROUP_MA=list_group_ma[0:n+2],
                    CONTRAINTE=('SIGM_ELNO'),
                    VARI_INTERNE=('VARI_ELNO'),
                    RESULTAT=U[n]);


    T_DEP[n+1]=POST_RELEVE_T(ACTION=_F(INTITULE='DEPLACEMENT',
                                       NOEUD=tuple(list_noeu_haut),
                                       RESULTAT=U[n],
                                       NOM_CHAM='DEPL',
                                       NOM_CMP=('DY','PRE1'),
                                       OPERATION='EXTRACTION'));

    if n < nbcouche-2:
      DETRUIRE(INFO=1,CONCEPT=_F(NOM=(INIVAR,INIDEP,INISIG,DEPL_PJ,FX,FY,
                 CH_FONC,CH_EVAL,DEPL_IN,CH_GEOM,DXN,DYN,
                 CH_DEPL,CH_BID,FONCH,MAT1_f,PESHAU,PESBAS,AFFMAT2),),);

#    IMPR_RESU(FORMAT="RESULTAT",RESU=_F(CHAM_GD=DEP[n]));
#    IMPR_RESU(FORMAT="RESULTAT",RESU=_F(CHAM_GD=VAR[n]));
#    IMPR_RESU(FORMAT="RESULTAT",RESU=_F(CHAM_GD=SIG[n]));


# <--10: fin boucle for

# INCLUDE(UNITE=38);

U[n]=CALC_CHAMP(reuse=U[n],
                GROUP_MA=list_group_ma[1:n+2],
                CRITERES=('PDIL_ELGA','INDL_ELGA'),
                RESULTAT=U[n]);


##################################
# TESTS DE NON REGRESSION SUR LES
# VALEURS FOURNIES PAR INDL_ELGA
# ET PDIL_ELGA
##################################

TEST_RESU(RESU=(_F(NUME_ORDRE=1,
                   POINT=1,
                   RESULTAT=U[9],
                   NOM_CHAM='INDL_ELGA',
                   NOM_CMP='INDICE',
                   VALE_CALC=0.0,
                   CRITERE='ABSOLU',
                   MAILLE='M2',),
                _F(NUME_ORDRE=1,
                   VALE_ABS='OUI',
                   POINT=1,
                   RESULTAT=U[9],
                   NOM_CHAM='INDL_ELGA',
                   NOM_CMP='DIR1',
                   VALE_CALC=0.0,
                   CRITERE='ABSOLU',
                   MAILLE='M2',),
                _F(NUME_ORDRE=1,
                   VALE_ABS='OUI',
                   POINT=1,
                   RESULTAT=U[9],
                   NOM_CHAM='INDL_ELGA',
                   NOM_CMP='DIR2',
                   VALE_CALC=0.0,
                   CRITERE='ABSOLU',
                   MAILLE='M2',),
                _F(NUME_ORDRE=1,
                   VALE_ABS='OUI',
                   POINT=1,
                   RESULTAT=U[9],
                   NOM_CHAM='INDL_ELGA',
                   NOM_CMP='DIR3',
                   VALE_CALC=0.0,
                   CRITERE='ABSOLU',
                   MAILLE='M2',),
                _F(NUME_ORDRE=1,
                   VALE_ABS='OUI',
                   POINT=1,
                   RESULTAT=U[9],
                   NOM_CHAM='INDL_ELGA',
                   NOM_CMP='DIR4',
                   VALE_CALC=0.0,
                   CRITERE='ABSOLU',
                   MAILLE='M2',),
                ),);

TEST_RESU(RESU=_F(NUME_ORDRE=1,
                  POINT=1,
                  RESULTAT=U[9],
                  NOM_CHAM='PDIL_ELGA',
                  NOM_CMP='A1_LC2',
                  VALE_CALC=0.0,
                  CRITERE='ABSOLU',
                  MAILLE='M2',
                  ),);

FIN( );<|MERGE_RESOLUTION|>--- conflicted
+++ resolved
@@ -19,8 +19,6 @@
 
 DEBUT(CODE=_F(NIV_PUB_WEB='INTERNET', ),
       IGNORE_ALARM='CALCULEL4_9');
-
-from math import *
 
 # Redimensionnement du probleme hydromecanique
 P0=1.E+6;
@@ -383,7 +381,7 @@
                               MATER=MAT1),
                             _F(GROUP_MA=list_group_ma[0],
                               MATER=MAT0),),);
-
+                              
     CHPAR=AFFE_CHAR_CINE(MODELE=MOD[n],
                      MECA_IMPO=_F(GROUP_MA='BAS', DY=0.0));
 
@@ -433,11 +431,7 @@
                               CHAM_GD=DEP[n-1]));
 
     FX = FORMULE(NOM_PARA=('X'),VALE='X')
-<<<<<<< HEAD
-    FY = FORMULE(NOM_PARA=('Y'),VALE='PROJ(Y,%f)'%Height[n],PROJ=PROJ)
-=======
     FY = FORMULE(NOM_PARA=('Y'),VALE='PROJ(Y,%f)'%Height[n] ,PROJ=PROJ)
->>>>>>> 012403a9
 
     DEPL_PJ = PROJ_CHAMP(INFO = 1,
                          PROJECTION = 'OUI',
