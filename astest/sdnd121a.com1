--- conflicted
+++ resolved
@@ -1,10 +1,6 @@
 # coding=utf-8
 # --------------------------------------------------------------------
-<<<<<<< HEAD
-# Copyright (C) 1991 - 2018 - EDF R&D - www.code-aster.org
-=======
 # Copyright (C) 1991 - 2019 - EDF R&D - www.code-aster.org
->>>>>>> e87c3888
 # This file is part of code_aster.
 #
 # code_aster is free software: you can redistribute it and/or modify
@@ -30,34 +26,20 @@
 ############################################################
 ################  Bilan energetique  #######################
 ############################################################
-<<<<<<< HEAD
 tmpd = aster.getvectjev('0000001b           .VALE        ');
-t = NP.array(tmpd[0:len(tmpd)/2])
-=======
-tmpd = aster.getvectjev('D_EULER            .VALE        ');
 t = NP.array(tmpd[0:len(tmpd)//2])
->>>>>>> e87c3888
 fext = Fa*NP.sin(2*NP.pi*f*t)  # formule qui definit le chargement exterieur
 
 # Euler:
 d_euler = NP.array(tmpd[len(tmpd)//2:len(tmpd)])
 del tmpd
 
-<<<<<<< HEAD
 tmpv = aster.getvectjev('0000001c           .VALE        ');
-v_euler = NP.array(tmpv[len(tmpv)/2:len(tmpv)])
-del tmpv
-
-tmpa = aster.getvectjev('0000001d           .VALE        ');
-a_euler = NP.array(tmpa[len(tmpa)/2:len(tmpa)])
-=======
-tmpv = aster.getvectjev('V_EULER            .VALE        ');
 v_euler = NP.array(tmpv[len(tmpv)//2:len(tmpv)])
 del tmpv
 
-tmpa = aster.getvectjev('A_EULER            .VALE        ');
+tmpa = aster.getvectjev('0000001d           .VALE        ');
 a_euler = NP.array(tmpa[len(tmpa)//2:len(tmpa)])
->>>>>>> e87c3888
 del tmpa
 
 # tmpf = aster.getvectjev('FC_EULER           .VALE        ');
@@ -78,31 +60,17 @@
 #-------
 
 # Adapt:
-<<<<<<< HEAD
 tmpd = aster.getvectjev('0000001e           .VALE        ');
-t = NP.array(tmpd[0:len(tmpd)/2])
-d_adapt = NP.array(tmpd[len(tmpd)/2:len(tmpd)])
-del tmpd
-
-tmpv = aster.getvectjev('0000001f           .VALE        ');
-v_adapt = NP.array(tmpv[len(tmpv)/2:len(tmpv)])
-del tmpv
-
-tmpa = aster.getvectjev('00000020           .VALE        ');
-a_adapt = NP.array(tmpa[len(tmpa)/2:len(tmpa)])
-=======
-tmpd = aster.getvectjev('D_ADAPT            .VALE        ');
 t = NP.array(tmpd[0:len(tmpd)//2])
 d_adapt = NP.array(tmpd[len(tmpd)//2:len(tmpd)])
 del tmpd
 
-tmpv = aster.getvectjev('V_ADAPT            .VALE        ');
+tmpv = aster.getvectjev('0000001f           .VALE        ');
 v_adapt = NP.array(tmpv[len(tmpv)//2:len(tmpv)])
 del tmpv
 
-tmpa = aster.getvectjev('A_ADAPT            .VALE        ');
+tmpa = aster.getvectjev('00000020           .VALE        ');
 a_adapt = NP.array(tmpa[len(tmpa)//2:len(tmpa)])
->>>>>>> e87c3888
 del tmpa
 
 # tmpf = aster.getvectjev('FC_ADAPT           .VALE        ');
@@ -120,21 +88,12 @@
 ############################################################
 # Verification de la coherence entre la force de choc et la cinematique:
 ############################################################
-<<<<<<< HEAD
 tmpd = aster.getvectjev('00000021           .VALE        ');
-d_adap2 = NP.array(tmpd[len(tmpd)/2:len(tmpd)])
-del tmpd
-
-tmpf = aster.getvectjev('00000022           .VALE        ');
-fchoc_adap2 = NP.array(tmpf[len(tmpf)/2:len(tmpf)])
-=======
-tmpd = aster.getvectjev('D_ADAP2            .VALE        ');
 d_adap2 = NP.array(tmpd[len(tmpd)//2:len(tmpd)])
 del tmpd
 
-tmpf = aster.getvectjev('FC_ADAP2           .VALE        ');
+tmpf = aster.getvectjev('00000022           .VALE        ');
 fchoc_adap2 = NP.array(tmpf[len(tmpf)//2:len(tmpf)])
->>>>>>> e87c3888
 del tmpf
 
 fchoc_cine = kn_choc * (((d_adap2-jeu_choc)+NP.abs(d_adap2-jeu_choc))/2)
