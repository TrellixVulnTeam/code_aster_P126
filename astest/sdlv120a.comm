--- conflicted
+++ resolved
@@ -122,32 +122,8 @@
 
 
 # --- LECTURE DE LA FONCTION D EXCITATION ---
-<<<<<<< HEAD
 from sdlv120a import F_FONC
 FONC = F_FONC()
-
-TEMPLI=DEFI_LIST_REEL(DEBUT=0., INTERVALLE=_F( JUSQU_A = 1.8, NOMBRE = 3600))
-
-INTLI=DEFI_LIST_ENTI( DEBUT=1, INTERVALLE=_F( JUSQU_A = 3601, PAS = 1))
-
-DYN=DYNA_VIBRA(TYPE_CALCUL='TRAN',BASE_CALCUL='PHYS',
-                         MATR_MASS=MASSE,
-                         MATR_RIGI=RIGID,
-                         MATR_AMOR=AMORT,
-                         EXCIT=_F(  VECT_ASSE = VECTASS,
-                                    FONC_MULT = FONC),
-####CDURAND              ETAT_INIT=_F(  INST_INIT = 0.),
-                         INCREMENT=_F( LIST_INST = TEMPLI),
-####CDURAND              ARCHIVAGE=_F(  LIST_ARCH = INTLI),
-                         SCHEMA_TEMPS=_F(SCHEMA='NEWMARK',),
-                        )
-
-DXN16=RECU_FONCTION(    LIST_INST=TEMPLI,   PRECISION=1.E-4,
-                        RESULTAT=DYN,   NOEUD='N16',
-                        NOM_CHAM='DEPL',
-                        NOM_CMP='DX'
-=======
-INCLUDE(UNITE=11,   INFO=1)
 
 TEMPLI = DEFI_LIST_REEL(DEBUT=0., INTERVALLE=_F(JUSQU_A=1.8, NOMBRE=3600))
 
@@ -169,7 +145,6 @@
                       RESULTAT=DYN,   NOEUD='N16',
                       NOM_CHAM='DEPL',
                       NOM_CMP='DX'
->>>>>>> 380167b9
                       )
 
 DXN18 = RECU_FONCTION(LIST_INST=TEMPLI,   PRECISION=1.E-4,
