--- conflicted
+++ resolved
@@ -1,10 +1,6 @@
 # coding=utf-8
 # --------------------------------------------------------------------
-<<<<<<< HEAD
-# Copyright (C) 1991 - 2018 - EDF R&D - www.code-aster.org
-=======
 # Copyright (C) 1991 - 2019 - EDF R&D - www.code-aster.org
->>>>>>> e87c3888
 # This file is part of code_aster.
 #
 # code_aster is free software: you can redistribute it and/or modify
@@ -182,11 +178,7 @@
         NEWTON=_F(MATRICE='TANGENTE',REAC_ITER=1),
         CONVERGENCE=_F(RESI_GLOB_RELA=1.0E-5, ITER_GLOB_MAXI=10,),
     )
-<<<<<<< HEAD
-except ConvergenceError,err:
-=======
-except aster.NonConvergenceError as err:
->>>>>>> e87c3888
+except ConvergenceError as err:
     if err.id_message == "MECANONLINE9_7":
         ok_poursuite = 1
 
@@ -207,11 +199,7 @@
             NEWTON=_F(MATRICE='TANGENTE',),
             CONVERGENCE=_F(RESI_GLOB_RELA=2.0E-4, ITER_GLOB_MAXI=20,),
         )
-<<<<<<< HEAD
-    except ConvergenceError,err:
-=======
-    except aster.NonConvergenceError as err:
->>>>>>> e87c3888
+    except ConvergenceError as err:
         if err.id_message == "MECANONLINE9_7":
             ok_poursuite = 2
 
