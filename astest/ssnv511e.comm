# coding=utf-8
# --------------------------------------------------------------------
# Copyright (C) 1991 - 2018 - EDF R&D - www.code-aster.org
# This file is part of code_aster.
#
# code_aster is free software: you can redistribute it and/or modify
# it under the terms of the GNU General Public License as published by
# the Free Software Foundation, either version 3 of the License, or
# (at your option) any later version.
#
# code_aster is distributed in the hope that it will be useful,
# but WITHOUT ANY WARRANTY; without even the implied warranty of
# MERCHANTABILITY or FITNESS FOR A PARTICULAR PURPOSE.  See the
# GNU General Public License for more details.
#
# You should have received a copy of the GNU General Public License
# along with code_aster.  If not, see <http://www.gnu.org/licenses/>.
# --------------------------------------------------------------------

# double jonction en X, D_PLAN, QUAD4 avec contact

DEBUT(CODE=_F(NIV_PUB_WEB='INTERNET'),DEBUG=_F(SDVERI='OUI'));

MAILLAG=LIRE_MAILLAGE(FORMAT='MED',INFO=1);


MODELEIN=AFFE_MODELE(MAILLAGE=MAILLAG,
                     AFFE=(_F(GROUP_MA=('SURF','LH','LD'),
                              PHENOMENE='MECANIQUE',
                              MODELISATION='D_PLAN')));

LN1 = FORMULE(VALE='Y',
              NOM_PARA=['X', 'Y'],)

FISS1=DEFI_FISS_XFEM(MAILLAGE=MAILLAG,
                    TYPE_DISCONTINUITE='INTERFACE',
                    DEFI_FISS=_F(FONC_LN=LN1),
                    INFO=1);

LN2 = FORMULE(VALE='X',
              NOM_PARA=['X', 'Y'],)

FISS2=DEFI_FISS_XFEM(MAILLAGE=MAILLAG,
                    TYPE_DISCONTINUITE='INTERFACE',
                    DEFI_FISS=_F(FONC_LN=LN2),
                    JONCTION=_F(FISSURE=FISS1,POINT=(0,5)),
                    INFO=1);

FISS3=DEFI_FISS_XFEM(MAILLAGE=MAILLAG,
                    TYPE_DISCONTINUITE='INTERFACE',
                    DEFI_FISS=_F(FONC_LN=LN2),
                    JONCTION=_F(FISSURE=FISS1,POINT=(0,-5)),
                    INFO=1);

MODELEK=MODI_MODELE_XFEM(MODELE_IN=MODELEIN,
                         FISSURE=(FISS1,FISS2,FISS3),
                         CONTACT='STANDARD',
                         INFO=1);


CTXFEM = DEFI_CONTACT(MODELE         = MODELEK,
                      FORMULATION    = 'XFEM',
                      ITER_CONT_MAXI = 10,ELIM_ARETE     = 'ELIM',
                      ZONE = (_F(
                                 INTEGRATION   = 'NOEUD',
                                 CONTACT_INIT  = 'OUI',
                                 GLISSIERE     = 'NON',
                                 FISS_MAIT     = FISS1,
                              ),
                              _F(
                                 INTEGRATION   = 'NOEUD',
                                 CONTACT_INIT  = 'OUI',
                                 GLISSIERE     = 'NON',
                                 FISS_MAIT     = FISS2,
                              ),
                             _F(
                                 INTEGRATION   = 'NOEUD',
                                 CONTACT_INIT  = 'OUI',
                                 GLISSIERE     = 'NON',
                                 FISS_MAIT     = FISS3,
                              ),
                            ),
                    );


E=100.0E6
nu=0.3
ACIER=DEFI_MATERIAU(ELAS=_F(E=E,
                            NU=nu,
                            RHO=7800.0));

CHAMPMAT=AFFE_MATERIAU(MAILLAGE=MAILLAG,
                       MODELE=MODELEK,
                       AFFE=_F(TOUT=('OUI'),
                                MATER=ACIER,
                                ));

VAR1=DEFI_FONCTION(NOM_PARA='INST',
                    VALE=(0.,0.,1.,1.));

def pression(x) :
   if x < 0 : return 1E6
   return 2E6

PRES_H = FORMULE(VALE='pression(X)',
<<<<<<< HEAD
                  NOM_PARA=('X'),pression=pression);
PRES_D = FORMULE(VALE='pression(Y)',
                  NOM_PARA=('Y'),pression=pression);
=======
                 pression=pression,
                 NOM_PARA='X',)
PRES_D = FORMULE(VALE='pression(Y)',
                 pression=pression,
                 NOM_PARA='Y',)
>>>>>>> 012403a9

CH1=AFFE_CHAR_MECA_F(MODELE=MODELEK,
                   PRES_REP=(_F(GROUP_MA='LH',PRES = PRES_H),
                             _F(GROUP_MA='LD',PRES = PRES_D)));

CH2=AFFE_CHAR_MECA(MODELE=MODELEK,
                   DDL_IMPO=(_F(GROUP_MA='LB',DY = 0,H1Y = 0),
                             _F(GROUP_MA='LG',DX = 0,H1X = 0)));
L_INST=DEFI_LIST_REEL(DEBUT=0.0,
                      INTERVALLE=_F(JUSQU_A=1,
                                    NOMBRE=1));

UTOT1=STAT_NON_LINE(MODELE=MODELEK,
                   CHAM_MATER=CHAMPMAT,
                   CONTACT=CTXFEM,
                   EXCIT=( _F(CHARGE=CH1),
                          _F(CHARGE=CH2)),
                   COMPORTEMENT=(_F(RELATION='ELAS',
                                 GROUP_MA='SURF')),
                   NEWTON=_F(REAC_INCR=1,REAC_ITER=1),
                   INCREMENT=_F(LIST_INST=L_INST),
                   CONVERGENCE=(_F(ITER_GLOB_MAXI=20,
                                  RESI_GLOB_MAXI=1E-6)),
                   SOLVEUR=_F(METHODE='MUMPS',

                              NPREC=-1),
                   ARCHIVAGE=_F(CHAM_EXCLU='VARI_ELGA'),
                   INFO=1);

#-----------------------------------------------------------
#             POST-TRAITEMENT POUR LA VISUALISATION
#-----------------------------------------------------------

MA_XFEM=POST_MAIL_XFEM(MODELE=MODELEK);

MOD_VISU=AFFE_MODELE(MAILLAGE=MA_XFEM,
                     AFFE=_F(GROUP_MA='SURF',
                     PHENOMENE='MECANIQUE',
                     MODELISATION='D_PLAN'))

RES_XFEM=POST_CHAM_XFEM(MODELE_VISU   = MOD_VISU,
                        RESULTAT      = UTOT1)

#----------------------------------------------
#                   POST RELEVE
#----------------------------------------------

DEP=POST_RELEVE_T(ACTION=_F(INTITULE='DEPLE',
                                 GROUP_NO=('NFISSU'),
                                 RESULTAT=RES_XFEM,
                                 NOM_CHAM='DEPL',
                                 NUME_ORDRE = 1,
                                 TOUT_CMP='OUI',
                                 OPERATION='EXTRACTION'));
DEP = CALC_TABLE(TABLE = DEP,
                 reuse = DEP,
                 ACTION =_F(OPERATION = 'EXTR',
                            NOM_PARA=('NOEUD','INST','COOR_X','COOR_Y','DX','DY')));

DEPP = CALC_TABLE(TABLE = DEP,
                     ACTION =(_F(OPERATION = 'FILTRE',
                                 NOM_PARA  = 'NOEUD',
                                 CRIT_COMP = 'REGEXP',
                                 VALE_K    = 'NP')));

DEPPGX = CALC_TABLE(TABLE = DEPP,
                      ACTION =_F(OPERATION = 'FILTRE',
                                 NOM_PARA  = 'COOR_X',
                                 CRIT_COMP = 'GT',
                                 VALE      =  0.02));
DEPPLX = CALC_TABLE(TABLE = DEPP,
                      ACTION =_F(OPERATION = 'FILTRE',
                                 NOM_PARA  = 'COOR_X',
                                 CRIT_COMP = 'LT',
                                 VALE      =  -0.02));
DEPPGY = CALC_TABLE(TABLE = DEPP,
                      ACTION =_F(OPERATION = 'FILTRE',
                                 NOM_PARA  = 'COOR_Y',
                                 CRIT_COMP = 'GT',
                                 VALE      =  0.02));
DEPPLY = CALC_TABLE(TABLE = DEPP,
                      ACTION =_F(OPERATION = 'FILTRE',
                                 NOM_PARA  = 'COOR_Y',
                                 CRIT_COMP = 'LT',
                                 VALE      =  -0.02));

DEPM = CALC_TABLE(TABLE = DEP,
                     ACTION =(_F(OPERATION = 'FILTRE',
                                 NOM_PARA  = 'NOEUD',
                                 CRIT_COMP = 'REGEXP',
                                 VALE_K    = 'NM')));
DEPMGX = CALC_TABLE(TABLE = DEPM,
                      ACTION =_F(OPERATION = 'FILTRE',
                                 NOM_PARA  = 'COOR_X',
                                 CRIT_COMP = 'GT',
                                 VALE      =  0.02));
DEPMLX = CALC_TABLE(TABLE = DEPM,
                      ACTION =_F(OPERATION = 'FILTRE',
                                 NOM_PARA  = 'COOR_X',
                                 CRIT_COMP = 'LT',
                                 VALE      =  -0.02));
DEPMGY = CALC_TABLE(TABLE = DEPM,
                      ACTION =_F(OPERATION = 'FILTRE',
                                 NOM_PARA  = 'COOR_Y',
                                 CRIT_COMP = 'GT',
                                 VALE      =  0.02));
DEPMLY = CALC_TABLE(TABLE = DEPM,
                      ACTION =_F(OPERATION = 'FILTRE',
                                 NOM_PARA  = 'COOR_Y',
                                 CRIT_COMP = 'LT',
                                 VALE      =  -0.02));

# Definition des zones

# ATTENTION : les formules suivantes supposent des pressions esprimees en MPa
#             => il faut utiliser un module d'Younf exprime en MPa !

# conversion Pa -> MPa du module d'Young
EM = E*1.e-6

# zone 1 : [-5, 0[ x ]0, +5]
def ux1(x, y):
    return -(1. + nu)*(2. - 3.*nu)*x/EM - 5.*(1. + nu)*(2. - 3.*nu)/EM
def uy1(x, y):
    return -(1. + nu)*(1. - 3*nu)*y/EM - 5.*(1. + nu)*(1. - 2.*nu)/EM

depl_x1 = FORMULE(VALE='DX-ux1(COOR_X, COOR_Y)',
                  ux1=ux1,
                  NOM_PARA=['DX', 'COOR_X', 'COOR_Y'],)
depl_y1 = FORMULE(VALE='DY-uy1(COOR_X, COOR_Y)',
                  uy1=uy1,
                  NOM_PARA=['DY', 'COOR_X', 'COOR_Y'],)

# zone 2 : [-5, 0[ x [-5, 0[
def ux2(x, y):
    return -(1. + nu)*(1. - 2.*nu)*x/EM - 5.*(1. + nu)*(1. - 2.*nu)/EM
def uy2(x, y):
    return -(1. + nu)*(1. - 2.*nu)*y/EM - 5.*(1. + nu)*(1. - 2.*nu)/EM

depl_x2 = FORMULE(VALE='DX-ux2(COOR_X, COOR_Y)',
                  ux2=ux2,
                  NOM_PARA=['DX', 'COOR_X', 'COOR_Y'],)
depl_y2 = FORMULE(VALE='DY-uy2(COOR_X, COOR_Y)',
                  uy2=uy2,
                  NOM_PARA=['DY', 'COOR_X', 'COOR_Y'],)

# zone 3 : ]0, +5] x ]0, +5]
def ux3(x, y):
    return -2.*(1. + nu)*(1. - 2.*nu)*x/EM - 5.*(1. + nu)*(2. - 3.*nu)/EM
def uy3(x, y):
    return -2.*(1. + nu)*(1. - 2.*nu)*y/EM - 5.*(1. + nu)*(2. - 3.*nu)/EM

depl_x3 = FORMULE(VALE='DX-ux3(COOR_X, COOR_Y)',
                  ux3=ux3,
                  NOM_PARA=['DX', 'COOR_X', 'COOR_Y'],)
depl_y3 = FORMULE(VALE='DY-uy3(COOR_X, COOR_Y)',
                  uy3=uy3,
                  NOM_PARA=['DY', 'COOR_X', 'COOR_Y'],)

# zone 4 : ]0, +5] x [-5, 0[
def ux4(x, y):
    return -(1. + nu)*(1. - 3*nu)*x/EM - 5.*(1. + nu)*(1. - 2.*nu)/EM
def uy4(x, y):
    return -(1. + nu)*(2. - 3.*nu)*y/EM - 5.*(1. + nu)*(2. - 3.*nu)/EM

depl_x4 = FORMULE(VALE='DX-ux4(COOR_X, COOR_Y)',
                  ux4=ux4,
                  NOM_PARA=['DX', 'COOR_X', 'COOR_Y'],)
depl_y4 = FORMULE(VALE='DY-uy4(COOR_X, COOR_Y)',
                  uy4=uy4,
                  NOM_PARA=['DY', 'COOR_X', 'COOR_Y'],)

DEPZON=[None]*5
DEPZON[1] = CALC_TABLE(TABLE = DEPMGY,
                    ACTION =(_F(OPERATION = 'COMB',
                               TABLE=DEPPLX),
                            _F(OPERATION = 'OPER',
                                 NOM_PARA  = 'DY-DY',
                                 FORMULE = depl_y1),
                            _F(OPERATION = 'OPER',
                                 NOM_PARA  = 'DX-DX',
                                 FORMULE = depl_x1)));

DEPZON[3] = CALC_TABLE(TABLE = DEPPGX,
                    ACTION =(_F(OPERATION = 'COMB',
                               TABLE=DEPPGY),
                            _F(OPERATION = 'OPER',
                                 NOM_PARA  = 'DY-DY',
                                 FORMULE = depl_y3),
                            _F(OPERATION = 'OPER',
                                 NOM_PARA  = 'DX-DX',
                                 FORMULE = depl_x3)));

DEPZON[2] = CALC_TABLE(TABLE = DEPMLX,
                    ACTION =(_F(OPERATION = 'COMB',
                               TABLE=DEPMLY),
                            _F(OPERATION = 'OPER',
                                 NOM_PARA  = 'DY-DY',
                                 FORMULE = depl_y2),
                            _F(OPERATION = 'OPER',
                                 NOM_PARA  = 'DX-DX',
                                 FORMULE = depl_x2)));

DEPZON[4] = CALC_TABLE(TABLE = DEPPLY,
                    ACTION =(_F(OPERATION = 'COMB',
                               TABLE=DEPMGX),
                            _F(OPERATION = 'OPER',
                                 NOM_PARA  = 'DY-DY',
                                 FORMULE = depl_y4),
                            _F(OPERATION = 'OPER',
                                 NOM_PARA  = 'DX-DX',
                                 FORMULE = depl_x4)));

#------------------------------------------------------------------------
# POST-TRAITEMENT : CALCUL D'ERREURS EN TERME DE NORME EN ENERGIE ET
#                   DE NORME L2 DU DEPLACEMENT
#------------------------------------------------------------------------

# solution analytique :

#    - contraintes
def Sxx(X,Y):
    return -pression(Y)

def Syy(X,Y):
    return -pression(X)

def Szz(X,Y):
    return -nu*(pression(Y)+pression(X))

<<<<<<< HEAD
SXX=FORMULE(NOM_PARA=('X','Y',),VALE='Sxx(X,Y)',Sxx=Sxx);
SYY=FORMULE(NOM_PARA=('X','Y',),VALE='Syy(X,Y)',Syy=Syy);
SZZ=FORMULE(NOM_PARA=('X','Y',),VALE='Szz(X,Y)',Szz=Szz);
=======
SXX = FORMULE(VALE='Sxx(X,Y)',
              Sxx=Sxx,
              NOM_PARA=['X', 'Y'],)
SYY = FORMULE(VALE='Syy(X,Y)',
              Syy=Syy,
              NOM_PARA=['X', 'Y'],)
SZZ = FORMULE(VALE='Szz(X,Y)',
              Szz=Szz,
              NOM_PARA=['X', 'Y'],)
>>>>>>> 012403a9



###    - deplacement

def ux(x, y):
    if x < 0 and y > 0:
        return ux1(x, y)
    if x < 0 and y < 0:
        return ux2(x, y)
    if x > 0 and y > 0:
        return ux3(x, y)
    if x > 0 and y < 0:
        return ux4(x, y)

def uy(x, y):
    if x < 0 and y > 0:
        return uy1(x, y)
    if x < 0 and y < 0:
        return uy2(x, y)
    if x > 0 and y > 0:
        return uy3(x, y)
    if x > 0 and y < 0:
        return uy4(x, y)

<<<<<<< HEAD
UX=FORMULE(NOM_PARA=('X','Y',),VALE='ux(X,Y)',ux=ux)
UY=FORMULE(NOM_PARA=('X','Y',),VALE='uy(X,Y)',uy=uy)
=======
UX = FORMULE(VALE='ux(X,Y)',
             ux=ux,
             NOM_PARA=['X', 'Y'],)
UY = FORMULE(VALE='uy(X,Y)',
             uy=uy,
             NOM_PARA=['X', 'Y'],)
>>>>>>> 012403a9

# calcul de l'erreur en terme de norme en energie
Scal=CREA_CHAMP(OPERATION='EXTR',
                TYPE_CHAM='ELGA_SIEF_R',
                RESULTAT=UTOT1,
                NOM_CHAM='SIEF_ELGA',
                NUME_ORDRE=1)

tabNRJ=POST_ERREUR(OPTION='ENER_RELA',
                   CHAM_GD=Scal,
                   MODELE=MODELEK,
                   DEFORMATION='PETIT',
                   CHAM_MATER=CHAMPMAT,
                   GROUP_MA='SURF',
                   SIXX=SXX,
                   SIYY=SYY,
                   SIZZ=SZZ
                  )

IMPR_TABLE(TABLE=tabNRJ)

# calcul de l'erreur en terme de norme L2 du deplacement
Ucal=CREA_CHAMP(OPERATION='EXTR',
                TYPE_CHAM='NOEU_DEPL_R',
                RESULTAT=UTOT1,
                NOM_CHAM='DEPL',
                NUME_ORDRE=1)

tabL2=POST_ERREUR(OPTION='DEPL_RELA',
                  CHAM_GD=Ucal,
                  MODELE=MODELEK,
                  GROUP_MA='SURF',
                  DX=UX,
                  DY=UY
                 )

IMPR_TABLE(TABLE=tabL2)

#----------------------------------------------
#                   TEST TABLE
#----------------------------------------------

vale = [0,0,0,0,0]
preci = 0.09

VALE_CALC=[
    -0.0046294398243,
     0.00580223271794,
    -0.0134142178199,
    -0.00132903519646,
    -0.00208776960424,
     0.00332622851842,
    -0.00227060611686,
     0.00658998780777,
    -0.0046294398243,
     0.0119059167372,
    -0.0369687382376,
    -0.000891931323883,
    -0.00358011025524,
     0.00695922542621,
    -0.00590561975178,
     0.0125391929452
]

for i in [1,2,3,4]: #Boucle sur les zones

  IMPR_TABLE(TABLE=DEPZON[i]);

  TEST_TABLE(TABLE=DEPZON[i],
             NOM_PARA='DX-DX',
             TYPE_TEST='MIN',
             VALE_CALC=VALE_CALC[(i-1)*4+0], VALE_REFE=vale[i],
             CRITERE='ABSOLU',
             PRECISION=preci,
             REFERENCE='ANALYTIQUE',);
  TEST_TABLE(TABLE=DEPZON[i],
             NOM_PARA='DX-DX',
             TYPE_TEST='MAX',
             VALE_CALC=VALE_CALC[(i-1)*4+1], VALE_REFE=vale[i],
             CRITERE='ABSOLU',
             PRECISION=preci,
             REFERENCE='ANALYTIQUE',);
  TEST_TABLE(TABLE=DEPZON[i],
             NOM_PARA='DY-DY',
             TYPE_TEST='MIN',
             VALE_CALC=VALE_CALC[(i-1)*4+2], VALE_REFE=0,
             CRITERE='ABSOLU',
             PRECISION=preci,
             REFERENCE='ANALYTIQUE',);
  TEST_TABLE(TABLE=DEPZON[i],
             NOM_PARA='DY-DY',
             TYPE_TEST='MAX',
             VALE_CALC=VALE_CALC[(i-1)*4+3], VALE_REFE=0,
             CRITERE='ABSOLU',
             PRECISION=preci,
             REFERENCE='ANALYTIQUE',);

TEST_TABLE(CRITERE='RELATIF',
           REFERENCE='ANALYTIQUE',
           VALE_CALC=1397500.0,
           VALE_REFE=1397500.0,
           NOM_PARA='REFERENCE',
           FILTRE=_F(NOM_PARA='GROUP_MA',
                     VALE_K='TOTAL'),
           TABLE=tabNRJ,
           );

TEST_TABLE(CRITERE='ABSOLU',
           VALE_CALC=0.187489120807,
           NOM_PARA='ERREUR RELATIVE',
           FILTRE=_F(NOM_PARA='GROUP_MA',
                     VALE_K='TOTAL'),
           TABLE=tabNRJ,
           );

TEST_TABLE(CRITERE='RELATIF',
           REFERENCE='ANALYTIQUE',
           VALE_CALC=0.791204250915,
           VALE_REFE=0.791204250915443,
           NOM_PARA='REFERENCE',
           FILTRE=_F(NOM_PARA='GROUP_MA',
                     VALE_K='TOTAL'),
           TABLE=tabL2,
           );

TEST_TABLE(CRITERE='ABSOLU',
           VALE_CALC=0.0813163257325,
           NOM_PARA='ERREUR RELATIVE',
           FILTRE=_F(NOM_PARA='GROUP_MA',
                     VALE_K='TOTAL'),
           TABLE=tabL2,
           );

FIN();<|MERGE_RESOLUTION|>--- conflicted
+++ resolved
@@ -103,17 +103,11 @@
    return 2E6
 
 PRES_H = FORMULE(VALE='pression(X)',
-<<<<<<< HEAD
-                  NOM_PARA=('X'),pression=pression);
-PRES_D = FORMULE(VALE='pression(Y)',
-                  NOM_PARA=('Y'),pression=pression);
-=======
                  pression=pression,
                  NOM_PARA='X',)
 PRES_D = FORMULE(VALE='pression(Y)',
                  pression=pression,
                  NOM_PARA='Y',)
->>>>>>> 012403a9
 
 CH1=AFFE_CHAR_MECA_F(MODELE=MODELEK,
                    PRES_REP=(_F(GROUP_MA='LH',PRES = PRES_H),
@@ -344,11 +338,6 @@
 def Szz(X,Y):
     return -nu*(pression(Y)+pression(X))
 
-<<<<<<< HEAD
-SXX=FORMULE(NOM_PARA=('X','Y',),VALE='Sxx(X,Y)',Sxx=Sxx);
-SYY=FORMULE(NOM_PARA=('X','Y',),VALE='Syy(X,Y)',Syy=Syy);
-SZZ=FORMULE(NOM_PARA=('X','Y',),VALE='Szz(X,Y)',Szz=Szz);
-=======
 SXX = FORMULE(VALE='Sxx(X,Y)',
               Sxx=Sxx,
               NOM_PARA=['X', 'Y'],)
@@ -358,7 +347,6 @@
 SZZ = FORMULE(VALE='Szz(X,Y)',
               Szz=Szz,
               NOM_PARA=['X', 'Y'],)
->>>>>>> 012403a9
 
 
 
@@ -384,17 +372,12 @@
     if x > 0 and y < 0:
         return uy4(x, y)
 
-<<<<<<< HEAD
-UX=FORMULE(NOM_PARA=('X','Y',),VALE='ux(X,Y)',ux=ux)
-UY=FORMULE(NOM_PARA=('X','Y',),VALE='uy(X,Y)',uy=uy)
-=======
 UX = FORMULE(VALE='ux(X,Y)',
              ux=ux,
              NOM_PARA=['X', 'Y'],)
 UY = FORMULE(VALE='uy(X,Y)',
              uy=uy,
              NOM_PARA=['X', 'Y'],)
->>>>>>> 012403a9
 
 # calcul de l'erreur en terme de norme en energie
 Scal=CREA_CHAMP(OPERATION='EXTR',
