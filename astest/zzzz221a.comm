# coding=utf-8
# --------------------------------------------------------------------
# Copyright (C) 1991 - 2018 - EDF R&D - www.code-aster.org
# This file is part of code_aster.
#
# code_aster is free software: you can redistribute it and/or modify
# it under the terms of the GNU General Public License as published by
# the Free Software Foundation, either version 3 of the License, or
# (at your option) any later version.
#
# code_aster is distributed in the hope that it will be useful,
# but WITHOUT ANY WARRANTY; without even the implied warranty of
# MERCHANTABILITY or FITNESS FOR A PARTICULAR PURPOSE.  See the
# GNU General Public License for more details.
#
# You should have received a copy of the GNU General Public License
# along with code_aster.  If not, see <http://www.gnu.org/licenses/>.
# --------------------------------------------------------------------

DEBUT(CODE=_F(
              NIV_PUB_WEB='INTERNET',),
      DEBUG=_F(SDVERI='OUI',),);

#===========================================================
# CALCUL THERMO HYDRATATION ET SECHAGE BETON
# B. MASSON - SEPTEN-DS - AOUT 2006
#===========================================================
# UNITES J H M KG Pa N

MAIL=LIRE_MAILLAGE(FORMAT='MED',);

MAIL=DEFI_GROUP(reuse =MAIL,
                MAILLAGE=MAIL,
                CREA_GROUP_NO=_F(TOUT_GROUP_MA='OUI',),);

MOTHER_1=AFFE_MODELE(MAILLAGE=MAIL,
                     AFFE=_F(GROUP_MA=('LEVEE_1','L1_INT','L1_EXT','L1_SUP','INTER','L1_INF',),
                             PHENOMENE='THERMIQUE',
                             MODELISATION='AXIS',),);

MOTHER_2=AFFE_MODELE(MAILLAGE=MAIL,
                     AFFE=_F(TOUT='OUI',
                             PHENOMENE='THERMIQUE',
                             MODELISATION='AXIS',),);

MAIL=MODI_MAILLAGE(reuse =MAIL,
                   MAILLAGE=MAIL,
                   ORIE_PEAU_2D=_F(GROUP_MA=('L1_INT','L1_EXT','L1_INF','L1_SUP','L2_EXT','L2_INT','L2_SUP',),),);

#
# DEFINITION DE L'AFFINITE FONCTION DU DEGRE D'HYDRATATION [-]
Ar = 4700;

TZ0 = 273.15;


AA0=DEFI_FONCTION(NOM_PARA='HYDR',VALE=(0.0,6510.0,
                        0.008,6360.0,
                        0.016,2485.0,
                        0.019,2460.0,
                        0.022,2440.0,
                        0.0258,6050.0,
                        0.038,9520.0,
                        0.047,21800.0,
                        0.08,37600.0,
                        0.138,51600.0,
                        0.232,51400.0,
                        0.351,28200.0,
                        0.44,16100.0,
                        0.5,11700.0,
                        0.55,7530.0,
                        0.594,6320.0,
                        0.63,5570.0,
                        0.66,5160.0,
                        0.697,4790.0,
                        0.73,4240.0,
                        0.76,3370.0,
                        0.79,2160.0,
                        0.81,1780.0,
                        0.83,1380.0,
                        0.84,894.0,
                        0.87,848.0,
                        0.88,302.0,
                        0.89,201.0,
                        0.9,198.0,
                        0.906,196.0,
                        0.91,144.0,
                        0.95,70.0,
                        0.97,50.0,
                        0.98,30.0,
                        0.99,15.0,
                        1.0,0.0,
                        ),PROL_DROITE='CONSTANT',PROL_GAUCHE='EXCLU',);

from math import *

AA = FORMULE(VALE='exp(-Ar/(TZ0+TEMP))*(AA0(HYDR))',
<<<<<<< HEAD
             NOM_PARA=('HYDR','TEMP',),Ar=Ar,TZ0=TZ0,AA0=AA0);
=======
             Ar=Ar,
             TZ0=TZ0,
             AA0=AA0,
             NOM_PARA=['HYDR', 'TEMP'],)
>>>>>>> 012403a9

LL=DEFI_LIST_REEL(VALE=(0.0,0.008,0.016,0.019,0.022,0.0258,0.038,0.047,0.08,0.138,0.232,0.351,0.44,0.5,0.55,0.594,0.63,0.66,0.697,
                         0.73,0.76,0.79,0.81,0.83,0.84,0.87,0.88,0.89,0.9,0.906,0.91,0.95,0.97,0.98,0.99,1.0,),);

LT=DEFI_LIST_REEL(DEBUT=0.0,
                  INTERVALLE=_F(JUSQU_A=200.0,
                                PAS=0.1,),);

AFF=CALC_FONC_INTERP(FONCTION=AA,
                     LIST_PARA=LL,
                     NOM_RESU='AFF',
                     NOM_PARA='HYDR',
                     PROL_DROITE='CONSTANT',
                     PROL_GAUCHE='EXCLU',
                     NOM_PARA_FONC='TEMP',
                     LIST_PARA_FONC=LT,
                     PROL_DROITE_FONC='LINEAIRE',
                     PROL_GAUCHE_FONC='LINEAIRE',);

#
# CONDUCTIVITE THERMIQUE [J/H/M2/K] ==> 2,4 [W/M2/K]

COND=DEFI_FONCTION(NOM_PARA='TEMP',VALE=(0.0,8640.0,
                         300.0,8640.0,
                         ),PROL_DROITE='LINEAIRE',PROL_GAUCHE='LINEAIRE',);

#
# ENTHALPIE [J/M3]

ENTH=DEFI_FONCTION(NOM_PARA='TEMP',VALE=(0.0,655000000.0,
                         20.0,703000000.0,
                         50.0,775000000.0,
                         70.0,823000000.0,
                         ),PROL_DROITE='LINEAIRE',PROL_GAUCHE='LINEAIRE',);

#
# CONSTANTE D'ARRHENIUS [K]
# CHALEUR HYDRATATION [J/M3] val max BHP 1e+09
# CONDUCTIVITE THERMIQUE LAMBDA DE THER_HYDR [W/M/K]
# RHO_CP CHALEUR VOLUMIQUE A PRESSION CSTE [J/M3/K]
# CONDUCTIVITE THERMIQUE LAMBDA DE THER [W/M2/K]
# A [M2/H]  B[-]

BETON=DEFI_MATERIAU(THER_HYDR=_F(LAMBDA=COND,
                                 BETA=ENTH,
                                 AFFINITE=AFF,
                                 CHALHYDR=149000000.0,
                                 ),
                    #THER=_F(LAMBDA=8640.0,
                            #RHO_CP=2400000.0,),
                    SECH_GRANGER=_F(A=1.368e-09,
                                    B=0.05,
                                    QSR_K=4700.0,
                                    TEMP_0_C=0.0,),);

AFMAT=AFFE_MATERIAU(MAILLAGE=MAIL,
                    AFFE=(_F(GROUP_MA='LEVEE_1',
                             MATER=BETON,),
                          _F(GROUP_MA='LEVEE_2',
                             MATER=BETON,),),);

#
# CHARGEMENT
# ----------
TEMPEXT = 25.0;

TEMPINI = 25.0;


#
# COEFF D'ECHANGE [W/M2/K]
# [J/H/M2/K) ==> 4.5 [W/M2/K];
COEFH = 16200;


CL_HYDR1=AFFE_CHAR_THER(MODELE=MOTHER_1,
                        ECHANGE=_F(GROUP_MA=('L1_INT','L1_EXT','L1_SUP','INTER',),
                                   COEF_H=COEFH,
                                   TEMP_EXT=TEMPEXT,),);

CL_HYDR2=AFFE_CHAR_THER(MODELE=MOTHER_2,
                        ECHANGE=_F(GROUP_MA=('L1_INT','L2_INT','L1_EXT','L2_EXT','L1_SUP','L2_SUP',),
                                   COEF_H=COEFH,
                                   TEMP_EXT=TEMPEXT,),);

#
#
# =====================================================================
#                            LISTE D'INSTANTS
# =====================================================================
# TEMPS EN H

LINST=DEFI_LIST_REEL(DEBUT=0.0,
                     INTERVALLE=_F(JUSQU_A=200.0,
                                   PAS=10.0,),);

LARCH1=DEFI_LIST_REEL(DEBUT=0.0,
                      INTERVALLE=_F(JUSQU_A=100.0,
                                    PAS=20.,),);

LARCH2=DEFI_LIST_REEL(DEBUT=100.0,
                      INTERVALLE=_F(JUSQU_A=200.0,
                                    PAS=20.,),);

#
# =====================================================================
#   CALCUL TRANSITOIRE THERMO-HYDRATANT
# =====================================================================

T_INIT=CREA_CHAMP(TYPE_CHAM='NOEU_TEMP_R',
                  OPERATION='AFFE',
                  MAILLAGE=MAIL,
                  AFFE=_F(GROUP_NO='LEVEE_1',
                          NOM_CMP='TEMP',
                          VALE=TEMPINI,),);

T_INIT2=CREA_CHAMP(TYPE_CHAM='NOEU_TEMP_R',
                   OPERATION='AFFE',
                   MAILLAGE=MAIL,
                   AFFE=_F(GROUP_NO='LEVEE_2',
                           NOM_CMP='TEMP',
                           VALE=TEMPINI,),);

RES_HYD1=THER_NON_LINE(MODELE=MOTHER_1,
                       CHAM_MATER=AFMAT,
                       COMPORTEMENT=_F(RELATION='THER_HYDR',
                                       GROUP_MA='LEVEE_1',),
                       EXCIT=_F(CHARGE=CL_HYDR1,),
                       INCREMENT=_F(LIST_INST=LINST,
                                    INST_FIN=100,),
                       ETAT_INIT=_F(CHAM_NO=T_INIT,),
                       NEWTON=_F(REAC_ITER=1,),
                       CONVERGENCE=_F(RESI_GLOB_MAXI=0.01,
                                      ITER_GLOB_MAXI=100,),
                       PARM_THETA=0.57,
                       ARCHIVAGE=_F(LIST_INST=LARCH1,),);

TEMP_1=CREA_CHAMP(TYPE_CHAM='NOEU_TEMP_R',
                  OPERATION='EXTR',
                  RESULTAT=RES_HYD1,
                  NOM_CHAM='TEMP',
                  INST=100.0,);

T100=CREA_CHAMP(TYPE_CHAM='NOEU_TEMP_R',
                OPERATION='ASSE',
                MAILLAGE=MAIL,
                ASSE=(
                _F(GROUP_MA='LEVEE_2',
                   CHAM_GD=T_INIT2,),
                _F(GROUP_MA='LEVEE_1',
                   CHAM_GD=TEMP_1,),),);

RES_HYD1=CALC_CHAMP(reuse =RES_HYD1,
                    RESULTAT=RES_HYD1,
                    INST=100.0,
                    THERMIQUE='HYDR_NOEU',);

HY100_L1=CREA_CHAMP(TYPE_CHAM='ELNO_HYDR_R',
                    OPERATION='EXTR',
                    RESULTAT=RES_HYD1,
                    NOM_CHAM='HYDR_ELNO',
                    INST=100.0,
                    INFO=1,);

HY100_L2=CREA_CHAMP(TYPE_CHAM='ELNO_HYDR_R',
                    OPTION='RESI_RIGI_MASS',
                    OPERATION='AFFE',
                    MODELE=MOTHER_2,
                    PROL_ZERO='OUI',
                    AFFE=_F(GROUP_MA='LEVEE_2',
                            NOM_CMP='HYDR',
                            VALE=0.0000777,),
                    INFO=1,);

HY100=CREA_CHAMP(TYPE_CHAM='ELNO_HYDR_R',
                 OPERATION='ASSE',
                 MODELE=MOTHER_2,
                 ASSE=(
                 _F(GROUP_MA='LEVEE_2',
                    CHAM_GD=HY100_L2,),
                 _F(GROUP_MA='LEVEE_1',
                    CHAM_GD=HY100_L1,),),
                 INFO=1,);

RESU_100=CREA_RESU(OPERATION='AFFE',
                   TYPE_RESU='EVOL_THER',
                   NOM_CHAM='TEMP',
                   AFFE=_F(CHAM_GD=T100,
                           MODELE=MOTHER_2,
                           INST=100.0,),);

RESU_100=CREA_RESU(reuse=RESU_100,
                   RESULTAT=RESU_100,
                   OPERATION='AFFE',
                   TYPE_RESU='EVOL_THER',
                   NOM_CHAM='HYDR_ELNO',
                   AFFE=_F(CHAM_GD=HY100,
                           MODELE=MOTHER_2,
                           INST=100.0,),);

#SMP : NOUVEAU THER_NON_LINE EN PARTANT DE L'ETAT INITIAL CREE SUR L'ENSEMBLE DU MODELE

RES_HYD2=THER_NON_LINE(MODELE=MOTHER_2,
                       CHAM_MATER=AFMAT,
                       COMPORTEMENT=_F(RELATION='THER_HYDR',
                                       TOUT='OUI',),
                       EXCIT=_F(CHARGE=CL_HYDR2,),
                       INCREMENT=_F(LIST_INST=LINST,
                                    INST_INIT=100,
                                    INST_FIN=200,),
                       ETAT_INIT=_F(EVOL_THER=RESU_100,
                                    NUME_ORDRE=1,),
                       NEWTON=_F(REAC_ITER=1,),
                       CONVERGENCE=_F(RESI_GLOB_MAXI=0.01,
                                      ITER_GLOB_MAXI=100,),
                       ARCHIVAGE=_F(LIST_INST=LARCH2,),);

TT=POST_RELEVE_T(ACTION=_F(OPERATION='EXTRACTION',
                           INTITULE='TT',
                           RESULTAT=RES_HYD2,
                           NOM_CHAM='TEMP',
                           INST=200,
                           GROUP_NO='MAIL',
                           TOUT_CMP='OUI',),);

# NON-REGRESSION PAR RAPPORT A LA VERSION 10.1

TEST_TABLE(
           VALE_CALC=61.620516404220531,
           NOM_PARA='TEMP',
           TYPE_TEST='MAX',
           TABLE=TT,
           )

# RES_HYD2.001.000005.VALE=Temperature a NUMORDRE=5
# RES_HYD2.011.000005.CELV=Hydratation a NUMORDRE=5

TEST_RESU(RESU=(_F(NUME_ORDRE=5,
                   TYPE_TEST='SOMM',
                   RESULTAT=RES_HYD2,
                   NOM_CHAM='TEMP',
                   VALE_CALC=3.6593754668187998E4,
                   ),
                _F(NUME_ORDRE=5,
                   TYPE_TEST='SOMM',
                   RESULTAT=RES_HYD2,
                   NOM_CHAM='HYDR_ELNO',
                   VALE_CALC=1748.6230652766999,
                   ),
                ),
          )

FIN();<|MERGE_RESOLUTION|>--- conflicted
+++ resolved
@@ -92,17 +92,11 @@
                         1.0,0.0,
                         ),PROL_DROITE='CONSTANT',PROL_GAUCHE='EXCLU',);
 
-from math import *
-
 AA = FORMULE(VALE='exp(-Ar/(TZ0+TEMP))*(AA0(HYDR))',
-<<<<<<< HEAD
-             NOM_PARA=('HYDR','TEMP',),Ar=Ar,TZ0=TZ0,AA0=AA0);
-=======
              Ar=Ar,
              TZ0=TZ0,
              AA0=AA0,
              NOM_PARA=['HYDR', 'TEMP'],)
->>>>>>> 012403a9
 
 LL=DEFI_LIST_REEL(VALE=(0.0,0.008,0.016,0.019,0.022,0.0258,0.038,0.047,0.08,0.138,0.232,0.351,0.44,0.5,0.55,0.594,0.63,0.66,0.697,
                          0.73,0.76,0.79,0.81,0.83,0.84,0.87,0.88,0.89,0.9,0.906,0.91,0.95,0.97,0.98,0.99,1.0,),);
