from code_aster.Commands import FORMULE

def funct3(x):
    return 3. * x

def formula_def(mult2):
    """Define tow formulas."""
    mult3 = FORMULE(NOM_PARA='INST', VALE="funct3(INST)", funct3=funct3)

    assert mult3(3.) == 9.
    print "mult3(3.) = ", mult3(3.)

<<<<<<< HEAD
    mult2inc = FORMULE(NOM_PARA='INST', VALE="mult2(INST)", mult2=mult2)
=======
assert mult3(3.) == 9.
print("mult3(3.) = ", mult3(3.))
>>>>>>> e87c3888

    assert mult2(2.) == 4.
    assert mult2inc(2.) == 4.
    print "mult2inc(2.) =", mult2inc(2.)

<<<<<<< HEAD
    return mult3, mult2inc
=======
assert mult2(2.) == 4.
assert mult2inc(2.) == 4.
print("mult2inc(2.) =", mult2inc(2.))
>>>>>>> e87c3888
<|MERGE_RESOLUTION|>--- conflicted
+++ resolved
@@ -8,23 +8,12 @@
     mult3 = FORMULE(NOM_PARA='INST', VALE="funct3(INST)", funct3=funct3)
 
     assert mult3(3.) == 9.
-    print "mult3(3.) = ", mult3(3.)
+    print("mult3(3.) = ", mult3(3.))
 
-<<<<<<< HEAD
     mult2inc = FORMULE(NOM_PARA='INST', VALE="mult2(INST)", mult2=mult2)
-=======
-assert mult3(3.) == 9.
-print("mult3(3.) = ", mult3(3.))
->>>>>>> e87c3888
 
     assert mult2(2.) == 4.
     assert mult2inc(2.) == 4.
     print "mult2inc(2.) =", mult2inc(2.)
 
-<<<<<<< HEAD
     return mult3, mult2inc
-=======
-assert mult2(2.) == 4.
-assert mult2inc(2.) == 4.
-print("mult2inc(2.) =", mult2inc(2.))
->>>>>>> e87c3888
