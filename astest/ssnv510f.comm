--- conflicted
+++ resolved
@@ -135,13 +135,9 @@
    if y < 1.5 and y >= 0.5 : return 10e6
    if y < 0.5 : return 0
 
-<<<<<<< HEAD
-PRESSION = FORMULE(VALE='pression(Y)',NOM_PARA='Y',pression=pression);
-=======
 PRESSION = FORMULE(VALE='pression(Y)',
                    pression=pression,
                    NOM_PARA='Y',)
->>>>>>> 012403a9
 
 def depx(y) :
    return y/5
@@ -215,14 +211,9 @@
 
 # FILTRE SUR LES NOMS DES NOEUDS POUR NE GARDER QUE LES NP (COTE MAITRE)
 
-<<<<<<< HEAD
-depl_p = FORMULE(NOM_PARA=('DX','COOR_X','COOR_Y'),
-                   VALE='DX+depx(COOR_Y+0.5)*(COOR_X-2)/2',depx=depx);
-=======
 depl_p = FORMULE(VALE='DX+depx(COOR_Y+0.5)*(COOR_X-2)/2',
                  depx=depx,
                  NOM_PARA=['DX', 'COOR_X', 'COOR_Y'],)
->>>>>>> 012403a9
 
 TABDEPP = CALC_TABLE(TABLE = TABDEP,
                      ACTION =(_F(OPERATION = 'FILTRE',
@@ -241,14 +232,9 @@
 
 # FILTRE SUR LES NOMS DES NOEUDS POUR NE GARDER QUE LES NM (COTE ESCLAVE)
 
-<<<<<<< HEAD
-depl_m = FORMULE(NOM_PARA=('DX','COOR_X','COOR_Y'),
-                   VALE='DX+depx(COOR_Y-0.5)*(COOR_X-2)/2',depx=depx);
-=======
 depl_m = FORMULE(VALE='DX+depx(COOR_Y-0.5)*(COOR_X-2)/2',
                  depx=depx,
                  NOM_PARA=['DX', 'COOR_X', 'COOR_Y'],)
->>>>>>> 012403a9
 
 TABDEPM = CALC_TABLE(TABLE = TABDEP,
                      ACTION =(_F(OPERATION = 'FILTRE',
