--- conflicted
+++ resolved
@@ -30,17 +30,12 @@
 
 w      = 2.0**0.5
 T_max  = (1-1/cosh(w))/w**2 - exp(-(w**2+pi**2/4))
-<<<<<<< HEAD
-T_INF  = FORMULE(NOM_PARA='X',VALE="(1-cosh(w*X)/cosh(w))/w**2",cosh=cosh,w=w)
-T_INI  = FORMULE(NOM_PARA='X',VALE="T_INF(X)-cos(pi*X/2.0)",T_INF=T_INF,cos=cos,pi=pi)
-=======
 T_INF = FORMULE(VALE='(1-cosh(w*X)/cosh(w))/w**2',
                 w=w,
                 NOM_PARA='X',)
 T_INI = FORMULE(VALE='T_INF(X)-cos(pi*X/2.0)',
                 T_INF=T_INF,
                 NOM_PARA='X',)
->>>>>>> 012403a9
 
 SOURCE = DEFI_FONCTION(       # source(T) = rho_cp - rho_cp*w**2 * T
   NOM_PARA    = 'TEMP',
