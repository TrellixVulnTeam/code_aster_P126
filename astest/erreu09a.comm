--- conflicted
+++ resolved
@@ -54,56 +54,28 @@
 
 except ConvergenceError as err:
    print("Exception NonConvergence interceptee")
-<<<<<<< HEAD
-   print("Raison : " + err.message)
-=======
-   print("Raison : " + str(err.valk))
->>>>>>> 334959f5
+   print("Raison : " + str(err.message))
 
 except IntegrationError as err:
    print("Exception EchecComportement interceptee")
-<<<<<<< HEAD
-   print("Raison : " + err.message)
-=======
-   print("Raison : " + str(err.valk))
->>>>>>> 334959f5
+   print("Raison : " + str(err.message))
 
 except SolverError as err:
    print("Exception BandeFrequenceVide interceptee")
-<<<<<<< HEAD
    print("Raison : " + err.message)
-=======
-   print("Raison : " + str(err.valk))
-
-except aster.MatriceSinguliereError as err:
-   print("Exception MatriceSinguliere interceptee")
-   print("Raison : " + str(err.valk))
->>>>>>> 334959f5
 
 except ContactError as err:
    print("Exception TraitementContact interceptee")
-<<<<<<< HEAD
    print("Raison : " + err.message)
-=======
-   print("Raison : " + str(err.valk))
-
-except aster.MatriceContactSinguliereError as err:
-   print("Exception MatriceContactSinguliere interceptee")
-   print("Raison : " + str(err.valk))
->>>>>>> 334959f5
 
 except TimeLimitError as err:
    print("Exception ArretCPU interceptee")
-<<<<<<< HEAD
    print("Raison : " + err.message)
-=======
-   print("Raison : " + str(err.valk))
->>>>>>> 334959f5
 
 except AsterError as err:
    is_ok = 1
    print("Exception error interceptee")
-   print("Raison : " + str(err.valk))
+   print("Raison : " + str(err.message))
 
 print(sep)
 
@@ -202,19 +174,11 @@
 fmt="""
    Comportement en cas d'erreur fatale : %s
 """
-<<<<<<< HEAD
 prev=onFatalError()
-print((fmt % prev))
+print(fmt % prev)
 
 onFatalError('EXCEPTION')
-print((fmt % aster.onFatalError()))
-=======
-prev=aster.onFatalError()
-print(fmt % prev)
-
-aster.onFatalError('EXCEPTION')
 print(fmt % aster.onFatalError())
->>>>>>> 334959f5
 try:
     ma=LIRE_MAILLAGE(FORMAT="ASTER",UNITE=999)   # unite invalide
 except AsterError as err:
@@ -224,13 +188,8 @@
 
 
 # on remet dans l'etat initial
-<<<<<<< HEAD
 onFatalError(prev)
-print((fmt % aster.onFatalError()))
-=======
-aster.onFatalError(prev)
 print(fmt % aster.onFatalError())
->>>>>>> 334959f5
 print(sep)
 
 # TEST_RESU
