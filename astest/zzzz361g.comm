--- conflicted
+++ resolved
@@ -54,13 +54,9 @@
               if  x < 0.8 and x  > 0.2:           return  -0.2
               if  x < 0.2 and x > -0.2:           return  -0.3
 
-<<<<<<< HEAD
-LN = FORMULE(NOM_PARA=('X','Y','Z'),VALE='ln(X,Y,Z)',ln=ln);
-=======
 LN = FORMULE(VALE='ln(X,Y,Z)',
              ln=ln,
              NOM_PARA=['X', 'Y', 'Z'],)
->>>>>>> bf6f36c0
 
 FISS=DEFI_FISS_XFEM(MAILLAGE=MAILLAG2,
                     TYPE_DISCONTINUITE='INTERFACE',
