# coding=utf-8
# --------------------------------------------------------------------
<<<<<<< HEAD
# Copyright (C) 1991 - 2018 - EDF R&D - www.code-aster.org
=======
# Copyright (C) 1991 - 2019 - EDF R&D - www.code-aster.org
>>>>>>> 3447b1dc
# This file is part of code_aster.
#
# code_aster is free software: you can redistribute it and/or modify
# it under the terms of the GNU General Public License as published by
# the Free Software Foundation, either version 3 of the License, or
# (at your option) any later version.
#
# code_aster is distributed in the hope that it will be useful,
# but WITHOUT ANY WARRANTY; without even the implied warranty of
# MERCHANTABILITY or FITNESS FOR A PARTICULAR PURPOSE.  See the
# GNU General Public License for more details.
#
# You should have received a copy of the GNU General Public License
# along with code_aster.  If not, see <http://www.gnu.org/licenses/>.
# --------------------------------------------------------------------
# person_in_charge: mickael.abbas at edf.fr
#

from code_aster import AsterError
from code_aster.Commands import *

# CE CAS-TEST S'INSPIRE DE SSLL105D : ON VERIFIE ICI L'EXCEPTION INSTABILITE
#
DEBUT(CODE=_F(NIV_PUB_WEB='INTERNET'), DEBUG=_F(SDVERI='OUI'),
      ERREUR=_F(ERREUR_F='EXCEPTION',),
      PAR_LOT='NON',)

mail=LIRE_MAILLAGE(FORMAT="ASTER",);

modele=AFFE_MODELE(MAILLAGE=mail,
                   AFFE=_F(TOUT='OUI',
                           PHENOMENE='MECANIQUE',
                           MODELISATION='POU_D_E',),);

cara_pou=AFFE_CARA_ELEM(MODELE=modele,
                        POUTRE=_F(GROUP_MA='POUT',
                                  SECTION='RECTANGLE',
                                  CARA=('HY','HZ',),
                                  VALE=(30.0,0.6,),),);

alu=DEFI_MATERIAU(ELAS=_F(E=71240,
                          NU=0.3,),);

ch_mat=AFFE_MATERIAU(MAILLAGE=mail,
                     AFFE=_F(TOUT='OUI',
                             MATER=alu,),);

encast=AFFE_CHAR_MECA(MODELE=modele,
                      DDL_IMPO=_F(GROUP_NO='A',
                                  DX=0.0,
                                  DY=0.0,
                                  DZ=0.0,
                                  DRX=0.0,
                                  DRY=0.0,
                                  DRZ=0.0,),);

fonc=DEFI_FONCTION(NOM_PARA='INST',
                   VALE=(0.0,0.0,1.0,1.0,),);

list=DEFI_LIST_REEL(DEBUT=0.0,
                    INTERVALLE=_F(JUSQU_A=1.0,
                                  NOMBRE=10,),);

effort2=AFFE_CHAR_MECA(MODELE=modele,
                      FORCE_NODALE=_F(GROUP_NO='C',
                                      FX=-1,),);

#
#  On teste l'arret propre EVENEMENT='INSTABILITE' sous DEFI_LIST_INST
#
list2=DEFI_LIST_INST(DEFI_LIST=_F(LIST_INST = list),
                        ECHEC=_F(EVENEMENT='INSTABILITE',ACTION='ARRET',),);
import re
fmt_raison='-'*80+"""

   Exception interceptee
   Raison : %s

"""+'-'*80+'\n'


#
#  On teste avec l'arret sur valeur de charge critique -1 ou +1 :
#  sous CRIT_STAB on met SIGNE = 'POSITIF_NEGATIF'
#
is_ok = 0
try :
  res2L_A=STAT_NON_LINE(MODELE=modele,
                  CHAM_MATER=ch_mat,
                  CARA_ELEM=cara_pou,
                  EXCIT=(_F(CHARGE=encast,),
                         _F(CHARGE=effort2,
                            FONC_MULT=fonc,),),
                  COMPORTEMENT=_F(RELATION='ELAS',
                               DEFORMATION='PETIT',),
                  INCREMENT=_F(LIST_INST=list2,),
                  NEWTON=_F(MATRICE='TANGENTE',),
                  SOLVEUR=_F(METHODE='LDLT'),
                  CRIT_STAB=_F(OPTION='BANDE',CHAR_CRIT=(0., 2.),SIGNE='POSITIF_NEGATIF',),
                  );
<<<<<<< HEAD
except AsterError as err:
   print fmt_raison % str(err)
=======
except aster.error as err:
   print((fmt_raison % str(err)))
>>>>>>> 3447b1dc
   # on verifie que l'erreur fatale est bien celle que l'on attendait :
   if err.id_message == "MECANONLINE9_51":
      is_ok = 1
# TEST_RESU
TAB1=CREA_TABLE(LISTE=(_F(PARA='TEST',TYPE_K='K8',LISTE_K='VALEUR  ',),
                       _F(PARA='BOOLEEN',LISTE_I=is_ok,),),)

TEST_TABLE(REFERENCE='ANALYTIQUE',
           VALE_CALC_I=1,
           VALE_REFE_I=1,
           NOM_PARA='BOOLEEN',
           TABLE=TAB1,
           FILTRE=_F(NOM_PARA='TEST',
                     VALE_K='VALEUR  ',),
           )

#
#  On teste avec l'arret sur valeur de charge critique 1 :
#  sous CRIT_STAB on met SIGNE = 'POSITIF'
#
is_ok = 0
try :
  res2L_AN=STAT_NON_LINE(MODELE=modele,
                  CHAM_MATER=ch_mat,
                  CARA_ELEM=cara_pou,
                  EXCIT=(_F(CHARGE=encast,),
                         _F(CHARGE=effort2,
                            FONC_MULT=fonc,),),
                  COMPORTEMENT=_F(RELATION='ELAS',
                               DEFORMATION='PETIT',),
                  INCREMENT=_F(LIST_INST=list2,),
                  NEWTON=_F(MATRICE='TANGENTE',),
                  SOLVEUR=_F(METHODE='LDLT'),
                  CRIT_STAB=_F(OPTION='BANDE',CHAR_CRIT=(0., 2.),SIGNE='POSITIF',),
                  );
<<<<<<< HEAD
except AsterError as err:
   print fmt_raison % str(err)
=======
except aster.error as err:
   print((fmt_raison % str(err)))
>>>>>>> 3447b1dc
   # on verifie que l'erreur fatale est bien celle que l'on attendait :
   if err.id_message == "MECANONLINE9_51":
      is_ok = 1
# TEST_RESU
TAB1N=CREA_TABLE(LISTE=(_F(PARA='TEST',TYPE_K='K8',LISTE_K='VALEUR  ',),
                        _F(PARA='BOOLEEN',LISTE_I=is_ok,),),)

TEST_TABLE(REFERENCE='ANALYTIQUE',
           VALE_CALC_I=1,
           VALE_REFE_I=1,
           NOM_PARA='BOOLEEN',
           TABLE=TAB1N,
           FILTRE=_F(NOM_PARA='TEST',
                     VALE_K='VALEUR  ',),
           )

#DETRUIRE(CONCEPT=_F(NOM=(res2L_A, TAB1),),)

#
#  On teste avec l'absence d'arret sur valeur de charge critique -1 :
#  sous CRIT_STAB on met SIGNE = 'NEGATIF'
#
is_ok = 0
try :
  res2L_AP=STAT_NON_LINE(MODELE=modele,
                  CHAM_MATER=ch_mat,
                  CARA_ELEM=cara_pou,
                  EXCIT=(_F(CHARGE=encast,),
                         _F(CHARGE=effort2,
                            FONC_MULT=fonc,),),
                  COMPORTEMENT=_F(RELATION='ELAS',
                               DEFORMATION='PETIT',),
                  INCREMENT=_F(LIST_INST=list2,),
                  NEWTON=_F(MATRICE='TANGENTE',),
                  SOLVEUR=_F(METHODE='LDLT'),
                  CRIT_STAB=_F(OPTION='BANDE',CHAR_CRIT=(0., 2.),SIGNE='NEGATIF',),
                  );
<<<<<<< HEAD
except AsterError as err:
   print fmt_raison % str(err)
=======
except aster.error as err:
   print((fmt_raison % str(err)))
>>>>>>> 3447b1dc
   # on verifie que l'erreur fatale est bien celle que l'on attendait :
   if err.id_message == "MECANONLINE9_51":
      is_ok = 1
# TEST_RESU
TAB1P=CREA_TABLE(LISTE=(_F(PARA='TEST',TYPE_K='K8',LISTE_K='VALEUR  ',),
                        _F(PARA='BOOLEEN',LISTE_I=is_ok,),),)

TEST_TABLE(REFERENCE='ANALYTIQUE',
           VALE_CALC_I=0,
           VALE_REFE_I=0,
           NOM_PARA='BOOLEEN',
           TABLE=TAB1P,
           FILTRE=_F(NOM_PARA='TEST',
                     VALE_K='VALEUR  ',),
           )

#DETRUIRE(CONCEPT=_F(NOM=(res2L_A, TAB1),),)

FIN();<|MERGE_RESOLUTION|>--- conflicted
+++ resolved
@@ -1,10 +1,6 @@
 # coding=utf-8
 # --------------------------------------------------------------------
-<<<<<<< HEAD
-# Copyright (C) 1991 - 2018 - EDF R&D - www.code-aster.org
-=======
 # Copyright (C) 1991 - 2019 - EDF R&D - www.code-aster.org
->>>>>>> 3447b1dc
 # This file is part of code_aster.
 #
 # code_aster is free software: you can redistribute it and/or modify
@@ -105,13 +101,8 @@
                   SOLVEUR=_F(METHODE='LDLT'),
                   CRIT_STAB=_F(OPTION='BANDE',CHAR_CRIT=(0., 2.),SIGNE='POSITIF_NEGATIF',),
                   );
-<<<<<<< HEAD
 except AsterError as err:
    print fmt_raison % str(err)
-=======
-except aster.error as err:
-   print((fmt_raison % str(err)))
->>>>>>> 3447b1dc
    # on verifie que l'erreur fatale est bien celle que l'on attendait :
    if err.id_message == "MECANONLINE9_51":
       is_ok = 1
@@ -147,13 +138,8 @@
                   SOLVEUR=_F(METHODE='LDLT'),
                   CRIT_STAB=_F(OPTION='BANDE',CHAR_CRIT=(0., 2.),SIGNE='POSITIF',),
                   );
-<<<<<<< HEAD
 except AsterError as err:
    print fmt_raison % str(err)
-=======
-except aster.error as err:
-   print((fmt_raison % str(err)))
->>>>>>> 3447b1dc
    # on verifie que l'erreur fatale est bien celle que l'on attendait :
    if err.id_message == "MECANONLINE9_51":
       is_ok = 1
@@ -191,13 +177,8 @@
                   SOLVEUR=_F(METHODE='LDLT'),
                   CRIT_STAB=_F(OPTION='BANDE',CHAR_CRIT=(0., 2.),SIGNE='NEGATIF',),
                   );
-<<<<<<< HEAD
 except AsterError as err:
    print fmt_raison % str(err)
-=======
-except aster.error as err:
-   print((fmt_raison % str(err)))
->>>>>>> 3447b1dc
    # on verifie que l'erreur fatale est bien celle que l'on attendait :
    if err.id_message == "MECANONLINE9_51":
       is_ok = 1
