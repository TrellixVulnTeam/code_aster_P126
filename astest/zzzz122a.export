--- conflicted
+++ resolved
@@ -6,8 +6,4 @@
 P testlist verification sequential
 
 F comm zzzz122a.comm D 1
-<<<<<<< HEAD
-F mail zzzz122a.mail D 20 
-=======
-F mail zzzz122a.mail D 20
->>>>>>> c6989edf
+F mail zzzz122a.mail D 20