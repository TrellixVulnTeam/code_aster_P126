--- conflicted
+++ resolved
@@ -49,15 +49,9 @@
 
 def includeExternalData(theFile):
     """Retrieve a file in the external data folder"""
-<<<<<<< HEAD
-    repdex = aster_core.get_option('repdex')
-    import os.path as osp
-    return osp.join(repdex, theFile)
-=======
     import os.path as osp
     rcdir = aster_core.get_option('rcdir')
     return osp.join(rcdir, 'tests_data', theFile)
->>>>>>> 3d13e367
 
 CA = includeExternalData('sdll152d.70.datg')
 KA = includeExternalData('sdll152d.71.datg')
