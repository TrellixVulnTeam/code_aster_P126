# coding=utf-8
# --------------------------------------------------------------------
# Copyright (C) 1991 - 2019 - EDF R&D - www.code-aster.org
# This file is part of code_aster.
#
# code_aster is free software: you can redistribute it and/or modify
# it under the terms of the GNU General Public License as published by
# the Free Software Foundation, either version 3 of the License, or
# (at your option) any later version.
#
# code_aster is distributed in the hope that it will be useful,
# but WITHOUT ANY WARRANTY; without even the implied warranty of
# MERCHANTABILITY or FITNESS FOR A PARTICULAR PURPOSE.  See the
# GNU General Public License for more details.
#
# You should have received a copy of the GNU General Public License
# along with code_aster.  If not, see <http://www.gnu.org/licenses/>.
# --------------------------------------------------------------------

from code_aster import AsterError
from code_aster.Commands import *

DEBUT(CODE=_F(NIV_PUB_WEB='INTERNET', ),DEBUG=_F(SDVERI='OUI'),
      ERREUR=_F(ERREUR_F='EXCEPTION',),IGNORE_ALARM=('SUPERVIS_1',), PAR_LOT='NON',)

import re
fmt_raison='-'*80+"""

   Exception interceptee
   Raison : %s

"""+'-'*80+'\n'

MAIL=LIRE_MAILLAGE(FORMAT="ASTER",)

MO=AFFE_MODELE(MAILLAGE=MAIL, AFFE=_F(  GROUP_MA = 'CARRE',  PHENOMENE = 'MECANIQUE',
                         MODELISATION = 'D_PLAN')  )

if 0 :
   E = FORMULE(NOM_PARA = ('SECH',), VALE='1.+SECH')
else :
   E = DEFI_FONCTION(NOM_PARA = ('SECH',), VALE=(0., 1.,   100.,  100.,))

NU=DEFI_CONSTANTE(VALE= 0.35)

ACIER=DEFI_MATERIAU(ELAS_FO=_F(  E = E, NU = NU,))

CHMAT=AFFE_MATERIAU(MAILLAGE=MAIL, AFFE=_F(  TOUT = 'OUI', MATER = ACIER)  )

CHARGT=AFFE_CHAR_MECA(    MODELE=MO,DDL_IMPO=(
                            _F(  GROUP_MA = 'BORD1', DX = 0.,  DY = 0.),
                            _F(  GROUP_MA = 'BORD2',           DY = 1.)))



# 1. Toutes les mailles sont affectees mais la composante ne s'appelle pas TEMP
#------------------------------------------------------------------------------
CH1=CREA_CHAMP(OPERATION='AFFE', TYPE_CHAM='CART_TEMP_R', MAILLAGE=MAIL,
               AFFE=( _F(MAILLE='M3', NOM_CMP= 'LAGR', VALE= 0.3)))
CHMAT1=AFFE_MATERIAU(MAILLAGE=MAIL, AFFE=_F(  TOUT = 'OUI', MATER = ACIER),
       AFFE_VARC=(_F( TOUT='OUI',  CHAM_GD=CH1, NOM_VARC='SECH', VALE_REF=0.)))

is_ok = 0
try :
   DEF1=MECA_STATIQUE( MODELE=MO, CHAM_MATER=CHMAT1,  EXCIT=_F(CHARGE = CHARGT)  )
<<<<<<< HEAD
except AsterError as err:
   print((fmt_raison % str(err)))
=======
except aster.error as err:
   print(fmt_raison % str(err))
>>>>>>> 334959f5
   # on verifie que l'erreur fatale est bien celle que l'on attendait :
   if err.id_message == "CALCULEL6_62":
      is_ok = 1

# TEST_RESU
TAB1=CREA_TABLE(LISTE=(_F(PARA='TEST',TYPE_K='K8',LISTE_K='VALEUR  ',),
                       _F(PARA='BOOLEEN',LISTE_I=is_ok,),),)

TEST_TABLE(REFERENCE='ANALYTIQUE', VALE_CALC_I=1, VALE_REFE_I=1,
           NOM_PARA='BOOLEEN', TABLE=TAB1,
           FILTRE=_F(NOM_PARA='TEST', VALE_K='VALEUR  ',))


# 2. Toutes les mailles sont correctement affectees (pas d'erreur) :
#------------------------------------------------------------------------------
CH2=CREA_CHAMP(OPERATION='AFFE', TYPE_CHAM='CART_TEMP_R', MAILLAGE=MAIL,
             AFFE=( _F(TOUT='OUI', NOM_CMP= 'TEMP', VALE= 0.3)))
CHMAT2=AFFE_MATERIAU(MAILLAGE=MAIL, AFFE=_F(  TOUT = 'OUI', MATER = ACIER),
       AFFE_VARC=(_F( TOUT='OUI',  CHAM_GD=CH2, NOM_VARC='SECH', VALE_REF=0.)))

DEF2=MECA_STATIQUE( MODELE=MO, CHAM_MATER=CHMAT2,  EXCIT=_F(CHARGE = CHARGT)  )


# 3. Toutes les mailles sont ne sont pas correctement affectees (cas 1):
#------------------------------------------------------------------------------
CH3=CREA_CHAMP(OPERATION='AFFE', TYPE_CHAM='CART_TEMP_R', MAILLAGE=MAIL,
             AFFE=( _F(MAILLE='M1', NOM_CMP= 'TEMP', VALE= 0.3)))
CHMAT3=AFFE_MATERIAU(MAILLAGE=MAIL, AFFE=_F(  TOUT = 'OUI', MATER = ACIER),
       AFFE_VARC=(_F( TOUT='OUI',  CHAM_GD=CH3, NOM_VARC='SECH', VALE_REF=0.)))

is_ok = 0
try :
   DEF3=MECA_STATIQUE( MODELE=MO, CHAM_MATER=CHMAT3,  EXCIT=_F(CHARGE = CHARGT)  )
<<<<<<< HEAD
except AsterError as err:
   print((fmt_raison % str(err)))
=======
except aster.error as err:
   print(fmt_raison % str(err))
>>>>>>> 334959f5
   # on verifie que l'erreur fatale est bien celle que l'on attendait :
   if err.id_message == "CALCULEL6_62":
      is_ok = 1

# TEST_RESU
TAB3=CREA_TABLE(LISTE=(_F(PARA='TEST',TYPE_K='K8',LISTE_K='VALEUR  ',),
                       _F(PARA='BOOLEEN',LISTE_I=is_ok,),),)

TEST_TABLE(REFERENCE='ANALYTIQUE', VALE_CALC_I=1, VALE_REFE_I=1,
           NOM_PARA='BOOLEEN', TABLE=TAB3,
           FILTRE=_F(NOM_PARA='TEST', VALE_K='VALEUR  ',))


# 4. Toutes les mailles sont ne sont pas correctement affectees (cas 2):
#------------------------------------------------------------------------------
CH4=CREA_CHAMP(OPERATION='AFFE', TYPE_CHAM='CART_TEMP_R', MAILLAGE=MAIL,
             AFFE=( _F(TOUT='OUI', NOM_CMP= 'TEMP', VALE= 0.3)))
CHMAT4=AFFE_MATERIAU(MAILLAGE=MAIL, AFFE=_F(  TOUT = 'OUI', MATER = ACIER),
       AFFE_VARC=(_F( MAILLE='M1',  CHAM_GD=CH4, NOM_VARC='SECH', VALE_REF=0.)))

is_ok = 0
try :
   DEF4=MECA_STATIQUE( MODELE=MO, CHAM_MATER=CHMAT4,  EXCIT=_F(CHARGE = CHARGT)  )
<<<<<<< HEAD
except AsterError as err:
   print((fmt_raison % str(err)))
=======
except aster.error as err:
   print(fmt_raison % str(err))
>>>>>>> 334959f5
   # on verifie que l'erreur fatale est bien celle que l'on attendait :
   if err.id_message == "CALCULEL6_62":
      is_ok = 1

# TEST_RESU
TAB4=CREA_TABLE(LISTE=(_F(PARA='TEST',TYPE_K='K8',LISTE_K='VALEUR  ',),
                       _F(PARA='BOOLEEN',LISTE_I=is_ok,),),)

TEST_TABLE(REFERENCE='ANALYTIQUE', VALE_CALC_I=1, VALE_REFE_I=1,
           NOM_PARA='BOOLEEN', TABLE=TAB4,
           FILTRE=_F(NOM_PARA='TEST', VALE_K='VALEUR  ',))



# 5. Chargement de Neuman sur des mailles ne faisant pas partie du modele :
#---------------------------------------------------------------------------
is_ok = 0
try :

    CHAR_FI=AFFE_CHAR_MECA(MODELE=MO,
                       FORCE_INTERNE=_F(GROUP_MA=('CARRE','BORD1'), FX=4.0,),);
<<<<<<< HEAD
except AsterError as err:
   print((fmt_raison % str(err)))
=======
except aster.error as err:
   print(fmt_raison % str(err))
>>>>>>> 334959f5
   # on verifie que l'erreur fatale est bien celle que l'on attendait :
   if err.id_message == "MODELISA6_96":
      is_ok = 1

# TEST_RESU
TAB5=CREA_TABLE(LISTE=(_F(PARA='TEST',TYPE_K='K8',LISTE_K='VALEUR  ',),
                       _F(PARA='BOOLEEN',LISTE_I=is_ok,),),)

TEST_TABLE(REFERENCE='ANALYTIQUE', VALE_CALC_I=1, VALE_REFE_I=1,
           NOM_PARA='BOOLEEN', TABLE=TAB5,
           FILTRE=_F(NOM_PARA='TEST', VALE_K='VALEUR  ',))


FIN()<|MERGE_RESOLUTION|>--- conflicted
+++ resolved
@@ -63,13 +63,8 @@
 is_ok = 0
 try :
    DEF1=MECA_STATIQUE( MODELE=MO, CHAM_MATER=CHMAT1,  EXCIT=_F(CHARGE = CHARGT)  )
-<<<<<<< HEAD
 except AsterError as err:
-   print((fmt_raison % str(err)))
-=======
-except aster.error as err:
    print(fmt_raison % str(err))
->>>>>>> 334959f5
    # on verifie que l'erreur fatale est bien celle que l'on attendait :
    if err.id_message == "CALCULEL6_62":
       is_ok = 1
@@ -103,13 +98,8 @@
 is_ok = 0
 try :
    DEF3=MECA_STATIQUE( MODELE=MO, CHAM_MATER=CHMAT3,  EXCIT=_F(CHARGE = CHARGT)  )
-<<<<<<< HEAD
 except AsterError as err:
-   print((fmt_raison % str(err)))
-=======
-except aster.error as err:
    print(fmt_raison % str(err))
->>>>>>> 334959f5
    # on verifie que l'erreur fatale est bien celle que l'on attendait :
    if err.id_message == "CALCULEL6_62":
       is_ok = 1
@@ -133,13 +123,8 @@
 is_ok = 0
 try :
    DEF4=MECA_STATIQUE( MODELE=MO, CHAM_MATER=CHMAT4,  EXCIT=_F(CHARGE = CHARGT)  )
-<<<<<<< HEAD
 except AsterError as err:
-   print((fmt_raison % str(err)))
-=======
-except aster.error as err:
    print(fmt_raison % str(err))
->>>>>>> 334959f5
    # on verifie que l'erreur fatale est bien celle que l'on attendait :
    if err.id_message == "CALCULEL6_62":
       is_ok = 1
@@ -161,13 +146,8 @@
 
     CHAR_FI=AFFE_CHAR_MECA(MODELE=MO,
                        FORCE_INTERNE=_F(GROUP_MA=('CARRE','BORD1'), FX=4.0,),);
-<<<<<<< HEAD
 except AsterError as err:
-   print((fmt_raison % str(err)))
-=======
-except aster.error as err:
    print(fmt_raison % str(err))
->>>>>>> 334959f5
    # on verifie que l'erreur fatale est bien celle que l'on attendait :
    if err.id_message == "MODELISA6_96":
       is_ok = 1
