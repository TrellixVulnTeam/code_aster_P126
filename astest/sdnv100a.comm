--- conflicted
+++ resolved
@@ -183,32 +183,6 @@
 
 VC=CALC_FONCTION(COMB=_F(FONCTION=VITECONT, COEF=12500.,));
 
-<<<<<<< HEAD
-TEST_TABLE(REFERENCE='ANALYTIQUE',
-           PRECISION=1.E-4,
-           VALE_CALC=3.2E+03,
-           VALE_REFE=3200.0,
-           NOM_PARA='TOTALE',
-           TABLE=ECITPS,
-           FILTRE=(_F(NOM_PARA='LIEU',
-                      VALE_K='00000001',),
-                   _F(NOM_PARA='NUME_ORDRE',
-                      VALE_I=1,),
-                   ),
-           )
-
-TEST_TABLE(
-           VALE_CALC=2934.38,
-           NOM_PARA='TOTALE',
-           TABLE=ECITPS,
-           FILTRE=(_F(NOM_PARA='LIEU',
-                      VALE_K='00000001',),
-                   _F(NOM_PARA='NUME_ORDRE',
-                      VALE_I=70,),
-                   ),
-           )
-=======
 MVC=CALC_FONCTION(INTEGRE=_F(FONCTION=VC,))
->>>>>>> 80c77247
 
 FIN();