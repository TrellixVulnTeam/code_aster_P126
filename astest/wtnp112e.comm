# coding=utf-8
# --------------------------------------------------------------------
# Copyright (C) 1991 - 2018 - EDF R&D - www.code-aster.org
# This file is part of code_aster.
#
# code_aster is free software: you can redistribute it and/or modify
# it under the terms of the GNU General Public License as published by
# the Free Software Foundation, either version 3 of the License, or
# (at your option) any later version.
#
# code_aster is distributed in the hope that it will be useful,
# but WITHOUT ANY WARRANTY; without even the implied warranty of
# MERCHANTABILITY or FITNESS FOR A PARTICULAR PURPOSE.  See the
# GNU General Public License for more details.
#
# You should have received a copy of the GNU General Public License
# along with code_aster.  If not, see <http://www.gnu.org/licenses/>.
# --------------------------------------------------------------------

#       MODELISATION THMC=LIQU_GAZ
#                         TEST31 ALLIANCES
# ======================================================================
DEBUT(CODE=_F(NIV_PUB_WEB='INTERNET'), DEBUG=_F(SDVERI='OUI'))

from math import *

####################################
#   OPERATIONS SUR LE MAILLAGE
####################################
#PRE_GIBI();

MAIL=LIRE_MAILLAGE(FORMAT='MED',)

MAIL=DEFI_GROUP( reuse=MAIL,  MAILLAGE=MAIL,CREA_GROUP_NO=(
                      _F( GROUP_MA = 'DROIT'),
                      _F( GROUP_MA = 'GAUCHE'),
                      _F( GROUP_MA = 'HAUT'),
                      _F( GROUP_MA = 'BAS'),  ),
                     )
MAIL=DEFI_GROUP(reuse =MAIL,
                MAILLAGE=MAIL,
                CREA_GROUP_MA=(_F(NOM='ROCHE',
                                  TOUT='OUI',),),
                CREA_GROUP_NO=(_F(NOM='ROCHES',
                                  CRIT_NOEUD='SOMMET',
                                  GROUP_MA='ROCHE',),
                               _F(NOM='BASS',
                                  CRIT_NOEUD='SOMMET',
                                  GROUP_MA='BAS',),
                               _F(NOM='HAUTS',
                                  CRIT_NOEUD='SOMMET',
                                  GROUP_MA='HAUT',),
                               _F(NOM='GAUCHES',
                                  CRIT_NOEUD='SOMMET',
                                  GROUP_MA='GAUCHE',),
                               _F(NOM='DROITS',
                                  CRIT_NOEUD='SOMMET',
                                  GROUP_MA='DROIT',),
                               ),);
MODELE=AFFE_MODELE(   MAILLAGE=MAIL,
                        AFFE=_F(  TOUT = 'OUI',
                      PHENOMENE = 'MECANIQUE',
                      MODELISATION = 'D_PLAN_HHS')
                     )

####################################
#  LISTE DES INSTANTS DE CALCUL
####################################
LI=DEFI_LIST_REEL(   DEBUT=0.,INTERVALLE=(
                       _F(  JUSQU_A = 36000,  NOMBRE = 20),),
                     );
LI_AR=DEFI_LIST_REEL(   DEBUT=0.,INTERVALLE=(
                       _F(  JUSQU_A = 36000,  NOMBRE = 1),),
                     );

############################################
#
# DEFINITION DES FONCTIONS DE COMPORTEMENT :
# VISCOSITE LIQUIDE ET GAZ : UNITE : PA.S
#
####

VISCOL=DEFI_CONSTANTE(VALE=1.,);

VISCOG=DEFI_CONSTANTE(VALE=1.8E-05,);

DVISCOL=DEFI_CONSTANTE(VALE=0.0,);

DVISCOG=DEFI_CONSTANTE(VALE=0.0,);

####
UN=DEFI_CONSTANTE(    VALE=1.,);

ZERO=DEFI_CONSTANTE(    VALE=0.,);

LI1=DEFI_LIST_REEL(DEBUT=0.1,
                   INTERVALLE=_F(JUSQU_A=0.999,
                                 PAS=0.001,),);

LI2=DEFI_LIST_REEL(DEBUT=0.0,
                   INTERVALLE=_F(JUSQU_A=50,
                                 PAS=0.01,),);
#
# PRESSION CAPILLAIRE S(PC)
#
SL = FORMULE(VALE='0.81667/(1+(2.9227*PCAP)**2.0304)**0.5075+0.18333',
             NOM_PARA='PCAP',)
SATU=CALC_FONC_INTERP(FONCTION=SL,
                      LIST_PARA=LI2,
                      NOM_PARA='PCAP',
                      PROL_DROITE='CONSTANT',
                      PROL_GAUCHE='CONSTANT',
                      INFO=2,);
DSL = FORMULE(VALE='-2.4595*(2.9227*PCAP)**1.0304/((1+(2.9227*PCAP)**2.0304)**1.5075)',
              NOM_PARA='PCAP',)

DSATU=CALC_FONC_INTERP(FONCTION=DSL,
                       LIST_PARA=LI2,
                       NOM_PARA='PCAP',
                       PROL_DROITE='CONSTANT',
                       PROL_GAUCHE='CONSTANT',
                       INFO=2,);
#
# PERMEABILITE INTRINSEQUE, RELATIVE DU LIQUIDE, RELATIVE DU GAZ
# UNITE INTRINSEQUE : METRES CARRES , UNITE RELATIVE : SANS
#
KINT=DEFI_CONSTANTE(    VALE=1.625E-5)

A=0.81667;
B=0.4925;
C=1-A;
D=2.4977;
E=2.304;
ADB=2*A*A*D*B;

<<<<<<< HEAD
PL = FORMULE(NOM_PARA='SAT',VALE='exp(-2.4977*((0.81667/(SAT-0.18333))**2-1)**0.4925)',exp=exp,A=A,B=B,C=C,D=D);
=======
PL = FORMULE(VALE='exp(-2.4977*((0.81667/(SAT-0.18333))**2-1)**0.4925)',
             NOM_PARA='SAT',)
>>>>>>> bf6f36c0

PERML=CALC_FONC_INTERP(FONCTION=PL,
                       LIST_PARA=LI1,
                       NOM_PARA='SAT',
                       PROL_DROITE='CONSTANT',
                       PROL_GAUCHE='CONSTANT',
                       INFO=2,);

<<<<<<< HEAD
DPL= FORMULE(NOM_PARA='SAT',VALE='(ADB/(SAT-C)**3)*(A*A/(SAT-C)**2-1)**(B-1)*exp(-D*((A/(SAT-C))**2-1)**B) ',
             exp=exp,A=A,B=B,C=C,D=D,ADB=ADB);
=======
DPL = FORMULE(VALE='(ADB/(SAT-C)**3)*(A*A/(SAT-C)**2-1)**(B-1)*exp(-D*((A/(SAT-C))**2-1)**B) ',
              ADB=ADB,
              C=C,
              A=A,
              B=B,
              D=D,
              NOM_PARA='SAT',)
>>>>>>> bf6f36c0
DPERML=CALC_FONC_INTERP(FONCTION=DPL,
                       LIST_PARA=LI1,
                       NOM_PARA='SAT',
                       PROL_DROITE='CONSTANT',
                       PROL_GAUCHE='CONSTANT',
                       INFO=2,);



THMALP1 = DEFI_CONSTANTE(VALE=0.000100)

MATERIAU=DEFI_MATERIAU(
  ELAS=_F(
         E = 225.E6,
         NU = 0.,
         RHO = 2000.,
         ALPHA = 0.),
   THM_LIQU=_F(
         RHO = 1000.,
         UN_SUR_K = 1.E-10,
         CP=1000.0,
         ALPHA = THMALP1,
         VISC = UN,
         D_VISC_TEMP = ZERO,),
   COMP_THM = 'LIQU_GAZ',
   THM_GAZ=_F(
         MASS_MOL = 28.96E-3,
         CP=1000.0,
         VISC = UN,
         D_VISC_TEMP = ZERO,),
   THM_DIFFU=_F(
        R_GAZ=8.315,
        RHO = 1.6E3,
        CP=1000.0,
        BIOT_COEF = 1.,
        SATU_PRES=SATU,
        D_SATU_PRES=DSATU,
        PESA_X = 0.,
        PESA_Y = 0.,
        PESA_Z = 0.,
        PERM_IN = KINT,
        PERM_LIQU=PERML,
        D_PERM_LIQU_SATU=DPERML,
        PERM_GAZ=ZERO,
        D_PERM_SATU_GAZ=ZERO,
        D_PERM_PRES_GAZ=ZERO,
        LAMB_T=ZERO,
        ),
   THM_INIT=_F(
         TEMP = 293.,
         PRE1 = 0.,
         PRE2 = 1.E5,
         PORO = 0.3,
         DEGR_SATU = 0.408,), );

CHMAT0=AFFE_MATERIAU(MAILLAGE=MAIL,
                     AFFE=_F( TOUT = 'OUI',
                     MATER = MATERIAU),)

CHAMNO=CREA_CHAMP(MAILLAGE=MAIL,
                    OPERATION='AFFE',
                    TYPE_CHAM='NOEU_DEPL_R',
                    AFFE=(_F(TOUT='OUI',
                             NOM_CMP=('PRE1','PRE2'),
                             VALE=(0.,0.),),
                          _F(GROUP_NO='ROCHES',
                             NOM_CMP='PRE1',
                             VALE=1.15,),
                             ),);
CALGAU=AFFE_CHAR_MECA(MODELE=MODELE,
                       DDL_IMPO=_F(GROUP_NO='GAUCHES',
                                   PRE1=0.,),);
CALDRO=AFFE_CHAR_MECA(MODELE=MODELE,
                       DDL_IMPO=_F(GROUP_NO='DROITS',
                                   PRE1=1.15,),);
CALGAZ=AFFE_CHAR_MECA(MODELE=MODELE,
                       DDL_IMPO=_F(GROUP_NO='ROCHES',
                                   PRE2=0.,),);

DEFLIST =DEFI_LIST_INST(DEFI_LIST=_F(LIST_INST = LI),
                        ECHEC=_F(EVENEMENT     = 'ERREUR',
                                 ACTION        = 'DECOUPE',
                                 SUBD_METHODE  = 'MANUEL',
                                 SUBD_PAS      = 4,
                                 SUBD_PAS_MINI = 10.,),)

RESU0=STAT_NON_LINE(
                MODELE=MODELE,
                CHAM_MATER=CHMAT0,
                EXCIT=(_F(CHARGE=CALDRO,),
                        _F(CHARGE=CALGAU,),
                        _F(CHARGE=CALGAZ,),),
                 ETAT_INIT=_F(DEPL=CHAMNO,
                              ),
                COMPORTEMENT=_F(
                RELATION = 'KIT_HH',
                RELATION_KIT = ('LIQU_GAZ','HYDR_UTIL')),
                INCREMENT=_F(  LIST_INST = DEFLIST,),
                NEWTON=_F(MATRICE='TANGENTE',
                           REAC_ITER=1,),
                CONVERGENCE=_F(ITER_GLOB_MAXI=10,),
                ARCHIVAGE  = _F(LIST_INST = LI_AR),
              );

RESU0=CALC_CHAMP(reuse=RESU0,CONTRAINTE=('SIEF_ELNO'),VARI_INTERNE=('VARI_ELNO'),RESULTAT=RESU0)


TRB=POST_RELEVE_T(ACTION=_F(INTITULE='DEPL',
                            GROUP_NO=('BASS'),
                            RESULTAT=RESU0,
                            NOM_CHAM='DEPL',
                            INST = 36000,
                            NOM_CMP=('PRE1'),
                            OPERATION='EXTRACTION',),);
IMPR_TABLE(TABLE=TRB,
           FORMAT='AGRAF',
           PAGINATION='INST',
           NOM_PARA=('INST','COOR_X','PRE1'),);

TRV=POST_RELEVE_T(ACTION=_F(INTITULE='DEPL',
                            GROUP_NO=('BAS'),
                            RESULTAT=RESU0,
                            NOM_CHAM='VARI_ELNO',
                            INST = 36000,
                            NOM_CMP=('V4'),
                            OPERATION='EXTRACTION',),);
IMPR_TABLE(TABLE=TRV,
           FORMAT='AGRAF',
           PAGINATION='INST',
           NOM_PARA=('INST','COOR_X','V4'),);

TEST_RESU(RESU=_F(INST=36000,
                  REFERENCE='SOURCE_EXTERNE',
                  RESULTAT=RESU0,
                  NOM_CHAM='DEPL',
                  NOEUD='N32',
                  NOM_CMP='PRE1',
                  VALE_CALC=0.560270494,
                  VALE_REFE=0.56,
                  CRITERE='RELATIF',
                  PRECISION=0.1,),
          )

FIN()<|MERGE_RESOLUTION|>--- conflicted
+++ resolved
@@ -21,8 +21,6 @@
 #                         TEST31 ALLIANCES
 # ======================================================================
 DEBUT(CODE=_F(NIV_PUB_WEB='INTERNET'), DEBUG=_F(SDVERI='OUI'))
-
-from math import *
 
 ####################################
 #   OPERATIONS SUR LE MAILLAGE
@@ -133,12 +131,8 @@
 E=2.304;
 ADB=2*A*A*D*B;
 
-<<<<<<< HEAD
-PL = FORMULE(NOM_PARA='SAT',VALE='exp(-2.4977*((0.81667/(SAT-0.18333))**2-1)**0.4925)',exp=exp,A=A,B=B,C=C,D=D);
-=======
 PL = FORMULE(VALE='exp(-2.4977*((0.81667/(SAT-0.18333))**2-1)**0.4925)',
              NOM_PARA='SAT',)
->>>>>>> bf6f36c0
 
 PERML=CALC_FONC_INTERP(FONCTION=PL,
                        LIST_PARA=LI1,
@@ -147,10 +141,6 @@
                        PROL_GAUCHE='CONSTANT',
                        INFO=2,);
 
-<<<<<<< HEAD
-DPL= FORMULE(NOM_PARA='SAT',VALE='(ADB/(SAT-C)**3)*(A*A/(SAT-C)**2-1)**(B-1)*exp(-D*((A/(SAT-C))**2-1)**B) ',
-             exp=exp,A=A,B=B,C=C,D=D,ADB=ADB);
-=======
 DPL = FORMULE(VALE='(ADB/(SAT-C)**3)*(A*A/(SAT-C)**2-1)**(B-1)*exp(-D*((A/(SAT-C))**2-1)**B) ',
               ADB=ADB,
               C=C,
@@ -158,7 +148,6 @@
               B=B,
               D=D,
               NOM_PARA='SAT',)
->>>>>>> bf6f36c0
 DPERML=CALC_FONC_INTERP(FONCTION=DPL,
                        LIST_PARA=LI1,
                        NOM_PARA='SAT',
