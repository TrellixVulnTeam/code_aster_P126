# coding=utf-8
# --------------------------------------------------------------------
# Copyright (C) 1991 - 2019 - EDF R&D - www.code-aster.org
# This file is part of code_aster.
#
# code_aster is free software: you can redistribute it and/or modify
# it under the terms of the GNU General Public License as published by
# the Free Software Foundation, either version 3 of the License, or
# (at your option) any later version.
#
# code_aster is distributed in the hope that it will be useful,
# but WITHOUT ANY WARRANTY; without even the implied warranty of
# MERCHANTABILITY or FITNESS FOR A PARTICULAR PURPOSE.  See the
# GNU General Public License for more details.
#
# You should have received a copy of the GNU General Public License
# along with code_aster.  If not, see <http://www.gnu.org/licenses/>.
# --------------------------------------------------------------------

# DANS CE TEST, ON VALIDE LES 2 MESSAGES D'ERREURS EMIS LORSQUE L'ON TENTE
# DE CHANGER DE COMPORTEMENT SUR CERTAINES MAILLES ET QUE LE CODE NE LE PERMET PAS.
# IL Y A 2 MESSAGES DIFFERENTS SELON QEU L'ON UTILISE :
#   * ETAT_INIT / EVOL_NOLI + INST
#   * ETAT_INIT / DEPL + SIGM + VARI
#-----------------------------------------------------------------------------

from code_aster import AsterError
from code_aster.Commands import *

DEBUT(CODE=_F(NIV_PUB_WEB='INTERNET', ),DEBUG=_F(SDVERI='OUI'),
      ERREUR=_F(ERREUR_F='EXCEPTION',),
      PAR_LOT='NON',)

import re
fmt_raison='-'*80+"""

   Exception interceptee
   Raison : %s

"""+'-'*80+'\n'

MAIL=LIRE_MAILLAGE(FORMAT="ASTER",)
DEFI_GROUP(reuse =MAIL, MAILLAGE=MAIL,
              CREA_GROUP_MA=(
                    _F(NOM='GXXXXXX_GM2', MAILLE=('M2',)),
                    _F(NOM='GXXXXXX_GM89', MAILLE=('M8','M9',)),
                    _F(NOM='GXXXXXX_GMS2',  DIFFE=('GXXXXXX_CARRE','GXXXXXX_GM2',)),
                    _F(NOM='GXXXXXX_GMS89', DIFFE=('GXXXXXX_CARRE','GXXXXXX_GM89',)),
             ))

SIGMF=DEFI_FONCTION( NOM_PARA='EPSI', VALE=(0.1,   200.,
                                            1.0,   500. ))
MATER=DEFI_MATERIAU(
          ELAS=     _F(E= 2000., NU = 0.3),
          PRAGER=   _F(C= 0.1),
          TRACTION= _F(SIGM= SIGMF),
          ECRO_LINE=_F(D_SIGM_EPSI=100., SY=100.,),
          )
CHMAT=AFFE_MATERIAU( MAILLAGE=MAIL, AFFE=_F( TOUT = 'OUI',MATER = MATER))

L_INST=DEFI_LIST_REEL( DEBUT=0.,INTERVALLE= _F( JUSQU_A = 100.,   NOMBRE = 5))


# 1. CALCUL SUR LE MODELE MOMEC1 (TOUTES LES MAILLES SAUF M8 ET M9) :
#--------------------------------------------------------------------

MOMEC1=AFFE_MODELE(  MAILLAGE=MAIL,
          AFFE=_F( GROUP_MA = 'GXXXXXX_GMS89',
                   MODELISATION = 'D_PLAN',     PHENOMENE = 'MECANIQUE'))


CHMEC1=AFFE_CHAR_MECA( MODELE=MOMEC1,DDL_IMPO=(
           _F( GROUP_MA = 'GXXXXXX_BORD1',  DX = 0.,  DY=0. ),
           _F( GROUP_MA = 'GXXXXXX_BORD2',  DX = 0.3, DY=0.6 )),)


U1=STAT_NON_LINE(MODELE=MOMEC1,  CHAM_MATER=CHMAT,
                 EXCIT=_F( CHARGE = CHMEC1),
                 COMPORTEMENT=(
                       _F( RELATION = 'VMIS_CINE_LINE', MAILLE=('M1','M2','M3')),
                       _F( RELATION = 'VMIS_ISOT_TRAC', MAILLE=('M4','M5')),
                       _F( RELATION = 'VMIS_ISOT_LINE', MAILLE=('M6')),
                       _F( RELATION = 'ELAS',           MAILLE=('M7')),
                       ),
                 INCREMENT=_F( LIST_INST = L_INST),
                 CONVERGENCE=_F( ITER_GLOB_MAXI=50),
                 NEWTON=_F(REAC_ITER=2,),
                 )


# 2. CALCUL SUR LE MODELE MOMEC2 (TOUTES LES MAILLES SAUF M2) :
#--------------------------------------------------------------------

MOMEC2=AFFE_MODELE(  MAILLAGE=MAIL,
          AFFE=_F( GROUP_MA = 'GXXXXXX_GMS2',
                   MODELISATION = 'D_PLAN',     PHENOMENE = 'MECANIQUE'))


CHMEC2=AFFE_CHAR_MECA( MODELE=MOMEC2,DDL_IMPO=(
           _F( GROUP_MA = 'GXXXXXX_BORD1',  DX = 0.,  DY=0. ),
           _F( GROUP_MA = 'GXXXXXX_BORD2',  DX = 0.3, DY=0.6 )),)

#  CHANGEMENTS DE COMPORTEMENT:
#       M1 :   'VMIS_CINE_LINE'   ->   'VMIS_ISOT_TRAC'
#       M2 :   'VMIS_CINE_LINE'   ->   'RIEN'
#       M3 :   'VMIS_CINE_LINE'   ->   'VMIS_CINE_LINE'
#       M4 :   'VMIS_ISOT_TRAC'   ->   'VMIS_ISOT_LINE'
#       M5 :   'VMIS_ISOT_TRAC'   ->   'ELAS'
#       M6 :   'VMIS_ISOT_LINE'   ->   'VMIS_ISOT_TRAC'
#       M7 :   'ELAS'             ->   'VMIS_ISOT_LINE'
#       M8 :   'RIEN'             ->   'VMIS_ISOT_LINE'
#       M9 :   'RIEN'             ->   'VMIS_ISOT_LINE'

# 2.1 ETAT_INIT / EVOL_NOLI + INST :
#--------------------------------------------------------------------
is_ok = 0
try :
   U2_1=STAT_NON_LINE(MODELE=MOMEC2,  CHAM_MATER=CHMAT,
                 ETAT_INIT=_F( EVOL_NOLI = U1, INST=60.),
                 EXCIT=_F( CHARGE = CHMEC2),
                 COMPORTEMENT=(
                       _F( RELATION = 'VMIS_CINE_LINE', MAILLE=('M3','M7','M8','M9')),
                       _F( RELATION = 'VMIS_ISOT_TRAC', MAILLE=('M1','M6')),
                       _F( RELATION = 'VMIS_ISOT_LINE', MAILLE=('M4')),
                       _F( RELATION = 'ELAS',           MAILLE=('M5')),
                       ),
                 INCREMENT=_F( LIST_INST = L_INST,INST_INIT=60. ),
                 CONVERGENCE=_F( ITER_GLOB_MAXI=50),
                 NEWTON=_F(REAC_ITER=2,),
               )
<<<<<<< HEAD
except AsterError as err:
   print((fmt_raison % str(err)))
=======
except aster.error as err:
   print(fmt_raison % str(err))
>>>>>>> e62d0b8c
   # on verifie que l'erreur fatale est bien celle que l'on attendait :
   if err.id_message == "MECANONLINE5_2" :
      is_ok = 1

# TEST_RESU
TAB1=CREA_TABLE(LISTE=(_F(PARA='TEST',TYPE_K='K8',LISTE_K='VALEUR  ',),
                       _F(PARA='BOOLEEN',LISTE_I=is_ok,),),)

TEST_TABLE(REFERENCE='ANALYTIQUE',
           VALE_CALC_I=1,
           VALE_REFE_I=1,
           NOM_PARA='BOOLEEN',
           TABLE=TAB1,
           FILTRE=_F(NOM_PARA='TEST',
                     VALE_K='VALEUR  ',),
           )

DETRUIRE(CONCEPT=_F(NOM=(TAB1),),)

# 2.2 ETAT_INIT / EVOL_NOLI + DEPL, SIGM, VARI :
#--------------------------------------------------------------------

D1=CREA_CHAMP(TYPE_CHAM='NOEU_DEPL_R', OPERATION='EXTR', RESULTAT=U1, NOM_CHAM='DEPL',      INST=60.)
S1=CREA_CHAMP(TYPE_CHAM='ELGA_SIEF_R', OPERATION='EXTR', RESULTAT=U1, NOM_CHAM='SIEF_ELGA', INST=60.)
V1=CREA_CHAMP(TYPE_CHAM='ELGA_VARI_R', OPERATION='EXTR', RESULTAT=U1, NOM_CHAM='VARI_ELGA', INST=60.)

is_ok = 0
try :
   U2_2=STAT_NON_LINE(MODELE=MOMEC2,  CHAM_MATER=CHMAT,
                 ETAT_INIT=_F( DEPL=D1, SIGM=S1, VARI=V1),
                 EXCIT=_F( CHARGE = CHMEC2),
                 COMPORTEMENT=(
                       _F( RELATION = 'VMIS_CINE_LINE', MAILLE=('M3','M7','M8','M9')),
                       _F( RELATION = 'VMIS_ISOT_TRAC', MAILLE=('M1','M6')),
                       _F( RELATION = 'VMIS_ISOT_LINE', MAILLE=('M4')),
                       _F( RELATION = 'ELAS',           MAILLE=('M5')),
                       ),
                 INCREMENT=_F( LIST_INST = L_INST,INST_INIT=60. ),
                 CONVERGENCE=_F( ITER_GLOB_MAXI=50),
                 NEWTON=_F(REAC_ITER=2,),
               )
<<<<<<< HEAD
except AsterError as err:
   print((fmt_raison % str(err)))
=======
except aster.error as err:
   print(fmt_raison % str(err))
>>>>>>> e62d0b8c
   # on verifie que l'erreur fatale est bien celle que l'on attendait :
   if err.id_message == "MECANONLINE5_2":
      is_ok = 1

# TEST_RESU
TAB1=CREA_TABLE(LISTE=(_F(PARA='TEST',TYPE_K='K8',LISTE_K='VALEUR  ',),
                       _F(PARA='BOOLEEN',LISTE_I=is_ok,),),)

TEST_TABLE(REFERENCE='ANALYTIQUE',
           VALE_CALC_I=1,
           VALE_REFE_I=1,
           NOM_PARA='BOOLEEN',
           TABLE=TAB1,
           FILTRE=_F(NOM_PARA='TEST',
                     VALE_K='VALEUR  ',),
           )

DETRUIRE(CONCEPT=_F(NOM=(TAB1),),)

FIN()<|MERGE_RESOLUTION|>--- conflicted
+++ resolved
@@ -128,13 +128,8 @@
                  CONVERGENCE=_F( ITER_GLOB_MAXI=50),
                  NEWTON=_F(REAC_ITER=2,),
                )
-<<<<<<< HEAD
 except AsterError as err:
-   print((fmt_raison % str(err)))
-=======
-except aster.error as err:
    print(fmt_raison % str(err))
->>>>>>> e62d0b8c
    # on verifie que l'erreur fatale est bien celle que l'on attendait :
    if err.id_message == "MECANONLINE5_2" :
       is_ok = 1
@@ -176,13 +171,8 @@
                  CONVERGENCE=_F( ITER_GLOB_MAXI=50),
                  NEWTON=_F(REAC_ITER=2,),
                )
-<<<<<<< HEAD
 except AsterError as err:
-   print((fmt_raison % str(err)))
-=======
-except aster.error as err:
    print(fmt_raison % str(err))
->>>>>>> e62d0b8c
    # on verifie que l'erreur fatale est bien celle que l'on attendait :
    if err.id_message == "MECANONLINE5_2":
       is_ok = 1
