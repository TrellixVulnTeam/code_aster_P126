--- conflicted
+++ resolved
@@ -135,15 +135,10 @@
    if x==0. :  return d2*x*x + d0
 
 FCTDEPLV = FORMULE(VALE='deplv(X)',
-<<<<<<< HEAD
-                  NOM_PARA=('X','Y','Z'),deplv=deplv);
-ZERO = FORMULE(VALE='0.',NOM_PARA=('X','Y','Z'));
-=======
                    deplv=deplv,
                    NOM_PARA=['X', 'Y', 'Z'],)
 ZERO = FORMULE(VALE='0.',
                NOM_PARA=['X', 'Y', 'Z'],)
->>>>>>> 012403a9
 
 
 # CONDITION LIMITE SUR LA SURFACE S3
@@ -160,24 +155,16 @@
    if y>0.  :  return  - p1*y - p2
    if y==0.  :  return  0.
 FCTPR1 = FORMULE(VALE='pr1(Y)',
-<<<<<<< HEAD
-                  NOM_PARA=('X','Y','Z'),pr1=pr1);
-=======
                  pr1=pr1,
                  NOM_PARA=['X', 'Y', 'Z'],)
->>>>>>> 012403a9
 
 def pr2(y) :
    if y<0.  :  return 0.
    if y>0.  :  return   p1*y + p2
    if y==0.  :  return  0.
 FCTPR2 = FORMULE(VALE='pr2(Y)',
-<<<<<<< HEAD
-                  NOM_PARA=('X','Y','Z'),pr2=pr2);
-=======
                  pr2=pr2,
                  NOM_PARA=['X', 'Y', 'Z'],)
->>>>>>> 012403a9
 
 
 
