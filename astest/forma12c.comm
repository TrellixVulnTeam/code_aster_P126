# coding=utf-8
# --------------------------------------------------------------------
# Copyright (C) 1991 - 2018 - EDF R&D - www.code-aster.org
# This file is part of code_aster.
#
# code_aster is free software: you can redistribute it and/or modify
# it under the terms of the GNU General Public License as published by
# the Free Software Foundation, either version 3 of the License, or
# (at your option) any later version.
#
# code_aster is distributed in the hope that it will be useful,
# but WITHOUT ANY WARRANTY; without even the implied warranty of
# MERCHANTABILITY or FITNESS FOR A PARTICULAR PURPOSE.  See the
# GNU General Public License for more details.
#
# You should have received a copy of the GNU General Public License
# along with code_aster.  If not, see <http://www.gnu.org/licenses/>.
# --------------------------------------------------------------------

DEBUT(CODE=_F(NIV_PUB_WEB='INTERNET'),DEBUG=_F(SDVERI='OUI'))

tfin = 0.1;

pa = 0.002;

fc = 15.0;

om = ((2.0 * pi) * fc);

E = 200.E9;

rho = 8000.0;

nu = 0.3;


LISTR=DEFI_LIST_REEL(DEBUT=0.,
                     INTERVALLE=_F(JUSQU_A=tfin,
                                   PAS=pa,),);

MAIL=LIRE_MAILLAGE(UNITE=20,
                   FORMAT='MED',);

MODELE=AFFE_MODELE(MAILLAGE=MAIL,
                   AFFE=_F(GROUP_MA='VOL',
                           PHENOMENE='MECANIQUE',
                           MODELISATION='3D',),);

MAT=DEFI_MATERIAU(ELAS=_F(E=E,
                          NU=nu,
                          RHO=rho,),)

CHMAT=AFFE_MATERIAU(MAILLAGE=MAIL,
                    AFFE=_F(GROUP_MA='VOL',
                            MATER=MAT,),);

TAMAS=POST_ELEM(MASS_INER=_F(TOUT='OUI',),
                MODELE=MODELE,
                CHAM_MATER=CHMAT,);

IMPR_TABLE(TABLE=TAMAS,);

BLOCAGE=AFFE_CHAR_MECA(MODELE=MODELE,
                       DDL_IMPO=_F(GROUP_MA='ENCAS',
                                   LIAISON='ENCASTRE',),);


GRAV=AFFE_CHAR_MECA(MODELE=MODELE,
                    PESANTEUR=_F(GRAVITE=300.,
                                 DIRECTION=(-1.,0,1,),),);


sinom = FORMULE(VALE='sin(om*INST)',
                om=om,
                NOM_PARA='INST',)


TRANGENE=DYNA_LINE(TYPE_CALCUL='TRAN', BASE_CALCUL='GENE',
                    SCHEMA_TEMPS=_F(SCHEMA='NEWMARK',),
                    MODELE=MODELE,
                    CHAM_MATER=CHMAT,
                    CHARGE=BLOCAGE,
                    BANDE_ANALYSE = 50,
                    INCREMENT=_F(INST_FIN=tfin,
                                 PAS=pa,
                                 ),
                    EXCIT=_F(CHARGE=GRAV,
                             FONC_MULT=sinom,),

                    BASE_RESU = CO('MODE2'),
                    RESU_GENE = CO('TRANGEN'),
                    ENRI_STAT = 'NON',
                    )


DEPLPDZ=RECU_FONCTION(RESU_GENE=TRANGEN,
                      NOM_CHAM='DEPL',
                      NOM_CMP='DZ',
                      GROUP_NO='P',);

DEPLPDX=RECU_FONCTION(RESU_GENE=TRANGEN,
                      NOM_CHAM='DEPL',
                      NOM_CMP='DX',
                      GROUP_NO='P',);

TEST_FONCTION(VALEUR=(_F(
                         FONCTION=DEPLPDZ,
                         VALE_PARA=0.05,
                         VALE_CALC=0.14758711700494
                      )))

TEST_FONCTION(VALEUR=(_F(
                         FONCTION=DEPLPDX,
                         VALE_PARA=0.05,
                         VALE_CALC=5.667541668703E-05
                       )))

# calcul avec correction statique

pa_s10 = pa/10

TRANPHY=DYNA_LINE(TYPE_CALCUL='TRAN', BASE_CALCUL='PHYS',
                    SCHEMA_TEMPS=_F(SCHEMA='NEWMARK',),
                    MODELE=MODELE,
                    CHAM_MATER=CHMAT,
                    CHARGE=BLOCAGE,
                    INCREMENT=_F(INST_FIN=tfin,
                                 PAS=pa_s10),
                    EXCIT=_F(CHARGE=GRAV,
                             FONC_MULT=sinom,
                             ),
<<<<<<< HEAD
                    ARCHIVAGE=_F(LIST_INST=LISTR, PAS_ARCH=int(1.E8)),
=======
                    ARCHIVAGE=_F(LIST_INST=LISTR, PAS_ARCH=10**8),
>>>>>>> fa230f5d
                    )

UZ3=RECU_FONCTION(RESULTAT=TRANPHY,
                      NOM_CHAM='DEPL',
                      NOM_CMP='DZ',
                      GROUP_NO='P',);

UX3=RECU_FONCTION(RESULTAT=TRANPHY,
                      NOM_CHAM='DEPL',
                      NOM_CMP='DX',
                      GROUP_NO='P',);

TEST_FONCTION(VALEUR=(_F(
                         FONCTION=UZ3,
                         VALE_PARA=0.05,
                         VALE_CALC=0.14604340154756
                      )))

TEST_FONCTION(VALEUR=(_F(
                         FONCTION=UX3,
                         VALE_PARA=0.05,
                         CRITERE = "ABSOLU",
                         VALE_CALC=1.749786405277E-04,
                      )))

# calcul avec pas adaptatif

pa_s100 = pa/100

LIST0 = DEFI_LIST_REEL(
                        DEBUT=0.,
                        INTERVALLE = (_F( JUSQU_A = tfin, PAS = pa_s100, ),)
                        )

sinomv =CALC_FONC_INTERP(
                        FONCTION = sinom,
                        LIST_PARA = LIST0,
                        NOM_RESU = 'SINTHER',
                        PROL_GAUCHE = 'CONSTANT',
                        PROL_DROITE = 'CONSTANT',
                        INTERPOL = 'LIN',
                         )


TRANGEN2=DYNA_LINE(TYPE_CALCUL='TRAN', BASE_CALCUL='GENE',
                    # SCHEMA_TEMPS=_F(SCHEMA='DEVOGE',),
                    MODELE=MODELE,
                    CHAM_MATER=CHMAT,
                    CHARGE=BLOCAGE,
                    INCREMENT=_F(INST_FIN=tfin,
                                 ),
                    EXCIT=_F(CHARGE=GRAV,
                             FONC_MULT=sinomv,),
<<<<<<< HEAD
                    
                    ARCHIVAGE=_F(LIST_INST=LISTR, PAS_ARCH=int(1.E8)),
                     
=======

                    ARCHIVAGE=_F(LIST_INST=LISTR, PAS_ARCH=10**8),

>>>>>>> fa230f5d
                    ORTHO = 'OUI',

                    )



UZ4=RECU_FONCTION(RESULTAT=TRANGEN2,
                      NOM_CHAM='DEPL',
                      NOM_CMP='DZ',
                      GROUP_NO='P',
                      );

UX4=RECU_FONCTION(RESULTAT=TRANGEN2,
                  NOM_CHAM='DEPL',
                  NOM_CMP='DX',
                  GROUP_NO='P',
                   );

TEST_FONCTION(VALEUR=(_F(
                         FONCTION=UZ4,
                         VALE_PARA=0.05,
                         VALE_CALC=0.14665350269746,
                       )))



TEST_FONCTION(VALEUR=(_F(
                         FONCTION=UX4,
                         VALE_PARA=0.05,
                         CRITERE = "ABSOLU",
                         VALE_CALC=2.191476390357E-04,
                       )))


DUX34 = CALC_FONCTION(COMB=( _F(  FONCTION = UX3, COEF = 1.),
                              _F(  FONCTION = UX4, COEF = -1.)),
                      )
DUZ34 = CALC_FONCTION(COMB=( _F(  FONCTION = UZ3, COEF = 1.),
                             _F(  FONCTION = UZ4, COEF = -1.)),
                      )

MAXDUX34 = INFO_FONCTION( MAX=_F(  FONCTION = DUX34))
MAXDUZ34 = INFO_FONCTION( MAX=_F(  FONCTION = DUZ34))

# unite = 85
# for st in ['UX3','UZ3','UX4','UZ4','DUZ34']:
    # fichier = 'REPE_OUT/%s.txt' %(st)
    # DEFI_FICHIER(UNITE=unite,FICHIER=  fichier )
    # IMPR_FONCTION(FORMAT='TABLEAU',
              # COURBE=_F(FONCTION=eval(st),),
              # UNITE=unite,);
    # DEFI_FICHIER(UNITE=unite,ACTION='LIBERER');

TEST_TABLE(CRITERE='ABSOLU',
           REFERENCE='ANALYTIQUE',
           VALE_CALC=0.0E+00,
           VALE_REFE=0.0,
           NOM_PARA='DX',
           TYPE_TEST='SOMM_ABS',
           TABLE=MAXDUX34,)

TEST_TABLE(CRITERE='ABSOLU',
           REFERENCE='ANALYTIQUE',
           VALE_CALC=0.0E+00,
           VALE_REFE=0.0,
           NOM_PARA='DZ',
           TYPE_TEST='SOMM_ABS',
           TABLE=MAXDUZ34,
           PRECISION = 0.005,
           )



FIN()<|MERGE_RESOLUTION|>--- conflicted
+++ resolved
@@ -129,11 +129,7 @@
                     EXCIT=_F(CHARGE=GRAV,
                              FONC_MULT=sinom,
                              ),
-<<<<<<< HEAD
-                    ARCHIVAGE=_F(LIST_INST=LISTR, PAS_ARCH=int(1.E8)),
-=======
                     ARCHIVAGE=_F(LIST_INST=LISTR, PAS_ARCH=10**8),
->>>>>>> fa230f5d
                     )
 
 UZ3=RECU_FONCTION(RESULTAT=TRANPHY,
@@ -187,17 +183,10 @@
                                  ),
                     EXCIT=_F(CHARGE=GRAV,
                              FONC_MULT=sinomv,),
-<<<<<<< HEAD
-                    
-                    ARCHIVAGE=_F(LIST_INST=LISTR, PAS_ARCH=int(1.E8)),
-                     
-=======
 
                     ARCHIVAGE=_F(LIST_INST=LISTR, PAS_ARCH=10**8),
 
->>>>>>> fa230f5d
                     ORTHO = 'OUI',
-
                     )
 
 
