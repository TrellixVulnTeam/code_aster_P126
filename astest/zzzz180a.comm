--- conflicted
+++ resolved
@@ -165,15 +165,9 @@
 # CALCUL DE L INTERSPECTRE DES FCTS GENEREES
 ##############################
 
-<<<<<<< HEAD
 ts =  aster.getvectjev(FONCT1.getName() + ".VALE");
-nbpoin=(len(ts)/2-1)/nbtir
-tfin=ts[len(ts)/2-1]
-=======
-ts =  aster.getvectjev("FONCT1             .VALE        ");
 nbpoin=(len(ts)//2-1)/nbtir
 tfin=ts[len(ts)//2-1]
->>>>>>> 3447b1dc
 
 #
 INTERS=CALC_INTE_SPEC(          INST_INIT=0.,
