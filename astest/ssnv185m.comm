# coding=utf-8
# --------------------------------------------------------------------
# Copyright (C) 1991 - 2018 - EDF R&D - www.code-aster.org
# This file is part of code_aster.
#
# code_aster is free software: you can redistribute it and/or modify
# it under the terms of the GNU General Public License as published by
# the Free Software Foundation, either version 3 of the License, or
# (at your option) any later version.
#
# code_aster is distributed in the hope that it will be useful,
# but WITHOUT ANY WARRANTY; without even the implied warranty of
# MERCHANTABILITY or FITNESS FOR A PARTICULAR PURPOSE.  See the
# GNU General Public License for more details.
#
# You should have received a copy of the GNU General Public License
# along with code_aster.  If not, see <http://www.gnu.org/licenses/>.
# --------------------------------------------------------------------

DEBUT(CODE=_F(NIV_PUB_WEB='INTERNET',),DEBUG=_F(SDVERI='OUI'),
      IGNORE_ALARM=('MODELE1_63'))

from math import *

# <MODELE1_63> : DANS UN MODELE, IL EXISTE DES ELEMENTS DE TYPE "BORD" QUI N'ONT PAS DE VOISIN AVEC RIGIDITE
#  LE MODELE PROVOQUANT CES ALARMES NE SERT QU'A LA VISUALISATION

# MODELISATION M : PAREIL QUE MODELISATION L, AVEC ENRICHISSEMENT GEOMETRIQUE

#----------------------------------------------
#             MAILLAGE : hexa_3_11_31.mgib
#----------------------------------------------

MAILLAG1=LIRE_MAILLAGE(FORMAT='MED',INFO=1);


#----------------------------------------
# epaisseur (suivant x)
lx = 1.

# largeur (suivant y)
ly = 10.

# hauteur (suivant z)
lz = 30.


# nb element suivant la largeur
ny = 11.

# nb element suivant la hauteur
nz = 31.
#----------------------------------------


# tailles des elements suivant y et z
hy = ly/ny
hz = lz/nz

# creation des noeuds servant a bloquer les modes rigides
MAILLAG1=DEFI_GROUP(reuse =MAILLAG1,
                 MAILLAGE=MAILLAG1,
                 CREA_GROUP_NO=(
                                 _F(NOM='A1',OPTION='ENV_SPHERE',POINT=(lx, 0., (lz-hz)/2.),PRECISION=1/(8.*nz),RAYON=1/(8.*nz)),
                                 _F(NOM='A2',OPTION='ENV_SPHERE',POINT=(lx, 0., (lz+hz)/2.),PRECISION=1/(8.*nz),RAYON=1/(8.*nz)),
                                 _F(NOM='B1',OPTION='ENV_SPHERE',POINT=(0., 0., (lz-hz)/2.),PRECISION=1/(8.*nz),RAYON=1/(8.*nz)),
                                 _F(NOM='B2',OPTION='ENV_SPHERE',POINT=(0., 0., (lz+hz)/2.),PRECISION=1/(8.*nz),RAYON=1/(8.*nz)),
                                 _F(NOM='C1',OPTION='ENV_SPHERE',POINT=(lx, 1.*hy, (lz-hz)/2.),PRECISION=1/(8.*nz),RAYON=1/(8.*nz)),
                                 _F(NOM='C2',OPTION='ENV_SPHERE',POINT=(lx, 1.*hy, (lz+hz)/2.),PRECISION=1/(8.*nz),RAYON=1/(8.*nz)),
                                ),
                 );


#----------------------------------------------
#                   MODELE ET FISSURE
#----------------------------------------------

MODELEIN=AFFE_MODELE(MAILLAGE=MAILLAG1,
                     AFFE=_F(GROUP_MA=('VOL','SURFGAU','SURFDRO','SURFFRO','SURFBAC','SURFINF','SURFSUP'),
                             PHENOMENE='MECANIQUE',
                             MODELISATION='3D'),
                    );

<<<<<<< HEAD
LN=FORMULE(NOM_PARA=('X','Y','Z'),VALE='Z-lz/2.',lz=lz);
LT=FORMULE(NOM_PARA=('X','Y','Z'),VALE='-Y+ly/2.',ly=ly);
=======
LN = FORMULE(VALE='Z-lz/2.',
             lz=lz,
             NOM_PARA=['X', 'Y', 'Z'],)
LT = FORMULE(VALE='-Y+ly/2.',
             ly=ly,
             NOM_PARA=['X', 'Y', 'Z'],)
>>>>>>> bf6f36c0

FISS=DEFI_FISS_XFEM(MAILLAGE=MAILLAG1,
                    DEFI_FISS=_F(FONC_LT=LT,FONC_LN=LN),
                    TYPE_ENRI_FOND='GEOMETRIQUE',
                    RAYON_ENRI=2.,
                 );

MAILLAG1=DEFI_GROUP(reuse =MAILLAG1,INFO=2,
                 MAILLAGE=MAILLAG1,
                 CREA_GROUP_MA=(
                                _F(FISSURE=FISS,NOM='TTXF',
                                  OPTION='FISS_XFEM', TYPE_GROUP='XFEM'),
                                _F(FISSURE=FISS,NOM='COUP',
                                  OPTION='FISS_XFEM', TYPE_GROUP='FISSUREE'),
                                _F(FISSURE=FISS,NOM='CRAK',
                                  OPTION='FISS_XFEM', TYPE_GROUP='CRACKTIP'),
                                _F(FISSURE=FISS,NOM='HEAV',
                                  OPTION='FISS_XFEM', TYPE_GROUP='HEAVISIDE'),
                                _F(FISSURE=FISS,NOM='MIXT',
                                  OPTION='FISS_XFEM', TYPE_GROUP='MIXTE'),
                                _F(FISSURE=FISS,NOM='TTXF2D',TYPE_MAILLE='2D',
                                  OPTION='FISS_XFEM', TYPE_GROUP='XFEM'),
                                _F(FISSURE=FISS,NOM='COUP2D',TYPE_MAILLE='2D',
                                  OPTION='FISS_XFEM', TYPE_GROUP='FISSUREE'),
                                _F(FISSURE=FISS,NOM='CRAK2D',TYPE_MAILLE='2D',
                                  OPTION='FISS_XFEM', TYPE_GROUP='CRACKTIP'),
                                _F(FISSURE=FISS,NOM='HEAV2D',TYPE_MAILLE='2D',
                                  OPTION='FISS_XFEM', TYPE_GROUP='HEAVISIDE'),
                                _F(FISSURE=FISS,NOM='MIXT2D',TYPE_MAILLE='2D',
                                  OPTION='FISS_XFEM', TYPE_GROUP='MIXTE'),
                                _F(FISSURE=FISS,NOM='TTXF3D',TYPE_MAILLE='3D',
                                  OPTION='FISS_XFEM', TYPE_GROUP='XFEM'),
                                _F(FISSURE=FISS,NOM='COUP3D',TYPE_MAILLE='3D',
                                  OPTION='FISS_XFEM', TYPE_GROUP='FISSUREE'),
                                _F(FISSURE=FISS,NOM='CRAK3D',TYPE_MAILLE='3D',
                                  OPTION='FISS_XFEM', TYPE_GROUP='CRACKTIP'),
                                _F(FISSURE=FISS,NOM='HEAV3D',TYPE_MAILLE='3D',
                                  OPTION='FISS_XFEM', TYPE_GROUP='HEAVISIDE'),
                                _F(FISSURE=FISS,NOM='MIXT3D',TYPE_MAILLE='3D',
                                  OPTION='FISS_XFEM', TYPE_GROUP='MIXTE'))
);
MAILLAG1=DEFI_GROUP(reuse =MAILLAG1,INFO=2,
                 MAILLAGE=MAILLAG1,
                 CREA_GROUP_NO=(
                                _F(FISSURE=FISS,NOM='TTXF',
                                  OPTION='FISS_XFEM', TYPE_GROUP='XFEM'),
                                _F(FISSURE=FISS,NOM='CRAK',
                                  OPTION='FISS_XFEM', TYPE_GROUP='CRACKTIP'),
                                _F(FISSURE=FISS,NOM='HEAV',
                                  OPTION='FISS_XFEM', TYPE_GROUP='HEAVISIDE'),
                                _F(FISSURE=FISS,NOM='MIXT',
                                  OPTION='FISS_XFEM', TYPE_GROUP='MIXTE'))
);
MODELEK=MODI_MODELE_XFEM(MODELE_IN=MODELEIN,FISSURE=FISS,INFO=1);


#----------------------------------------------
#                   MATERIAU
#----------------------------------------------

E=100.0E6
nu=0.
rho=7800.
ACIER=DEFI_MATERIAU(ELAS=_F(E=E,NU=nu,RHO=rho));

CHAMPMA1=AFFE_MATERIAU(MAILLAGE=MAILLAG1,
                       MODELE=MODELEK,
                       AFFE=_F(TOUT = 'OUI',
                                MATER=ACIER,
                                ),
                             );


#----------------------------------------------------------
#                   CHARGEMENT : CHAMP AUXILIAIRE MODE III
#----------------------------------------------------------

# blocage des modes rigides
CH=AFFE_CHAR_MECA(MODELE=MODELEK,
                  LIAISON_DDL=(
                               _F(GROUP_NO=('A1','A2'),DDL=('DX','DX'),COEF_MULT=(0.5,0.5),COEF_IMPO=0.),
                               _F(GROUP_NO=('A1','A2'),DDL=('DY','DY'),COEF_MULT=(0.5,0.5),COEF_IMPO=0.),
                               _F(GROUP_NO=('A1','A2'),DDL=('DZ','DZ'),COEF_MULT=(0.5,0.5),COEF_IMPO=0.),
                               _F(GROUP_NO=('B1','B2'),DDL=('DZ','DZ'),COEF_MULT=(0.5,0.5),COEF_IMPO=0.),
                               _F(GROUP_NO=('C1','C2'),DDL=('DX','DX'),COEF_MULT=(0.5,0.5),COEF_IMPO=0.),
                               _F(GROUP_NO=('C1','C2'),DDL=('DZ','DZ'),COEF_MULT=(0.5,0.5),COEF_IMPO=0.),
                              ),
                  );

# formule des coordonnees polaires dans la base locale au fond de fissure
<<<<<<< HEAD
R = FORMULE(NOM_PARA=('X','Y','Z'),VALE='sqrt((Y-5.)**2+(Z-15.)**2)',sqrt=sqrt);
T = FORMULE(NOM_PARA=('X','Y','Z'),VALE='atan2(Z-15.,-Y+5.)',atan2=atan2);
=======
R = FORMULE(VALE='sqrt((Y-5.)**2+(Z-15.)**2)',
            NOM_PARA=['X', 'Y', 'Z'],)
T = FORMULE(VALE='atan2(Z-15.,-Y+5.)',
            NOM_PARA=['X', 'Y', 'Z'],)
>>>>>>> bf6f36c0

coef=1./sqrt(2.*pi)

# definition des contraintes analytiques SIG13 et SIG23
<<<<<<< HEAD
SIG13 = FORMULE(NOM_PARA=('X','Y','Z'),VALE='-1.*coef/sqrt(R(X,Y,Z))*sin(T(X,Y,Z)/2.)',
                coef=coef,sqrt=sqrt,R=R,sin=sin,T=T);
SIG23 = FORMULE(NOM_PARA=('X','Y','Z'),VALE='coef/sqrt(R(X,Y,Z))*cos(T(X,Y,Z)/2.)',
                coef=coef,sqrt=sqrt,R=R,cos=cos,T=T);

# definition des opposees des contraintes analytiques -SIG13 et -SIG23
OSIG13 = FORMULE(NOM_PARA=('X','Y','Z'),VALE='coef/sqrt(R(X,Y,Z))*sin(T(X,Y,Z)/2.)',
                 coef=coef,sqrt=sqrt,R=R,sin=sin,T=T);
OSIG23 = FORMULE(NOM_PARA=('X','Y','Z'),VALE='-1.*coef/sqrt(R(X,Y,Z))*cos(T(X,Y,Z)/2.)',
                 coef=coef,sqrt=sqrt,R=R,cos=cos,T=T);
=======
SIG13 = FORMULE(VALE='-1.*coef/sqrt(R(X,Y,Z))*sin(T(X,Y,Z)/2.)',
                coef=coef,
                R=R,
                T=T,
                NOM_PARA=['X', 'Y', 'Z'],)
SIG23 = FORMULE(VALE='coef/sqrt(R(X,Y,Z))*cos(T(X,Y,Z)/2.)',
                coef=coef,
                R=R,
                T=T,
                NOM_PARA=['X', 'Y', 'Z'],)

# definition des opposees des contraintes analytiques -SIG13 et -SIG23
OSIG13 = FORMULE(VALE='coef/sqrt(R(X,Y,Z))*sin(T(X,Y,Z)/2.)',
                 coef=coef,
                 R=R,
                 T=T,
                 NOM_PARA=['X', 'Y', 'Z'],)
OSIG23 = FORMULE(VALE='-1.*coef/sqrt(R(X,Y,Z))*cos(T(X,Y,Z)/2.)',
                 coef=coef,
                 R=R,
                 T=T,
                 NOM_PARA=['X', 'Y', 'Z'],)
>>>>>>> bf6f36c0

# chargement correspondant a un mode III pur
CHF=AFFE_CHAR_MECA_F(MODELE=MODELEK,
                     FORCE_FACE=(
                                 _F(GROUP_MA='SURFGAU',FX=OSIG13),
                                 _F(GROUP_MA='SURFDRO',FX=SIG13),
                                 _F(GROUP_MA='SURFSUP',FX=OSIG23),
                                 _F(GROUP_MA='SURFINF',FX=SIG23),
                                 _F(GROUP_MA='SURFFRO',FZ=OSIG23,FY=SIG13),
                                 _F(GROUP_MA='SURFBAC',FZ=SIG23,FY=OSIG13),
                                ),
                      );


#----------------------------------------------
#                   RESOLUTION
#----------------------------------------------

UTOT1=MECA_STATIQUE(MODELE=MODELEK,
                   CHAM_MATER=CHAMPMA1,
                   EXCIT=(
                          _F(CHARGE=CHF),
                          _F(CHARGE=CH),
                          ),
                   SOLVEUR=_F(   
                            METHODE='MUMPS'),
                   INFO=1,
                   ); 
# -------------------------------------------------------------
#            POST-TRAITEMENT POUR LA VISUALISATION X-FEM
# -------------------------------------------------------------

MA_XFEM=POST_MAIL_XFEM(
                       MODELE        = MODELEK,
                       INFO          = 2)

MOD_VISU=AFFE_MODELE(MAILLAGE=MA_XFEM,
                     AFFE=_F(TOUT='OUI',
                              PHENOMENE='MECANIQUE',
                              MODELISATION='3D'))

RES_XFEM=POST_CHAM_XFEM(MODELE_VISU   = MOD_VISU,
                        RESULTAT      = UTOT1,
                        
                        INFO          = 2)

IMPR_RESU(FORMAT='GMSH',UNITE=81,RESU=_F(RESULTAT=RES_XFEM));

#------------------------------------------------------------------------
# POST-TRAITEMENT : CALCUL DES SIFS PAR LA METHODE ENERGETIQUE AVEC X-FEM
#------------------------------------------------------------------------

# TEST AVEC PLUSIEURS COURONNES
RI=[2. , 0.666 , 1. , 1. , 1. , 2.1]
RS=[4. , 1.666 , 2. , 3. , 4. , 3.9]

nbc=len(RI)
SIF = [None]*nbc

for i in range(0,nbc) :

   SIF[i]=CALC_G(RESULTAT=UTOT1,
                 OPTION='CALC_K_G',
                 THETA=_F(FISSURE=FISS,
                          R_INF=RI[i],
                          R_SUP=RS[i]),
                 LISSAGE=_F(LISSAGE_THETA='LAGRANGE',
                            LISSAGE_G='LAGRANGE'),
                 INFO=2);

   IMPR_TABLE(TABLE=SIF[i]);

# SOLUTION ANALYTIQUE (MODE III PUR)
K1REF=0.
K2REF=0.
K3REF=1.

prec_k3 = 0.03

VAL_CALC = [
0.000774210930044,
0.000774210930044,
-9.61557673324E-05,
-9.61557673324E-05,
0.998709647256,
0.998709647256,
0.000769899036834,
0.000769899036834,
-8.88110562684E-05,
-8.88110562684E-05,
0.99891753908,
0.99891753908,
0.000770850922032,
0.000770850922032,
-9.2049612585E-05,
-9.2049612585E-05,
0.998575025384,
0.998575025384,
0.000773088848964,
0.000773088848964,
-9.28433331327E-05,
-9.28433331327E-05,
0.998620244439,
0.998620244439,
0.000773090927373,
0.000773090927373,
-9.47870490828E-05,
-9.47870490828E-05,
0.998664773298,
0.998664773298,
0.000774277057066,
0.000774277057066,
-9.5892551957E-05,
-9.5892551957E-05,
0.998728768649,
0.998728768649,]
for i in range(0,nbc) :

   TEST_TABLE(TABLE=SIF[i],
              NOM_PARA='K1',
              TYPE_TEST='MAX',
              VALE_CALC=VAL_CALC[6*i+0], VALE_REFE=K1REF,    
              CRITERE='ABSOLU',
              PRECISION=0.02,    
              REFERENCE='ANALYTIQUE');

   TEST_TABLE(TABLE=SIF[i],
              NOM_PARA='K1',
              TYPE_TEST='MIN',
              VALE_CALC=VAL_CALC[6*i+1], VALE_REFE=K1REF,    
              CRITERE='ABSOLU',
              PRECISION=0.02,    
              REFERENCE='ANALYTIQUE');

   TEST_TABLE(TABLE=SIF[i],
              NOM_PARA='K2',
              TYPE_TEST='MAX',
              VALE_CALC=VAL_CALC[6*i+2], VALE_REFE=K2REF,    
              CRITERE='ABSOLU',
              PRECISION=0.02,    
              REFERENCE='ANALYTIQUE');

   TEST_TABLE(TABLE=SIF[i],
              NOM_PARA='K2',
              TYPE_TEST='MIN',
              VALE_CALC=VAL_CALC[6*i+3], VALE_REFE=K2REF,    
              CRITERE='ABSOLU',
              PRECISION=0.02,    
              REFERENCE='ANALYTIQUE');

   TEST_TABLE(TABLE=SIF[i],
              NOM_PARA='K3',
              TYPE_TEST='MAX',
              VALE_CALC=VAL_CALC[6*i+4], VALE_REFE=K3REF,    
              CRITERE='RELATIF',
              PRECISION=prec_k3,    
              REFERENCE='ANALYTIQUE');

   TEST_TABLE(TABLE=SIF[i],
              NOM_PARA='K3',
              TYPE_TEST='MIN',
              VALE_CALC=VAL_CALC[6*i+5], VALE_REFE=K3REF,    
              CRITERE='RELATIF',
              PRECISION=prec_k3,    
              REFERENCE='ANALYTIQUE');


FIN();<|MERGE_RESOLUTION|>--- conflicted
+++ resolved
@@ -20,8 +20,6 @@
 DEBUT(CODE=_F(NIV_PUB_WEB='INTERNET',),DEBUG=_F(SDVERI='OUI'),
       IGNORE_ALARM=('MODELE1_63'))
 
-from math import *
-
 # <MODELE1_63> : DANS UN MODELE, IL EXISTE DES ELEMENTS DE TYPE "BORD" QUI N'ONT PAS DE VOISIN AVEC RIGIDITE
 #  LE MODELE PROVOQUANT CES ALARMES NE SERT QU'A LA VISUALISATION
 
@@ -81,17 +79,12 @@
                              MODELISATION='3D'),
                     );
 
-<<<<<<< HEAD
-LN=FORMULE(NOM_PARA=('X','Y','Z'),VALE='Z-lz/2.',lz=lz);
-LT=FORMULE(NOM_PARA=('X','Y','Z'),VALE='-Y+ly/2.',ly=ly);
-=======
 LN = FORMULE(VALE='Z-lz/2.',
              lz=lz,
              NOM_PARA=['X', 'Y', 'Z'],)
 LT = FORMULE(VALE='-Y+ly/2.',
              ly=ly,
              NOM_PARA=['X', 'Y', 'Z'],)
->>>>>>> bf6f36c0
 
 FISS=DEFI_FISS_XFEM(MAILLAGE=MAILLAG1,
                     DEFI_FISS=_F(FONC_LT=LT,FONC_LN=LN),
@@ -182,31 +175,14 @@
                   );
 
 # formule des coordonnees polaires dans la base locale au fond de fissure
-<<<<<<< HEAD
-R = FORMULE(NOM_PARA=('X','Y','Z'),VALE='sqrt((Y-5.)**2+(Z-15.)**2)',sqrt=sqrt);
-T = FORMULE(NOM_PARA=('X','Y','Z'),VALE='atan2(Z-15.,-Y+5.)',atan2=atan2);
-=======
 R = FORMULE(VALE='sqrt((Y-5.)**2+(Z-15.)**2)',
             NOM_PARA=['X', 'Y', 'Z'],)
 T = FORMULE(VALE='atan2(Z-15.,-Y+5.)',
             NOM_PARA=['X', 'Y', 'Z'],)
->>>>>>> bf6f36c0
 
 coef=1./sqrt(2.*pi)
 
 # definition des contraintes analytiques SIG13 et SIG23
-<<<<<<< HEAD
-SIG13 = FORMULE(NOM_PARA=('X','Y','Z'),VALE='-1.*coef/sqrt(R(X,Y,Z))*sin(T(X,Y,Z)/2.)',
-                coef=coef,sqrt=sqrt,R=R,sin=sin,T=T);
-SIG23 = FORMULE(NOM_PARA=('X','Y','Z'),VALE='coef/sqrt(R(X,Y,Z))*cos(T(X,Y,Z)/2.)',
-                coef=coef,sqrt=sqrt,R=R,cos=cos,T=T);
-
-# definition des opposees des contraintes analytiques -SIG13 et -SIG23
-OSIG13 = FORMULE(NOM_PARA=('X','Y','Z'),VALE='coef/sqrt(R(X,Y,Z))*sin(T(X,Y,Z)/2.)',
-                 coef=coef,sqrt=sqrt,R=R,sin=sin,T=T);
-OSIG23 = FORMULE(NOM_PARA=('X','Y','Z'),VALE='-1.*coef/sqrt(R(X,Y,Z))*cos(T(X,Y,Z)/2.)',
-                 coef=coef,sqrt=sqrt,R=R,cos=cos,T=T);
-=======
 SIG13 = FORMULE(VALE='-1.*coef/sqrt(R(X,Y,Z))*sin(T(X,Y,Z)/2.)',
                 coef=coef,
                 R=R,
@@ -229,7 +205,6 @@
                  R=R,
                  T=T,
                  NOM_PARA=['X', 'Y', 'Z'],)
->>>>>>> bf6f36c0
 
 # chargement correspondant a un mode III pur
 CHF=AFFE_CHAR_MECA_F(MODELE=MODELEK,
