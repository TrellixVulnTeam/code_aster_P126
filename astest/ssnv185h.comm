# coding=utf-8
# --------------------------------------------------------------------
# Copyright (C) 1991 - 2018 - EDF R&D - www.code-aster.org
# This file is part of code_aster.
#
# code_aster is free software: you can redistribute it and/or modify
# it under the terms of the GNU General Public License as published by
# the Free Software Foundation, either version 3 of the License, or
# (at your option) any later version.
#
# code_aster is distributed in the hope that it will be useful,
# but WITHOUT ANY WARRANTY; without even the implied warranty of
# MERCHANTABILITY or FITNESS FOR A PARTICULAR PURPOSE.  See the
# GNU General Public License for more details.
#
# You should have received a copy of the GNU General Public License
# along with code_aster.  If not, see <http://www.gnu.org/licenses/>.
# --------------------------------------------------------------------

DEBUT(CODE=_F(NIV_PUB_WEB='INTERNET',),DEBUG=_F(SDVERI='OUI'))

import numpy, math
from math import *

# MODELISATION H : X-FEM INCLINEE - TRACTION (FACE SUP)

#---------------------------------------------------------
#                   PARAMETRES
#---------------------------------------------------------

#*********************************************************
#                    GEOMETRIE
#                    *********
#     Parametres a modifier avec le maillage
#*********************************************************
#
# EPAISSEUR DE L EPROUVETTE SELON X
B = 1. ;
#
# DEMI-LONGUEUR DE L EPROUVETTE SELON Y
W = 5. ;
#
# DEMI-LONGUEUR DE L EPROUVETTE SELON Z
L = 15. ;
#
# NOMBRE D ELEMENTS SELON X
NX = 5. ;
#
# NOMBRE D ELEMENTS SELON Z
NZ = 51. ;
#
#*********************************************************

# LONGUEUR DE LA FISSURE
A = 2.5 ;

# ANGLE D INCLINAISON DE LA FISSURE
ALPHA = 45.*pi/180. ;

# COURONNES POUR LE CALCUL DES SIF
# entre 0 et 1, ensuite ramene entre 0 et A*cos(ALPHA)
RI = [ 0.1 , 0.2  , 0.4  , 0.1 , 0.3 , 0.4 ]
RS = [ 1.  , 1.   , 1.  ,  0.7 , 0.7 , 0.8 ]

# PROPRIETES DE L ACIER UTILISE
E   = 1.E6;
nu  = 0.;
rho = 7800.0;

# PRESSION APPLIQUEE SUR LES FACES INFERIEURE ET SUPERIEURE
PRES=-1.E6

#---------------------------------------------------------
#       MAILLAGE : pave maille regulierement en HEXA
#                 ( nombre impair delements selon z )
#---------------------------------------------------------

MAILLAG1=LIRE_MAILLAGE(FORMAT='MED',INFO=1);

LARX = B/NX;
LARZ = 2*L/NZ;
PRECIS = 1.E-6;
VX     = [    1.  ,   0. ,     0.     ]
VY     = [    0.  ,   1. ,     0.     ]
VZ     = [    0.  ,   0. ,     1.     ]
PT0    = [    0.  ,   0.  ,    0.     ]
PT1    = [    0.  , 2.*W  , L-LARZ/2. ]
PT1S   = [    0.  , 2.*W  , L+LARZ/2. ]
PT2    = [    B   , 2.*W  , L-LARZ/2. ]
PT2S   = [    B   , 2.*W  , L+LARZ/2. ]

MAILLAG1=DEFI_GROUP( reuse =MAILLAG1,
                     MAILLAGE=MAILLAG1,
                     CREA_GROUP_NO=( _F(NOM='NOEUD1',
                                        OPTION='ENV_SPHERE',
                                        POINT=PT1,
                                        PRECISION=PRECIS,
                                        RAYON=PRECIS),
                                     _F(NOM='NOEUD1S',
                                        OPTION='ENV_SPHERE',
                                        POINT=PT1S,
                                        PRECISION=PRECIS,
                                        RAYON=PRECIS),
                                     _F(NOM='NOEUD2',
                                        OPTION='ENV_SPHERE',
                                        POINT=PT2,
                                        PRECISION=PRECIS,
                                        RAYON=PRECIS),
                                     _F(NOM='NOEUD2S',
                                        OPTION='ENV_SPHERE',
                                        POINT=PT2S,
                                        PRECISION=PRECIS,
                                        RAYON=PRECIS),
                                     _F(NOM='SURFGAU',
                                        OPTION='PLAN',
                                        POINT=PT0,
                                        VECT_NORMALE=VY,
                                        PRECISION=PRECIS),
                                    ),
                      INFO=1);

MAILLAG1=DEFI_GROUP(reuse =MAILLAG1,
                    MAILLAGE=MAILLAG1,
                    CREA_GROUP_NO=_F(GROUP_MA='VOL'));

#---------------------------------------------------------
#                   MODELE ET FISSURE
#---------------------------------------------------------

MODELEIN=AFFE_MODELE(MAILLAGE=MAILLAG1,
                     AFFE=(_F(GROUP_MA=('VOL'),
                              PHENOMENE='MECANIQUE',
                              MODELISATION='3D'),
                           _F(GROUP_MA=('SURFINF','SURFSUP'),
                              PHENOMENE='MECANIQUE',
                              MODELISATION='3D')));

MAILLAG1=MODI_MAILLAGE(reuse =MAILLAG1,
                       MAILLAGE=MAILLAG1,
                       ORIE_PEAU_3D=_F(GROUP_MA=('SURFSUP','SURFINF')),
                       );

<<<<<<< HEAD
LN=FORMULE(NOM_PARA=('X','Y','Z'),
           VALE='(Z-L)*cos(ALPHA)-Y*sin(ALPHA)',
           L=L,cos=cos,sin=sin,ALPHA=ALPHA);
LT=FORMULE(NOM_PARA=('X','Y','Z'),
           VALE='(Z-L-A*sin(ALPHA))*sin(ALPHA)+(Y-A*cos(ALPHA))*cos(ALPHA)',
           L=L,cos=cos,sin=sin,ALPHA=ALPHA,A=A);
=======
LN = FORMULE(VALE='(Z-L)*cos(ALPHA)-Y*sin(ALPHA)',
             L=L,
             ALPHA=ALPHA,
             NOM_PARA=['X', 'Y', 'Z'],)
LT = FORMULE(VALE='(Z-L-A*sin(ALPHA))*sin(ALPHA)+(Y-A*cos(ALPHA))*cos(ALPHA)',
             L=L,
             A=A,
             ALPHA=ALPHA,
             NOM_PARA=['X', 'Y', 'Z'],)
>>>>>>> 012403a9

XFONI = 0. ;
YFONI = A*cos(ALPHA) ;
ZFONI = L+A*sin(ALPHA) ;
XORI = 0. ;
YORI = 0. ;
ZORI = 0. ;
XVECT = 0. ;
YVECT = sin(ALPHA) ;
ZVECT = -cos(ALPHA) ;

FISS=DEFI_FISS_XFEM(MAILLAGE=MAILLAG1,
                    DEFI_FISS=_F(FONC_LT=LT,FONC_LN=LN),
                    INFO=1,
                    );

MODELEK=MODI_MODELE_XFEM(MODELE_IN=MODELEIN,FISSURE=FISS,INFO=1);


#---------------------------------------------------------
#                   MATERIAU
#---------------------------------------------------------

ACIER=DEFI_MATERIAU(ELAS=_F(E=E,NU=nu,RHO=rho));

CHAMPMA1=AFFE_MATERIAU(MAILLAGE=MAILLAG1,
                       MODELE=MODELEK,
                       AFFE=_F(TOUT = 'OUI',
                                MATER=ACIER),
                             );

#---------------------------------------------------------
#                   CHARGEMENTS
#---------------------------------------------------------

CHRIG1=AFFE_CHAR_MECA(MODELE=MODELEK,
                      LIAISON_DDL=(_F(GROUP_NO=( 'NOEUD1' , 'NOEUD1S'),DDL=('DX' ,'DX'),COEF_MULT=(1.0,1.0), COEF_IMPO=0.0),
                                   _F(GROUP_NO=( 'NOEUD1' , 'NOEUD1S'),DDL=('DZ' ,'DZ'),COEF_MULT=(1.0,1.0), COEF_IMPO=0.0),
                                   _F(GROUP_NO=( 'NOEUD2' , 'NOEUD2S'),DDL=('DZ' ,'DZ'),COEF_MULT=(1.0,1.0), COEF_IMPO=0.0),
                                   ));

CHRIG2=AFFE_CHAR_MECA(MODELE=MODELEK,
                         DDL_IMPO=( _F(GROUP_NO='SURFGAU', DY=0.0),
                                  ));


CHPRES=AFFE_CHAR_MECA(MODELE=MODELEK,
                      PRES_REP=_F(GROUP_MA=('SURFSUP','SURFINF'),PRES=PRES));

#---------------------------------------------------------
#                   RESOLUTION
#---------------------------------------------------------

UTOT1=MECA_STATIQUE(MODELE=MODELEK,
                   CHAM_MATER=CHAMPMA1,
                   EXCIT=(
                          _F(CHARGE=CHRIG1),
                          _F(CHARGE=CHRIG2),
                          _F(CHARGE=CHPRES),
                          ),
                   SOLVEUR=_F(   
                            METHODE='MUMPS',
                            PRETRAITEMENTS='SANS'),
                   INFO=1,
                   ); 
#------------------------------------------------------------------------
# POST-TRAITEMENT : CALCUL DES SIFS PAR LA METHODE ENERGETIQUE AVEC X-FEM
#------------------------------------------------------------------------

nbc=len(RI)

SIF = [None]*(nbc+1)

# Conversion degre radian pour beta
<<<<<<< HEAD
BETA_RAD=FORMULE(NOM_PARA='BETA',VALE = 'BETA*pi/180',pi=pi),
=======
BETA_RAD = FORMULE(VALE='BETA*pi/180',
                   NOM_PARA='BETA',)
>>>>>>> 012403a9

for i in range(0,nbc) :

   RI[i]=RI[i]*A*cos(ALPHA)
   RS[i]=RS[i]*A*cos(ALPHA)

   SIF[i]=CALC_G(RESULTAT=UTOT1,
                 OPTION='CALC_K_G',
                 THETA=_F(FISSURE=FISS,
                          R_INF=RI[i],
                          R_SUP=RS[i]),
                 LISSAGE=_F(LISSAGE_THETA='LAGRANGE',
                            LISSAGE_G='LAGRANGE'),
                 INFO=2);

   IMPR_TABLE(TABLE=SIF[i]);

   SIF[i]=POST_RUPTURE(reuse=SIF[i],
                       TABLE=SIF[i],
                       OPERATION='ANGLE_BIFURCATION',
                       NOM_PARA='BETA',);

   SIF[i]=CALC_TABLE(reuse=SIF[i],
                     TABLE=SIF[i],
                     ACTION=_F(OPERATION='OPER',
                               FORMULE=BETA_RAD,
                               NOM_PARA='BETA_RAD',));
                    
   IMPR_TABLE(TABLE=SIF[i]);
   
# SOLUTION ANALYTIQUE (Fracture Mechanics T.L. ANDERS0N p.63,91)

K1_K2 = cos(ALPHA)/sin(ALPHA);
BETAREF = 2*atan(0.25*(K1_K2-sqrt((K1_K2)**2.+8.))) ;

VAL_CALC = [
    -0.981896985146,
    -0.982744299246,
    -0.981873192746,
    -0.982720533606,
    -0.981930484331,
    -0.982785520311,
    -0.981828703894,
    -0.982642713456,
    -0.98175895782,
    -0.982565347666,
    -0.98196011584,
    -0.982784838703,  ]
             
for i in range(0,nbc) :
   TEST_TABLE(TABLE=SIF[i],
              NOM_PARA='BETA_RAD',
              TYPE_TEST='MAX',
              VALE_CALC=VAL_CALC[2*i+0], VALE_REFE=BETAREF,
              CRITERE='RELATIF',
              PRECISION=0.061,    
              REFERENCE='ANALYTIQUE');

   TEST_TABLE(TABLE=SIF[i],
              NOM_PARA='BETA_RAD',
              TYPE_TEST='MIN',
              VALE_CALC=VAL_CALC[2*i+1], VALE_REFE=BETAREF,
              CRITERE='RELATIF',
              PRECISION=0.061,    
              REFERENCE='ANALYTIQUE');


# -------------------------------------------------------------
#            POST-TRAITEMENT POUR LA VISUALISATION X-FEM
# -------------------------------------------------------------

MA_XFEM=POST_MAIL_XFEM(
                       MODELE        = MODELEK,
                       INFO          = 2)

MOD_VISU=AFFE_MODELE(MAILLAGE=MA_XFEM,
                     AFFE=_F(TOUT='OUI',
                              PHENOMENE='MECANIQUE',
                              MODELISATION='3D'))

RES_XFEM=POST_CHAM_XFEM(MODELE_VISU   = MOD_VISU,
                        RESULTAT      = UTOT1,
                        
                        INFO          = 2)

#IMPR_RESU(FORMAT='GMSH',UNITE=81,RESU=_F(RESULTAT=RES_XFEM));



FIN();<|MERGE_RESOLUTION|>--- conflicted
+++ resolved
@@ -20,7 +20,6 @@
 DEBUT(CODE=_F(NIV_PUB_WEB='INTERNET',),DEBUG=_F(SDVERI='OUI'))
 
 import numpy, math
-from math import *
 
 # MODELISATION H : X-FEM INCLINEE - TRACTION (FACE SUP)
 
@@ -140,14 +139,6 @@
                        ORIE_PEAU_3D=_F(GROUP_MA=('SURFSUP','SURFINF')),
                        );
 
-<<<<<<< HEAD
-LN=FORMULE(NOM_PARA=('X','Y','Z'),
-           VALE='(Z-L)*cos(ALPHA)-Y*sin(ALPHA)',
-           L=L,cos=cos,sin=sin,ALPHA=ALPHA);
-LT=FORMULE(NOM_PARA=('X','Y','Z'),
-           VALE='(Z-L-A*sin(ALPHA))*sin(ALPHA)+(Y-A*cos(ALPHA))*cos(ALPHA)',
-           L=L,cos=cos,sin=sin,ALPHA=ALPHA,A=A);
-=======
 LN = FORMULE(VALE='(Z-L)*cos(ALPHA)-Y*sin(ALPHA)',
              L=L,
              ALPHA=ALPHA,
@@ -157,7 +148,6 @@
              A=A,
              ALPHA=ALPHA,
              NOM_PARA=['X', 'Y', 'Z'],)
->>>>>>> 012403a9
 
 XFONI = 0. ;
 YFONI = A*cos(ALPHA) ;
@@ -232,12 +222,8 @@
 SIF = [None]*(nbc+1)
 
 # Conversion degre radian pour beta
-<<<<<<< HEAD
-BETA_RAD=FORMULE(NOM_PARA='BETA',VALE = 'BETA*pi/180',pi=pi),
-=======
 BETA_RAD = FORMULE(VALE='BETA*pi/180',
                    NOM_PARA='BETA',)
->>>>>>> 012403a9
 
 for i in range(0,nbc) :
 
