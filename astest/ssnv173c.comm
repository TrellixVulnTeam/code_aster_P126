# coding=utf-8
# --------------------------------------------------------------------
# Copyright (C) 1991 - 2018 - EDF R&D - www.code-aster.org
# This file is part of code_aster.
#
# code_aster is free software: you can redistribute it and/or modify
# it under the terms of the GNU General Public License as published by
# the Free Software Foundation, either version 3 of the License, or
# (at your option) any later version.
#
# code_aster is distributed in the hope that it will be useful,
# but WITHOUT ANY WARRANTY; without even the implied warranty of
# MERCHANTABILITY or FITNESS FOR A PARTICULAR PURPOSE.  See the
# GNU General Public License for more details.
#
# You should have received a copy of the GNU General Public License
# along with code_aster.  If not, see <http://www.gnu.org/licenses/>.
# --------------------------------------------------------------------

DEBUT(CODE=_F(NIV_PUB_WEB='INTERNET'),DEBUG=_F(SDVERI='OUI'))

MAILLAG1=LIRE_MAILLAGE(FORMAT="ASTER",INFO=1,);

MAILLAG1=DEFI_GROUP(reuse =MAILLAG1,
                    MAILLAGE=MAILLAG1,
                    CREA_GROUP_NO=_F(GROUP_MA='VOL',),
                                   );
                                   
MAILLAG1=DEFI_GROUP(reuse =MAILLAG1,
                    MAILLAGE=MAILLAG1,
                    CREA_GROUP_NO=_F(NOM='VOLQUAD',
                                     GROUP_MA='VOL',),
                              );

MODELEIN=AFFE_MODELE(MAILLAGE=MAILLAG1,
                     AFFE=_F(GROUP_MA='VOL',
                             PHENOMENE='MECANIQUE',
                             MODELISATION='3D',),
                     );

delta=0.02

<<<<<<< HEAD
LN=FORMULE(NOM_PARA=('X','Y','Z'),VALE='-X+Y+Z-5.*delta',delta=delta);
=======
LN = FORMULE(VALE='-X+Y+Z-5.*delta',
             delta=delta,
             NOM_PARA=['X', 'Y', 'Z'],)
>>>>>>> bf6f36c0

FISS=DEFI_FISS_XFEM(MAILLAGE=MAILLAG1,
                    TYPE_DISCONTINUITE='INTERFACE',
                    DEFI_FISS=_F(FONC_LN=LN),);

MODELEK=MODI_MODELE_XFEM(MODELE_IN=MODELEIN,
                         FISSURE=FISS,
                         INFO=1,);

E=100.E6
nu=0.
ACIER=DEFI_MATERIAU(ELAS=_F(E=E,
                            NU=nu,
                            RHO=7800.0,),);

CHAMPMAT=AFFE_MATERIAU(MAILLAGE=MAILLAG1,
                       MODELE=MODELEK,
                       AFFE=_F(GROUP_MA='VOL',
                                MATER=ACIER,
                                ),);

DEPZ=1.E-6

CH1=AFFE_CHAR_MECA(MODELE=MODELEK,
                   DDL_IMPO=(_F(NOEUD=('N21','N22','N23','N24',),
                                DX=0.0,
                                DY=0.0,
                                DZ=0.0,),
                             _F(NOEUD=('N13','N14','N15','N16',),
                                DX=0.0,
                                DY=0.0,
                                DZ=DEPZ,),
                                ),
                  INFO=1,);


UTOT1=MECA_STATIQUE(MODELE=MODELEK,
                   CHAM_MATER=CHAMPMAT,
                   EXCIT=(_F(CHARGE=CH1),
                          
                          ),
                   INFO=1,
                   ); 

# -------------------------------------------------------------   
#            POST-TRAITEMENT POUR LA VISUALISATION X-FEM   
# -------------------------------------------------------------   

MA_XFEM=POST_MAIL_XFEM(
                       MODELE        = MODELEK,
                       INFO          = 2)

MOD_VISU=AFFE_MODELE(MAILLAGE=MA_XFEM,
                     AFFE=_F(TOUT='OUI',
                              PHENOMENE='MECANIQUE',
                              MODELISATION='3D',),) 

RES_XFEM=POST_CHAM_XFEM(MODELE_VISU   = MOD_VISU,
                        RESULTAT      = UTOT1,
                        
                        INFO          = 2)
 
#IMPR_RESU(FORMAT='GMSH',UNITE=81,RESU=_F(RESULTAT=RES_XFEM));


# -------------------------------------------------------------   
#            TEST_TABLE
# -------------------------------------------------------------   

DEP=POST_RELEVE_T(ACTION=_F(INTITULE='DEPLE',
                            GROUP_NO=('NFISSU',),
                            RESULTAT=RES_XFEM,
                            NOM_CHAM='DEPL',
                            NUME_ORDRE=1,
                            TOUT_CMP='OUI',
                            OPERATION='EXTRACTION',),);

#IMPR_TABLE(TABLE=DEP,);

DEP = CALC_TABLE(reuse = DEP,
                 TABLE = DEP,
                 ACTION = (_F(OPERATION = 'FILTRE',
                               NOM_PARA  = 'NOEUD',
                               CRIT_COMP = 'REGEXP',
                               VALE_K    = '^N[P]',),),);

TEST_TABLE(CRITERE='RELATIF',
           REFERENCE='ANALYTIQUE',
           PRECISION=1.0000000000000001E-05,
           VALE_CALC=1E-06,
           VALE_REFE=9.9999999999999995E-07,
           NOM_PARA='DZ',
           TYPE_TEST='MIN',
           TABLE=DEP,)

TEST_TABLE(CRITERE='RELATIF',
           REFERENCE='ANALYTIQUE',
           PRECISION=1.0000000000000001E-05,
           VALE_CALC=1E-06,
           VALE_REFE=9.9999999999999995E-07,
           NOM_PARA='DZ',
           TYPE_TEST='MAX',
           TABLE=DEP,)

FIN();<|MERGE_RESOLUTION|>--- conflicted
+++ resolved
@@ -40,13 +40,9 @@
 
 delta=0.02
 
-<<<<<<< HEAD
-LN=FORMULE(NOM_PARA=('X','Y','Z'),VALE='-X+Y+Z-5.*delta',delta=delta);
-=======
 LN = FORMULE(VALE='-X+Y+Z-5.*delta',
              delta=delta,
              NOM_PARA=['X', 'Y', 'Z'],)
->>>>>>> bf6f36c0
 
 FISS=DEFI_FISS_XFEM(MAILLAGE=MAILLAG1,
                     TYPE_DISCONTINUITE='INTERFACE',
