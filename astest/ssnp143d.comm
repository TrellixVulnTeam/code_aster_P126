--- conflicted
+++ resolved
@@ -55,11 +55,6 @@
 # SCIAGE EN FONCTION DU TEMPS
 sci_ins=DEFI_FONCTION(NOM_PARA='INST',VALE=( 0.,-1. , i_sci-eps,-1 , i_sci,1. , i_sci+eps,-1 ,  tfin,-1.));
 # SCIAGE EN FONCTION DE L'ESPACE
-<<<<<<< HEAD
-sci_y = FORMULE(NOM_PARA=('Y',),VALE='delta_sci',delta_sci=delta_sci);
-# SCIAGE FONCTION DU TEMPS ET DE L'ESPACE
-fonc_sci = FORMULE(NOM_PARA=('Y','INST'),VALE='sci_y(Y)*sci_ins(INST)',sci_y=sci_y,sci_ins=sci_ins);
-=======
 sci_y = FORMULE(VALE='delta_sci',
                 delta_sci=delta_sci,
                 NOM_PARA='Y',)
@@ -68,7 +63,6 @@
                    sci_y=sci_y,
                    sci_ins=sci_ins,
                    NOM_PARA=['Y', 'INST'],)
->>>>>>> bf6f36c0
 
 ##################################
 
