# coding=utf-8
# --------------------------------------------------------------------
# Copyright (C) 1991 - 2019 - EDF R&D - www.code-aster.org
# This file is part of code_aster.
#
# code_aster is free software: you can redistribute it and/or modify
# it under the terms of the GNU General Public License as published by
# the Free Software Foundation, either version 3 of the License, or
# (at your option) any later version.
#
# code_aster is distributed in the hope that it will be useful,
# but WITHOUT ANY WARRANTY; without even the implied warranty of
# MERCHANTABILITY or FITNESS FOR A PARTICULAR PURPOSE.  See the
# GNU General Public License for more details.
#
# You should have received a copy of the GNU General Public License
# along with code_aster.  If not, see <http://www.gnu.org/licenses/>.
# --------------------------------------------------------------------

from code_aster import AsterError
from code_aster.Commands import *

DEBUT(CODE=_F(NIV_PUB_WEB='INTERNET', ),
      ERREUR=_F(ERREUR_F='EXCEPTION',),
      PAR_LOT='NON',
     )

import re
fmt_raison='-'*80+"""

   Exception interceptee
   Raison : %s

"""+'-'*80+'\n'

is_ok = 0

try:
   TEST_RESU(TEST_NAN='OUI',)
<<<<<<< HEAD
except AsterError as err:
   print((fmt_raison % str(err)))
=======
except aster.error as err:
   print(fmt_raison % str(err))
>>>>>>> 334959f5
   # on verifie que l'erreur fatale est bien celle que l'on attendait :
   if err.id_message == "DVP_2":
      is_ok = 1

# TEST_RESU
TAB2=CREA_TABLE(LISTE=(_F(PARA='TEST',TYPE_K='K8',LISTE_K='VALEUR  ',),
                       _F(PARA='BOOLEEN',LISTE_I=is_ok,),),)

TEST_TABLE(TABLE=TAB2,
           FILTRE=_F(NOM_PARA='TEST',VALE_K='VALEUR  ',),
           NOM_PARA='BOOLEEN',
           VALE_CALC_I=1,
           VALE_REFE_I=1,
           REFERENCE='ANALYTIQUE',)

FIN()<|MERGE_RESOLUTION|>--- conflicted
+++ resolved
@@ -37,13 +37,8 @@
 
 try:
    TEST_RESU(TEST_NAN='OUI',)
-<<<<<<< HEAD
 except AsterError as err:
-   print((fmt_raison % str(err)))
-=======
-except aster.error as err:
    print(fmt_raison % str(err))
->>>>>>> 334959f5
    # on verifie que l'erreur fatale est bien celle que l'on attendait :
    if err.id_message == "DVP_2":
       is_ok = 1
