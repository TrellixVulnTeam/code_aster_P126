P time_limit 60
P memory_limit 128
P ncpus 1
P mpi_nbcpu 4
P mpi_nbnoeud 1
P testlist asterxx verification parallel

F comm xxParallelNonlinearMechanics002a.py D 1
<<<<<<< HEAD
F nom  xxParallelNonlinearMechanics001a.med D 0
=======
>>>>>>> 38435c5e
R nom  xxParallelNonlinearMechanics001a D 0<|MERGE_RESOLUTION|>--- conflicted
+++ resolved
@@ -6,8 +6,4 @@
 P testlist asterxx verification parallel
 
 F comm xxParallelNonlinearMechanics002a.py D 1
-<<<<<<< HEAD
-F nom  xxParallelNonlinearMechanics001a.med D 0
-=======
->>>>>>> 38435c5e
 R nom  xxParallelNonlinearMechanics001a D 0