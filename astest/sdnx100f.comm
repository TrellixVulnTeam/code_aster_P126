# coding=utf-8
# --------------------------------------------------------------------
# Copyright (C) 1991 - 2018 - EDF R&D - www.code-aster.org
# This file is part of code_aster.
#
# code_aster is free software: you can redistribute it and/or modify
# it under the terms of the GNU General Public License as published by
# the Free Software Foundation, either version 3 of the License, or
# (at your option) any later version.
#
# code_aster is distributed in the hope that it will be useful,
# but WITHOUT ANY WARRANTY; without even the implied warranty of
# MERCHANTABILITY or FITNESS FOR A PARTICULAR PURPOSE.  See the
# GNU General Public License for more details.
#
# You should have received a copy of the GNU General Public License
# along with code_aster.  If not, see <http://www.gnu.org/licenses/>.
# --------------------------------------------------------------------

DEBUT(CODE=_F(NIV_PUB_WEB='INTERNET',),);
#
MAILLAGE=LIRE_MAILLAGE(FORMAT="ASTER",);

MAILLAGE=DEFI_GROUP(reuse =MAILLAGE,
                    MAILLAGE=MAILLAGE,
                    CREA_GROUP_NO=_F(GROUP_MA='RADIER',),);

STICKMOD=AFFE_MODELE(MAILLAGE=MAILLAGE,
                     AFFE=(_F(GROUP_MA='BK',
                              PHENOMENE='MECANIQUE',
                              MODELISATION='POU_D_T',),
                           _F(GROUP_MA='MASSES',
                              PHENOMENE='MECANIQUE',
                              MODELISATION='DIS_TR',),
                           _F(GROUP_MA='RADIER',
                              PHENOMENE='MECANIQUE',
                              MODELISATION='DKT',),
                           ),
                     );
# ------------------------------------------------------------------
#  DEFINITION DES MATERIAUX
# ------------------------------------------------------------------


# REPERE GLOBAL
ledx = 8.0e06;
ledy = 8.0e06;
ledz = 8.0e06;
lerx = 15.0e7;
lery = 15.0e7;
lerz = 50.0e7;

ltr_ledx = 0.3*ledx;
ltr_ledy = 0.3*ledy;
ltr_ledz = 0.3*ledz;
ltr_lerx = 0.3*lerx;
ltr_lery = 0.3*lery;
ltr_lerz = 0.3*lerz;

ltr_kcdx = 0.5E10;
ltr_kcdy = 0.5E10;
ltr_kcdz = 0.4E10;
ltr_kcrx = 0.5E15;
ltr_kcry = 0.5E15;
ltr_kcrz = 0.1E15;


MAT=DEFI_MATERIAU(ELAS=_F(E=4.E10,
                          NU=0.17647058800000001,
                          RHO=0.0,
                          ALPHA=0.0,
                          AMOR_ALPHA=1.5e-2, AMOR_BETA=0.0,
                          ),);

MAT_NL=DEFI_MATERIAU(DIS_ECRO_CINE =_F(    # DEFINIR DANS LE REPERE LOCAL !!!!!!!! La raideur globale en X correspond a la raideur locale en Z
                          LIMY_DX = ltr_ledz, KCIN_DX = ltr_kcdz,
                          LIMY_DY = ltr_ledy, KCIN_DY = ltr_kcdy,
                          LIMY_DZ = ltr_ledx, KCIN_DZ = ltr_kcdx,                          
                          LIMY_RX = ltr_lerz, KCIN_RX = ltr_kcrz, 
                          LIMY_RY = ltr_lery, KCIN_RY = ltr_kcry, 
                          LIMY_RZ = ltr_lerx, KCIN_RZ = ltr_kcrx,), 
                      );


CHAMPMAT=AFFE_MATERIAU(MAILLAGE=MAILLAGE,
                       AFFE=(
                               _F(GROUP_MA=('MASSES','RADIER',),
                               MATER=MAT,
                                ),
                              _F(GROUP_MA=('BK'),
                               #MATER=MAT_NL,
                               MATER=MAT,
                                ),
                             ),
                       );
#
#-------------------------------------------------------------------
# AFFECTATION DES CARACTERISTIQUES ELEMENTAIRES
#

CARA_ELE=AFFE_CARA_ELEM(MODELE=STICKMOD,
                        POUTRE=(_F(GROUP_MA='BK1',
                                   SECTION='GENERALE',
                                   CARA=('A','IZ','IY','AY','AZ','JX','EZ','EY','RY','RZ','RT'),
                                   VALE=(156.0,11635.0,14648.0,2.25,1.79,17000.0,0.0,0.0,1.0,1.0,1.0),),
                                _F(GROUP_MA='BK2',
                                   SECTION='GENERALE',
                                   CARA=('A','IZ','IY','AY','AZ','JX','EZ','EY','RY','RZ','RT'),
                                   VALE=(154.0,11469.0,15063.0,2.1699999999999999,1.8600000000000001,17000.0,0.0,0.0,1.0,1.0,1.0),),
                                _F(GROUP_MA='BK3',
                                   SECTION='GENERALE',
                                   CARA=('A','IZ','IY','AY','AZ','JX','EZ','EY','RY','RZ','RT'),
                                   VALE=(204.0,13291.0,16398.0,2.6499999999999999,1.6100000000000001,17000.0,0.0,0.0,1.0,1.0,1.0),),
                                _F(GROUP_MA='BK4',
                                   SECTION='GENERALE',
                                   CARA=('A','IZ','IY','AY','AZ','JX','EZ','EY','RY','RZ','RT'),
                                   VALE=(200.0,13292.0,16091.0,2.6000000000000001,1.6299999999999999,17000.0,0.0,0.0,1.0,1.0,1.0),),
                                _F(GROUP_MA='BK5',
                                   SECTION='GENERALE',
                                   CARA=('A','IZ','IY','AY','AZ','JX','EZ','EY','RY','RZ','RT'),
                                   VALE=(200.0,13292.0,16091.0,2.6000000000000001,1.6299999999999999,17000.0,0.0,0.0,1.0,1.0,1.0),),
                                _F(GROUP_MA='BK6',
                                   SECTION='GENERALE',
                                   CARA=('A','IZ','IY','AY','AZ','JX','EZ','EY','RY','RZ','RT'),
                                   VALE=(83.0,7637.0,10921.0,2.96,1.51,17000.0,0.0,0.0,1.0,1.0,1.0),),),
                        COQUE=_F(GROUP_MA='RADIER',
                                 EPAIS=1.E-2,),
                        DISCRET=(_F(GROUP_MA='MAS_BK1',
                                    CARA='M_TR_D_N',
                                    VALE=(6892000.0,399200000.0,530000000.0,929300000.0,0.0,0.0,0.0,0.0,0.0,0.0),),
                                 _F(GROUP_MA='MAS_BK2',
                                    CARA='M_TR_D_N',
                                    VALE=(6179000.0,300010000.0,398340000.0,698350000.0,0.0,0.0,0.0,0.0,0.0,0.0),),
                                 _F(GROUP_MA='MAS_BK3',
                                    CARA='M_TR_D_N',
                                    VALE=(6610000.0,382910000.0,508410000.0,891320000.0,0.0,0.0,0.0,0.0,0.0,0.0),),
                                 _F(GROUP_MA='MAS_BK4',
                                    CARA='M_TR_D_N',
                                    VALE=(4540000.0,262700000.0,341190000.0,611590000.0,0.0,0.0,0.0,0.0,0.0,0.0),),
                                 _F(GROUP_MA='MAS_BK5',
                                    CARA='M_TR_D_N',
                                    VALE=(4226000.0,272610000.0,325000000.0,569800000.0,0.0,0.0,0.0,0.0,0.0,0.0),),
                                 _F(GROUP_MA='MAS_BK6',
                                    CARA='M_TR_D_N',
                                    VALE=(4706000.0,272610000.0,361960000.0,634570000.0,0.0,0.0,0.0,0.0,0.0,0.0),),
                                 _F(GROUP_MA='MAS_BK7',
                                    CARA='M_TR_D_N',
                                    VALE=(2401000.0,139010000.0,184570000.0,323680000.0,0.0,0.0,0.0,0.0,0.0,0.0),),
                                 _F(GROUP_MA='MASSES',
                                    CARA='A_TR_D_N',
                                    VALE=(0.,0.,0.,0.,0.,0.,),),
                                 _F(GROUP_MA='MASSES',
                                    CARA='K_TR_D_N',
                                    VALE=(0.,0.,0.,0.,0.,0.,),),
                               ),
                     );

#*****************************************************************
#
#      DEFINITION DES CONDITIONS AUX LIMITES    
#
#

CONDLIM=AFFE_CHAR_MECA(MODELE=STICKMOD,
                       DDL_IMPO=_F(GROUP_NO='CENT_RAD',
                                   DX=0.0,
                                   DY=0.0,
                                   DZ=0.0,
                                   DRX=0.0,
                                   DRY=0.0,
                                   DRZ=0.0,),
                       LIAISON_SOLIDE=_F(GROUP_NO=('CENT_RAD','RADIER'),),);
#*****************************************************************
#
#   CALCUL DE LA MASSE ET DE L INERTIE DE LA STRUCTURE
#
#


# MASSE=POST_ELEM(MODELE=STICKMOD,
#                 CHAM_MATER=CHAMPMAT,
#                 CARA_ELEM=CARA_ELE,
#                 INFO=1,
#                 MASS_INER=_F(TOUT='OUI',
#                              GROUP_MA=('BK','MASSES',),),);
                             
#IMPR_TABLE(TABLE=MASSE);
#
#*****************************************************************
#                    RESOLUTION DU PROBLEME MODAL
#
#        CALCULS ELEMENTAIRES DES MATRICES DE MASSE ET DE RAIDEUR
#        NUMEROTATION DES INCONNUES DU PROBLEME
#        ASSEMBLAGE DES MATRICES DE MASSE ET DE RAIDEUR
#
#
#


ASSEMBLAGE(MODELE=STICKMOD,
                CHAM_MATER=CHAMPMAT,
                CARA_ELEM=CARA_ELE,
                CHARGE=CONDLIM,
                NUME_DDL=CO('NUMEROTA'),
                MATR_ASSE=(_F(MATRICE=CO('MATRRIGI'),
                              OPTION='RIGI_MECA',),
                           _F(MATRICE=CO('MATRMASS'),
                              OPTION='MASS_MECA',),
                           #_F(MATRICE=CO('MATRAMOR'),
                           #   OPTION='AMOR_MECA',),
                           ),
                 );
#
#   CALCUL DES MODES PROPRES
#
#
MODE=CALC_MODES(MATR_RIGI=MATRRIGI,
                OPTION='BANDE',
                CALC_FREQ=_F(FREQ=(0.10000000000000001,10.0,20.0,30.0,40.0,),
                             ),
                MATR_MASS=MATRMASS,
                )

#
# CALCUL DE LA REPARTITION DE L ENERGIE POTENTIELLE DANS LA STRUCTURE
#
#


EPOT=POST_ELEM(MODELE=STICKMOD,
               CHAM_MATER=CHAMPMAT,
               CARA_ELEM=CARA_ELE,
               RESULTAT=MODE,
               ENER_POT=(_F(TOUT='OUI',),
                         _F(GROUP_MA=('MASSES','BK'),),
                         ),
               );
#
#
# CALCUL DU MACRO-ELEMENT DYNAMIQUE :
#---------------------------------------------
#


INTERDYN=DEFI_INTERF_DYNA(NUME_DDL=NUMEROTA,
                          INTERFACE=_F(NOM='DROITE',
                                       TYPE='CRAIGB',
                                       GROUP_NO='CENT_RAD',),);
                                       
MODSTA=MODE_STATIQUE(  MATR_RIGI=MATRRIGI,
                     MODE_STAT=_F(
                     GROUP_NO = 'CENT_RAD', 
                     AVEC_CMP = ('DX','DY','DZ','DRX','DRY','DRZ'),
                                 ));

BAMO=DEFI_BASE_MODALE(RITZ=(_F(MODE_MECA=MODE,
                                NMAX_MODE=0,),
                             _F(MODE_INTF=MODSTA,
                                NMAX_MODE=1999,),
                             ),
                       INTERF_DYNA=INTERDYN,
                       NUME_REF=NUMEROTA,);
                       
NDDLGEN = NUME_DDL_GENE( BASE= BAMO, STOCKAGE= 'PLEIN',);

<<<<<<< HEAD
=======

#
#-----------------------------
#
#    DEFI_FONCTION : UL 33
#    ACCELEROGRAMME : LBEW 
#    (LONG BEACH NORTH SOUTH)
#
#-----------------------------
#
#    DEFI_FONCTION : UL 34
#    ACCELEROGRAMME : LBNS 
#    (LONG BEACH EAST WEST)
#

from sdnx100a import F_FONC
LBNS, LBEW= F_FONC()

#
#  ACCELEROGRAMMES NORMES A 0.1G
#
#
#

N=250 
dt=0.04                          

linst = DEFI_LIST_REEL ( DEBUT = 0.,
                          INTERVALLE = (
                                      _F( 
                                         JUSQU_A = (N-1)*dt,
                                         PAS=1*dt,
                                         ),
                                       ),
                           );
                           
ACCEX=CALC_FONCTION(COMB=_F(FONCTION=LBNS,
                               COEF=1.5,),
                       LIST_PARA=linst,);
                       
ACCEY=CALC_FONCTION(COMB=_F(FONCTION=LBEW,
                               COEF=1.5,),
                       LIST_PARA=linst,);
                       
TABSOL = DEFI_SOL_MISS(
   TITRE="SOL STRATIFIE",
   MATERIAU=(
      _F(E=2.67e8,   NU=0.49, RHO=2650., AMOR_HYST=0.05),
      _F(E=3.35e8,   NU=0.49, RHO=2650., AMOR_HYST=0.05),
      _F(E=9.21e8,   NU=0.47, RHO=2710., AMOR_HYST=0.05),
      _F(E=1.39e9,   NU=0.47, RHO=2710., AMOR_HYST=0.05),
      _F(E=1.96e9,   NU=0.47, RHO=2710., AMOR_HYST=0.05),
      _F(E=3.02e9,   NU=0.45, RHO=2710., AMOR_HYST=0.05),
      _F(E=5.95e9,   NU=0.45, RHO=2710., AMOR_HYST=0.05),
      _F(E=4.23e10,  NU=0.25, RHO=2710., AMOR_HYST=0.02),
   ),
   COUCHE=(
      _F(EPAIS=7.6, NUME_MATE=1, RECEPTEUR="OUI", SOURCE="OUI"),
      _F(EPAIS=7.6, NUME_MATE=2,),
      _F(EPAIS=33., NUME_MATE=3,),
      _F(EPAIS=34., NUME_MATE=4,),
      _F(EPAIS=34., NUME_MATE=5,),
      _F(EPAIS=5.5, NUME_MATE=6,),
      _F(EPAIS=5.5, NUME_MATE=7,),
      _F(SUBSTRATUM="OUI", NUME_MATE=8,),
   ),
   INFO=2,
);

MAEL0=MACR_ELEM_DYNA(BASE_MODALE=BAMO,
                      MATR_RIGI=MATRRIGI,
                      MATR_MASS=MATRMASS,
                      SANS_GROUP_NO='RADIER',);
 

CALC_MISS(
    TYPE_RESU='FICHIER',
    TABLE_SOL=TABSOL,
    MACR_ELEM_DYNA=MAEL0,
    #AMOR_REDUIT=(0.07,),
    GROUP_MA_INTERF='RADIER',
    PROJET= 'SDNX100B0',
    UNITE_IMPR_ASTER=26,
    UNITE_RESU_IMPE=31,
    VERSION='V6.5',
    PARAMETRE=_F(
        FREQ_MIN=0.3,
        FREQ_MAX=3.0,
        FREQ_PAS=2.7,
        Z0= -5.80,
        DREF=5.,
        SURF='OUI',
        ALGO = 'DEPL',
        OFFSET_MAX=40,
        OFFSET_NB=400,
        SPEC_MAX=0.075,
        SPEC_NB=16384,
    ),
);
        
DEFI_FICHIER(ACTION='LIBERER',UNITE=31,);
 
impe = LIRE_IMPE_MISS(BASE=BAMO, NUME_DDL_GENE=NDDLGEN,           
                        UNITE_RESU_IMPE=31, FREQ_EXTR=3.,
                        SYME='OUI',
                        #TYPE='BINAIRE',
                           );
                           
impe0 = LIRE_IMPE_MISS(BASE=BAMO, NUME_DDL_GENE=NDDLGEN,              
                        UNITE_RESU_IMPE=31, FREQ_EXTR=0.3,
                        SYME='OUI',
                        #TYPE='BINAIRE',
                           );
                           
                        
rito=COMB_MATR_ASSE(COMB_R=(
                             _F(MATR_ASSE=impe0,
                             #_F(MATR_ASSE=impe,
                                PARTIE='REEL',
                                COEF_R=1.0,),
                             ),
                                SANS_CMP='LAGR',
                    );
                    
mato=COMB_MATR_ASSE(COMB_R=(
                             _F(MATR_ASSE=impe0,
                                PARTIE='REEL',
                                #COEF_R=1.017e-3,),
                                COEF_R=2.85e-3,),
                             _F(MATR_ASSE=impe,
                                PARTIE='REEL',
                                #COEF_R=-1.017e-3,),
                                COEF_R=-2.85e-3,),
                            ),
                                SANS_CMP='LAGR',
                    );
 
amto=COMB_MATR_ASSE(COMB_R=(
                             _F(MATR_ASSE=impe,
                                PARTIE='IMAG',
                                COEF_R=5.88e-2,),
                                #COEF_R=0.338e-1,),
                                #COEF_R=5.30e-2,),
                             _F(MATR_ASSE=impe0,
                                PARTIE='IMAG',
                                COEF_R=-5.88e-2,),
                                #COEF_R=-0.338e-1,),
                            ),
                                SANS_CMP='LAGR',
                   );
 
amto2=COMB_MATR_ASSE(COMB_R=(
                             _F(MATR_ASSE=impe,
                                PARTIE='IMAG',
                                #COEF_R=3.18e-2,),
                                COEF_R=5.30e-2,),
                            ),
                                SANS_CMP='LAGR',
                    );
 
# # ============== Librairies
# from numpy import fft, exp, linalg, diag, zeros, real, eye, dot, float, complex
# from numpy.fft import ifft
# from numpy import remainder, fmod
# 
# import os
# import shutil
# 
# DR = 5. #DREF
# dt = 0.01
# N = 2000 # 
# factor = 1
# NF = factor*N
# epsilon = 1.0e-10
# 

CALC_MISS(
             TYPE_RESU='FICHIER_TEMPS',
             PROJET='Miss_Laplace',
             MACR_ELEM_DYNA=MAEL0,
             GROUP_MA_INTERF='RADIER',
             TABLE_SOL=TABSOL,
             UNITE_IMPR_ASTER=26,
             INST_FIN = 11.0,
             PAS_INST = 0.05,
             COEF_SURECH = 1.0, # Pour accélérer le calcul on ne suréchantillonne pas
             PCENT_FREQ_CALCUL=40,
             FACTEUR_INTERPOL=10,
             PRECISION = 1E-10,
             UNITE_RESU_RIGI = 35,
             UNITE_RESU_AMOR = 37,
             UNITE_RESU_MASS = 38,
             TYPE_FICHIER_TEMPS='BINAIRE',
            MATR_GENE = _F(
                             MATR_MASS = mato,
                             MATR_RIGI = rito,
                             MATR_AMOR = amto2,
                             AMOR_HYST = 'DANS_MATR_AMOR',
                             DECOMP_IMPE = 'PRODUIT',
                            ),
             PARAMETRE=_F(
                  FREQ_IMAG=1.0,
                  Z0 = -5.80,
                  SURF = 'OUI',
                  DREF = 5,
                  ALGO = 'DEPL',
                  OFFSET_MAX = 40,
                  OFFSET_NB = 400,
                  ),
             );



MATK = LIRE_IMPE_MISS(UNITE_RESU_IMPE=35, INST_EXTR=0.0,
                      SYME='OUI', TYPE='BINAIRE',
                      BASE=BAMO, NUME_DDL_GENE=NDDLGEN);
                      
MATC = LIRE_IMPE_MISS(UNITE_RESU_IMPE=37, INST_EXTR=0.0,
                      SYME='OUI', TYPE='BINAIRE',
                      BASE=BAMO, NUME_DDL_GENE=NDDLGEN);
                      
MATM = LIRE_IMPE_MISS(UNITE_RESU_IMPE=38, INST_EXTR=0.0,
                      SYME='OUI', TYPE='BINAIRE',
                      BASE=BAMO, NUME_DDL_GENE=NDDLGEN);
                      
# Termes Z0

MAEL=MACR_ELEM_DYNA(  BASE_MODALE=BAMO,
                       MATR_IMPE_RIGI = MATK,
                       MATR_IMPE_AMOR = MATC,
                       MATR_IMPE_MASS = MATM,
                       SANS_GROUP_NO='RADIER',
                       );
                       
#IMPR_CO(CONCEPT=_F(NOM=MAEL));
                       
IMPR_CO(CHAINE='MAEL    .LINO');
                                              
MAYADYN=DEFI_MAILLAGE(DEFI_SUPER_MAILLE=(
                          _F(MACR_ELEM=MAEL,
                             SUPER_MAILLE='STAT1',),
                                         ),
                      RECO_GLOBAL=_F(TOUT='OUI',),
                      DEFI_NOEUD=_F(TOUT='OUI',
                                     INDEX=(1,0,1,8,),),);
                                     
MAILB=ASSE_MAILLAGE(MAILLAGE_1=MAILLAGE,
                    MAILLAGE_2=MAYADYN,
                    OPERATION='SOUS_STR',);
#


MODELB=AFFE_MODELE(MAILLAGE=MAILB,
                     AFFE_SOUS_STRUC=_F(SUPER_MAILLE=('STAT1',),
                                        PHENOMENE='MECANIQUE',),
                     AFFE=(_F(GROUP_MA='BK',
                              PHENOMENE='MECANIQUE',
                              MODELISATION='POU_D_T',),
                           _F(GROUP_MA='MASSES',
                              PHENOMENE='MECANIQUE',
                              MODELISATION='DIS_TR',),
                           _F(GROUP_MA='RADIER',
                              PHENOMENE='MECANIQUE',
                              MODELISATION='DKT',),
                           ),
                     );
                     
ELEMB=AFFE_CARA_ELEM(MODELE=MODELB,
                        POUTRE=(_F(GROUP_MA='BK1',
                                   SECTION='GENERALE',
                                   CARA=('A','IZ','IY','AY','AZ','JX','EZ','EY','RY','RZ','RT'),
                                   VALE=(156.0,11635.0,14648.0,2.25,1.79,17000.0,0.0,0.0,1.0,1.0,1.0),),
                                _F(GROUP_MA='BK2',
                                   SECTION='GENERALE',
                                   CARA=('A','IZ','IY','AY','AZ','JX','EZ','EY','RY','RZ','RT'),
                                   VALE=(154.0,11469.0,15063.0,2.1699999999999999,1.8600000000000001,17000.0,0.0,0.0,1.0,1.0,1.0),),
                                _F(GROUP_MA='BK3',
                                   SECTION='GENERALE',
                                   CARA=('A','IZ','IY','AY','AZ','JX','EZ','EY','RY','RZ','RT'),
                                   VALE=(204.0,13291.0,16398.0,2.6499999999999999,1.6100000000000001,17000.0,0.0,0.0,1.0,1.0,1.0),),
                                _F(GROUP_MA='BK4',
                                   SECTION='GENERALE',
                                   CARA=('A','IZ','IY','AY','AZ','JX','EZ','EY','RY','RZ','RT'),
                                   VALE=(200.0,13292.0,16091.0,2.6000000000000001,1.6299999999999999,17000.0,0.0,0.0,1.0,1.0,1.0),),
                                _F(GROUP_MA='BK5',
                                   SECTION='GENERALE',
                                   CARA=('A','IZ','IY','AY','AZ','JX','EZ','EY','RY','RZ','RT'),
                                   VALE=(200.0,13292.0,16091.0,2.6000000000000001,1.6299999999999999,17000.0,0.0,0.0,1.0,1.0,1.0),),
                                _F(GROUP_MA='BK6',
                                   SECTION='GENERALE',
                                   CARA=('A','IZ','IY','AY','AZ','JX','EZ','EY','RY','RZ','RT'),
                                   VALE=(83.0,7637.0,10921.0,2.96,1.51,17000.0,0.0,0.0,1.0,1.0,1.0),),),
                        COQUE=_F(GROUP_MA='RADIER',
                                 EPAIS=1.E-2,),
                        DISCRET=(_F(GROUP_MA='MAS_BK1',
                                    CARA='M_TR_D_N',
                                    VALE=(6892000.0,399200000.0,530000000.0,929300000.0,0.0,0.0,0.0,0.0,0.0,0.0),),
                                 _F(GROUP_MA='MAS_BK2',
                                    CARA='M_TR_D_N',
                                    VALE=(6179000.0,300010000.0,398340000.0,698350000.0,0.0,0.0,0.0,0.0,0.0,0.0),),
                                 _F(GROUP_MA='MAS_BK3',
                                    CARA='M_TR_D_N',
                                    VALE=(6610000.0,382910000.0,508410000.0,891320000.0,0.0,0.0,0.0,0.0,0.0,0.0),),
                                 _F(GROUP_MA='MAS_BK4',
                                    CARA='M_TR_D_N',
                                    VALE=(4540000.0,262700000.0,341190000.0,611590000.0,0.0,0.0,0.0,0.0,0.0,0.0),),
                                 _F(GROUP_MA='MAS_BK5',
                                    CARA='M_TR_D_N',
                                    VALE=(4226000.0,272610000.0,325000000.0,569800000.0,0.0,0.0,0.0,0.0,0.0,0.0),),
                                 _F(GROUP_MA='MAS_BK6',
                                    CARA='M_TR_D_N',
                                    VALE=(4706000.0,272610000.0,361960000.0,634570000.0,0.0,0.0,0.0,0.0,0.0,0.0),),
                                 _F(GROUP_MA='MAS_BK7',
                                    CARA='M_TR_D_N',
                                    VALE=(2401000.0,139010000.0,184570000.0,323680000.0,0.0,0.0,0.0,0.0,0.0,0.0),),
                                 _F(GROUP_MA='MASSES',
                                    CARA='A_TR_D_N',
                                    VALE=(0.,0.,0.,0.,0.,0.,),),
                                 _F(GROUP_MA='MASSES',
                                    CARA='K_TR_D_N',
                                    VALE=(0.,0.,0.,0.,0.,0.,),),
                               ),
                     );
                     
COND_LIB=AFFE_CHAR_MECA(MODELE=MODELB,
                        LIAISON_SOLIDE=_F(GROUP_NO=('CENT_RAD','RADIER'),),
                        );
                        
CHMATB=AFFE_MATERIAU(MAILLAGE=MAILB,
                     AFFE=(
                               _F(GROUP_MA=('MASSES','RADIER',),
                               MATER=MAT,
                                ),
                              _F(GROUP_MA=('BK'),
                               #MATER=MAT_NL,
                               MATER=MAT,
                                ),
                             ),
                     );       
                                                                                          
ASSEMBLAGE(MODELE=MODELB,
                CHAM_MATER=CHMATB,
                CARA_ELEM=ELEMB,
                CHARGE=COND_LIB,
                NUME_DDL=CO('NUMEROTB'),
                MATR_ASSE=(_F(MATRICE=CO('MATRRIGB'),
                              OPTION='RIGI_MECA',),
                           _F(MATRICE=CO('MATRMASB'),
                              OPTION='MASS_MECA',),
                           #_F(MATRICE=CO('MATRAMOB'),
                           #   OPTION='AMOR_MECA',),
                           ),
               );

SEISMX=CALC_CHAR_SEISME(MATR_MASS=MATRMASB,
                        DIRECTION=(1., 0., 0., ),  MONO_APPUI='OUI' );
                        
PESAX=AFFE_CHAR_MECA(MODELE=MODELB,
                    PESANTEUR=_F(GRAVITE=1.0,
                                 DIRECTION=(-1.0,0.0,0.0,),),);
                                 
PESAY=AFFE_CHAR_MECA(MODELE=MODELB,
                    PESANTEUR=_F(GRAVITE=1.0,
                                 DIRECTION=(0.0,-1.0,0.0,),),);
                                 
seismx = AFFE_CHAR_MECA(MODELE=MODELB,
                        VECT_ASSE= SEISMX,);
                        
                     
dt = 0.05
N=1250
N=625
N=180
N=100
nrows = 6
ncols = 6


L_INST=DEFI_LIST_REEL(DEBUT=0.,
                     INTERVALLE=_F(
                                   JUSQU_A=(N-1)*dt,
                                   PAS=dt,),
                     );
                     
CHSOL=AFFE_CHAR_MECA(MODELE=MODELB,
                 FORCE_SOL=_F(SUPER_MAILLE='STAT1',
                             #GROUP_NO_INTERF='CENT_RAD',
                             UNITE_RESU_RIGI=35,
                             UNITE_RESU_AMOR=37,
                             UNITE_RESU_MASS=38,
                             #UNITE_RESU_FORC=36,
                             TYPE='BINAIRE',
                             ),
                      );
                      
CHSOL2=AFFE_CHAR_MECA(MODELE=MODELB,
                 FORCE_SOL=_F(SUPER_MAILLE='STAT1',
                             #GROUP_NO_INTERF='CENT_RAD',
                             UNITE_RESU_RIGI=35,
                             UNITE_RESU_AMOR=37,
                             UNITE_RESU_MASS=38,
                             #UNITE_RESU_FORC=36,
                             TYPE='BINAIRE',
                             NB_PAS_TRONCATURE=30,
                             ),
                      );
                      

DYNA=DYNA_NON_LINE(MODELE=MODELB,
                 CHAM_MATER=CHMATB,
                 CARA_ELEM=ELEMB,
                 EXCIT=(
                        _F(CHARGE=PESAX,FONC_MULT=ACCEX,),
                        _F(CHARGE=PESAY,FONC_MULT=ACCEY,),
                        _F(CHARGE=CHSOL),
                        _F(CHARGE=COND_LIB),
                        ),
                 COMPORTEMENT=(_F(RELATION='ELAS',
                                    TOUT='OUI',),
                            #_F(RELATION='DIS_ECRO_CINE',
                            #        GROUP_MA='BK',),
                                ),
                 NEWTON=_F(#PREDICTION='ELASTIQUE',
                           MATRICE='ELASTIQUE',
                           #MATRICE='TANGENTE',
                           REAC_INCR=0,REAC_ITER=0,
                           ),
                 SCHEMA_TEMPS = _F(SCHEMA='HHT',ALPHA=-0.0,
                                   FORMULATION='DEPLACEMENT',),
                 CONVERGENCE=_F(RESI_GLOB_RELA = 1.E-8,
                                ITER_GLOB_MAXI = 20,
                                ARRET='OUI',),
                 INCREMENT=_F(LIST_INST=L_INST,),
                 #ARCHIVAGE=_F(PAS_ARCH=1,),             
                          );
                          
DYNA2=DYNA_NON_LINE(MODELE=MODELB,
                 CHAM_MATER=CHMATB,
                 CARA_ELEM=ELEMB,
                 EXCIT=(
                        _F(CHARGE=PESAX,FONC_MULT=ACCEX,),
                        _F(CHARGE=PESAY,FONC_MULT=ACCEY,),
                        _F(CHARGE=CHSOL2),
                        _F(CHARGE=COND_LIB),
                        ),
                 COMPORTEMENT=(_F(RELATION='ELAS',
                                    TOUT='OUI',),
                            #_F(RELATION='DIS_ECRO_CINE',
                            #        GROUP_MA='BK',),
                                ),
                 NEWTON=_F(#PREDICTION='ELASTIQUE',
                           MATRICE='ELASTIQUE',
                           #MATRICE='TANGENTE',
                           REAC_INCR=0,REAC_ITER=0,
                           ),
                 SCHEMA_TEMPS = _F(SCHEMA='HHT',ALPHA=-0.0,
                                   FORMULATION='DEPLACEMENT',),
                 CONVERGENCE=_F(RESI_GLOB_RELA = 1.E-8,
                                ITER_GLOB_MAXI = 20,
                                ARRET='OUI',),
                 INCREMENT=_F(LIST_INST=L_INST,),
                 #ARCHIVAGE=_F(PAS_ARCH=1,),             
                          );
                          
                               
                  
freqspec = DEFI_LIST_REEL ( DEBUT = 0.1,
                          INTERVALLE = (
                                      _F( 
                                         JUSQU_A = 15.,
                                         NOMBRE = 149,
                                       ),
                                      _F( 
                                         JUSQU_A = 35.,
                                         NOMBRE = 80,
                                       ),
                                      _F( 
                                         JUSQU_A = 100.,
                                         NOMBRE = 65,
                                       ),
                                       ),
                           ); 
#
#======================================================================
#          CALCUL DES ACCELERATIONS, VITESSES, DEPLACEMENTS :
#
#             AU CENTRE DU RADIER EN FACE INFERIEURE 
#             AU SOMMET
#
#======================================================================
#
#------------------
# ACCELERATIONS
#------------------
#
#
# ACCELERATIONS ABSOLUES
# -----------------------
#
#


GARADBRX=RECU_FONCTION(RESULTAT=DYNA,
                       NOM_CHAM='ACCE',
                       NOM_CMP='DX',
                       GROUP_NO='CENT_RAD',
                       INTERPOL='LIN',
                       TITRE='ACCELERATION ABSOLUE AU CENTRE BAS DU RADIER',);


GARADB_X=CALC_FONCTION(LIST_PARA=L_INST,
                    COMB=(_F(FONCTION=GARADBRX,
                             COEF=1.,),
                          _F(FONCTION=ACCEX,
                             COEF=1.,),
                          ),
                       ); 
                       
GARADBRY=RECU_FONCTION(RESULTAT=DYNA,
                       NOM_CHAM='ACCE',
                       NOM_CMP='DY',
                       GROUP_NO='CENT_RAD',
                       INTERPOL='LIN',
                       TITRE='ACCELERATION ABSOLUE AU CENTRE BAS DU RADIER',);


GARADB_Y=CALC_FONCTION(LIST_PARA=L_INST,
                    COMB=(_F(FONCTION=GARADBRY,
                             COEF=1.,),
                          _F(FONCTION=ACCEY,
                             COEF=1.,),
                          ),
                       ); 
                       

GABKRX=RECU_FONCTION(RESULTAT=DYNA,
                     NOM_CHAM='ACCE',
                     NOM_CMP='DX',
                     GROUP_NO='SOMMET',
                     INTERPOL='LIN',
                     TITRE='ACCELERATION ABSOLUE AU SOMMET',);
                     
                     
GABK_X=CALC_FONCTION(LIST_PARA=L_INST,
                    COMB=(_F(FONCTION=GABKRX,
                             COEF=1.,),
                          _F(FONCTION=ACCEX,
                             COEF=1.,),
                          ),
                       );  
                       
GABKRY=RECU_FONCTION(RESULTAT=DYNA,
                     NOM_CHAM='ACCE',
                     NOM_CMP='DY',
                     GROUP_NO='SOMMET',
                     INTERPOL='LIN',
                     TITRE='ACCELERATION ABSOLUE AU SOMMET',);
                     
                     
GABK_Y=CALC_FONCTION(LIST_PARA=L_INST,
                    COMB=(_F(FONCTION=GABKRY,
                             COEF=1.,),
                          _F(FONCTION=ACCEY,
                             COEF=1.,),
                          ),
                       );  
                       
#
#
# ACCELERATIONS ABSOLUES
# -----------------------
#
#


GRADBRXB=RECU_FONCTION(RESULTAT=DYNA2,
                       NOM_CHAM='ACCE',
                       NOM_CMP='DX',
                       GROUP_NO='CENT_RAD',
                       INTERPOL='LIN',
                       TITRE='ACCELERATION ABSOLUE AU CENTRE BAS DU RADIER',);


GARADBXB=CALC_FONCTION(LIST_PARA=L_INST,
                    COMB=(_F(FONCTION=GRADBRXB,
                             COEF=1.,),
                          _F(FONCTION=ACCEX,
                             COEF=1.,),
                          ),
                       ); 
                       
GRADBRYB=RECU_FONCTION(RESULTAT=DYNA2,
                       NOM_CHAM='ACCE',
                       NOM_CMP='DY',
                       GROUP_NO='CENT_RAD',
                       INTERPOL='LIN',
                       TITRE='ACCELERATION ABSOLUE AU CENTRE BAS DU RADIER',);


GARADBYB=CALC_FONCTION(LIST_PARA=L_INST,
                    COMB=(_F(FONCTION=GRADBRYB,
                             COEF=1.,),
                          _F(FONCTION=ACCEY,
                             COEF=1.,),
                          ),
                       ); 


GABKRXB=RECU_FONCTION(RESULTAT=DYNA2,
                     NOM_CHAM='ACCE',
                     NOM_CMP='DX',
                     GROUP_NO='SOMMET',
                     INTERPOL='LIN',
                     TITRE='ACCELERATION ABSOLUE AU SOMMET',);
                     
                     
GABKXB=CALC_FONCTION(LIST_PARA=L_INST,
                    COMB=(_F(FONCTION=GABKRXB,
                             COEF=1.,),
                          _F(FONCTION=ACCEX,
                             COEF=1.,),
                          ),
                       );  
                       
GABKRYB=RECU_FONCTION(RESULTAT=DYNA2,
                     NOM_CHAM='ACCE',
                     NOM_CMP='DY',
                     GROUP_NO='SOMMET',
                     INTERPOL='LIN',
                     TITRE='ACCELERATION ABSOLUE AU SOMMET',);
                     
                     
GABKYB=CALC_FONCTION(LIST_PARA=L_INST,
                    COMB=(_F(FONCTION=GABKRYB,
                             COEF=1.,),
                          _F(FONCTION=ACCEY,
                             COEF=1.,),
                          ),
                       );  

              
                   
# POST_TRAITEMENT
#          CALCUL DES SPECTRES DE PLANCHERS AU NIVEAU DU
#          RADIER ET DU SOMMET
#

#======================================================================
#
#
#
# CALCUL DES SPECTRES DE PLANCHER DU RADIER
# -----------------------------------------
# 
# EN X
#-----
#


SRADBX5=CALC_FONCTION(SPEC_OSCI=_F(FONCTION=GARADB_X,
                                   NORME=9.81, AMOR_REDUIT=(0.05),),);

#
#


# EN Y
#-----
#
#


SRADBY5=CALC_FONCTION(SPEC_OSCI=_F(FONCTION=GARADB_Y,
                                   NORME=9.81, AMOR_REDUIT=(0.05),),);

#
# CALCUL DES SPECTRES DE PLANCHER AU SOMMET
# -----------------------------------------
# 
# EN X
#-----
#


SBKX5=CALC_FONCTION(SPEC_OSCI=_F(FONCTION=GABK_X,
                                 NORME=9.81, AMOR_REDUIT=(0.05),),);

# EN Y
#-----
#
#


SBKY5=CALC_FONCTION(SPEC_OSCI=_F(FONCTION=GABK_Y,
                                 NORME=9.81, AMOR_REDUIT=(0.05),),);
                 
                 
SIMPOX=CALC_FONCTION(SPEC_OSCI=_F(FONCTION=ACCEX, #LIST_FREQ = freqspec,
                                 NORME=9.81, AMOR_REDUIT=(0.05),),);
                                 
SIMPOY=CALC_FONCTION(SPEC_OSCI=_F(FONCTION=ACCEY, #LIST_FREQ = freqspec,
                                 NORME=9.81, AMOR_REDUIT=(0.05),),);
                                 
# CALCUL DES SPECTRES DE PLANCHER DU RADIER
# -----------------------------------------
# 
# EN X
#-----
#


SRADBX5B=CALC_FONCTION(SPEC_OSCI=_F(FONCTION=GARADBXB,
                                   NORME=9.81, AMOR_REDUIT=(0.05),),);

#
#


# EN Y
#-----
#
#


SRADBY5B=CALC_FONCTION(SPEC_OSCI=_F(FONCTION=GARADBYB,
                                   NORME=9.81, AMOR_REDUIT=(0.05),),);

#
# CALCUL DES SPECTRES DE PLANCHER AU SOMMET
# -----------------------------------------
# 
# EN X
#-----
#


SBKX5B=CALC_FONCTION(SPEC_OSCI=_F(FONCTION=GABKXB,
                                 NORME=9.81, AMOR_REDUIT=(0.05),),);

# EN Y
#-----
#
#


SBKY5B=CALC_FONCTION(SPEC_OSCI=_F(FONCTION=GABKYB,
                                 NORME=9.81, AMOR_REDUIT=(0.05),),);
                                 


#======================================================
#
# GRAPHES DES SRO DU SOMMET
# -------------------------
#
#
# COURBES SRO DU RADIER EN X 
#
#
#

# IMPR_FONCTION(FORMAT='TABLEAU',
#               UNITE=16,
#               COURBE=(_F(FONCTION=SIMPOX,),
#                       _F(FONCTION=SRADBX5,),
#                       _F(FONCTION=SBKX5,),
#                       _F(FONCTION=SIMPOY,),
#                       _F(FONCTION=SRADBY5,),
#                       _F(FONCTION=SBKY5,),
#                      ),
#               );


#
#
# LA REFERENCE PROVIENT D'UN CALCUL ASTER SANS INTERPOLATION

TEST_FONCTION(VALEUR=(_F(VALE_CALC=0.65738632276226,
                         VALE_REFE=0.65684950,
                         VALE_PARA=(0.050000000000000003, 1.6499999999999999),
                         REFERENCE='AUTRE_ASTER',
                         PRECISION=0.001,
                         NOM_PARA=('AMOR', 'FREQ'),
                         FONCTION=SRADBX5,),
                      _F(VALE_CALC=0.55953009131179,
                         VALE_REFE=0.55922663,
                         VALE_PARA=(0.050000000000000003, 3.23),
                         REFERENCE='AUTRE_ASTER',
                         PRECISION=0.001,
                         NOM_PARA=('AMOR', 'FREQ'),
                         FONCTION=SRADBX5,),
                      _F(VALE_CALC=0.64661426628778,
                         VALE_REFE=0.64564131,
                         VALE_PARA=(0.050000000000000003, 1.5900000000000001),
                         REFERENCE='AUTRE_ASTER',
                         PRECISION=0.003,
                         NOM_PARA=('AMOR', 'FREQ'),
                         FONCTION=SRADBY5,),
                      _F(VALE_CALC=0.67436316594288,
                         VALE_REFE=0.67409326,
                         VALE_PARA=(0.050000000000000003, 3.0),
                         REFERENCE='AUTRE_ASTER',
                         PRECISION=0.001,
                         NOM_PARA=('AMOR', 'FREQ'),
                         FONCTION=SRADBY5,),
                      _F(VALE_CALC=1.993987881956,
                         VALE_REFE=1.993416,
                         VALE_PARA=(0.050000000000000003, 1.74),
                         REFERENCE='AUTRE_ASTER',
                         PRECISION=0.001,
                         NOM_PARA=('AMOR', 'FREQ'),
                         FONCTION=SBKX5,),
                      _F(VALE_CALC=3.206392567483,
                         VALE_REFE=3.203010,
                         VALE_PARA=(0.050000000000000003, 1.6499999999999999),
                         REFERENCE='AUTRE_ASTER',
                         PRECISION=0.002,
                         NOM_PARA=('AMOR', 'FREQ'),
                         FONCTION=SBKY5,),
                      ),
              )
              
#
#
# LA REFERENCE PROVIENT DE L'AUTRE CALCUL ASTER AVEC INTERPOLATION

TEST_FONCTION(VALEUR=(_F(VALE_REFE=0.65738636,
                         VALE_CALC=0.65503302154144,
                         VALE_PARA=(0.050000000000000003, 1.6499999999999999),
                         REFERENCE='AUTRE_ASTER',
                         PRECISION=0.005,
                         NOM_PARA=('AMOR', 'FREQ'),
                         FONCTION=SRADBX5B,),
                      _F(VALE_REFE=0.55953011,
                         VALE_CALC=0.55917607861531,
                         VALE_PARA=(0.050000000000000003, 3.23),
                         REFERENCE='AUTRE_ASTER',
                         PRECISION=0.001,
                         NOM_PARA=('AMOR', 'FREQ'),
                         FONCTION=SRADBX5B,),
                      _F(VALE_REFE=0.64661416,
                         VALE_CALC=0.63867914542075,
                         VALE_PARA=(0.050000000000000003, 1.5900000000000001),
                         REFERENCE='AUTRE_ASTER',
                         PRECISION=0.015,
                         NOM_PARA=('AMOR', 'FREQ'),
                         FONCTION=SRADBY5B,),
                      _F(VALE_REFE=0.67436318,
                         VALE_CALC=0.67202758393633,
                         VALE_PARA=(0.050000000000000003, 3.0),
                         REFERENCE='AUTRE_ASTER',
                         PRECISION=0.005,
                         NOM_PARA=('AMOR', 'FREQ'),
                         FONCTION=SRADBY5B,),
                      _F(VALE_REFE=1.993987868,
                         VALE_CALC=1.983566110399 ,
                         VALE_PARA=(0.050000000000000003, 1.74),
                         REFERENCE='AUTRE_ASTER',
                         PRECISION=0.01,
                         NOM_PARA=('AMOR', 'FREQ'),
                         FONCTION=SBKX5B,),
                      _F(VALE_REFE=3.206392697,
                         VALE_CALC=3.146695025511,
                         VALE_PARA=(0.050000000000000003, 1.6499999999999999),
                         REFERENCE='AUTRE_ASTER',
                         PRECISION=0.02,
                         NOM_PARA=('AMOR', 'FREQ'),
                         FONCTION=SBKY5B,),
                      ),
              )

>>>>>>> 05925711
FIN();<|MERGE_RESOLUTION|>--- conflicted
+++ resolved
@@ -263,8 +263,6 @@
                        
 NDDLGEN = NUME_DDL_GENE( BASE= BAMO, STOCKAGE= 'PLEIN',);
 
-<<<<<<< HEAD
-=======
 
 #
 #-----------------------------
@@ -1136,5 +1134,4 @@
                       ),
               )
 
->>>>>>> 05925711
 FIN();