--- conflicted
+++ resolved
@@ -108,17 +108,11 @@
    return 1E6
 
 PRES_H = FORMULE(VALE='pres_h(X)',
-<<<<<<< HEAD
-                  NOM_PARA=('X'),pres_h=pres_h);
-PRES_D = FORMULE(VALE='pres_d(Y)',
-                  NOM_PARA=('Y'),pres_d=pres_d);
-=======
                  pres_h=pres_h,
                  NOM_PARA='X',)
 PRES_D = FORMULE(VALE='pres_d(Y)',
                  pres_d=pres_d,
                  NOM_PARA='Y',)
->>>>>>> bf6f36c0
 
 CH1=AFFE_CHAR_MECA_F(MODELE=MODELEK,
                    PRES_REP=(_F(GROUP_MA='LH',PRES = PRES_H),
@@ -381,11 +375,6 @@
 def Szz(X,Y):
     return -nu*(pres_d(Y)+pres_h(X))
 
-<<<<<<< HEAD
-SXX=FORMULE(NOM_PARA=('X','Y',),VALE='Sxx(X,Y)',Sxx=Sxx);
-SYY=FORMULE(NOM_PARA=('X','Y',),VALE='Syy(X,Y)',Syy=Syy);
-SZZ=FORMULE(NOM_PARA=('X','Y',),VALE='Szz(X,Y)',Szz=Szz);
-=======
 SXX = FORMULE(VALE='Sxx(X,Y)',
               Sxx=Sxx,
               NOM_PARA=['X', 'Y'],)
@@ -395,7 +384,6 @@
 SZZ = FORMULE(VALE='Szz(X,Y)',
               Szz=Szz,
               NOM_PARA=['X', 'Y'],)
->>>>>>> bf6f36c0
 
 
 
@@ -421,17 +409,12 @@
     if y < -2:
         return uy4(x, y)
 
-<<<<<<< HEAD
-UX=FORMULE(NOM_PARA=('X','Y',),VALE='ux(X,Y)',ux=ux)
-UY=FORMULE(NOM_PARA=('X','Y',),VALE='uy(X,Y)',uy=uy)
-=======
 UX = FORMULE(VALE='ux(X,Y)',
              ux=ux,
              NOM_PARA=['X', 'Y'],)
 UY = FORMULE(VALE='uy(X,Y)',
              uy=uy,
              NOM_PARA=['X', 'Y'],)
->>>>>>> bf6f36c0
 
 # calcul de l'erreur en terme de norme en energie
 Scal=CREA_CHAMP(OPERATION='EXTR',
