--- conflicted
+++ resolved
@@ -1,10 +1,6 @@
 # coding=utf-8
 # --------------------------------------------------------------------
-<<<<<<< HEAD
-# Copyright (C) 1991 - 2018 - EDF R&D - www.code-aster.org
-=======
 # Copyright (C) 1991 - 2020 - EDF R&D - www.code-aster.org
->>>>>>> 8a71d983
 # This file is part of code_aster.
 #
 # code_aster is free software: you can redistribute it and/or modify
@@ -27,14 +23,9 @@
 TCARA=MACR_CARA_POUTRE(   FORMAT='ASTER',GROUP_MA_BORD='GXXXXXX_LEXT',
                                 GROUP_MA_INTE='GXXXXXX_LINT',
    # UNIQUEMENT POUR NE PAS AVOIR DE MATRICE SINGULIERE:
-<<<<<<< HEAD
-                               NOEUD='N1' )
-IMPR_TABLE(TABLE=TCARA,)
-=======
                                NOEUD='N1',
                                NOM=nom )
-IMPR_TABLE(TABLE=TCARA)
->>>>>>> 8a71d983
+IMPR_TABLE(TABLE=TCARA,)
 
 TEST_TABLE(PRECISION=3.0000000000000001E-3,
            VALE_CALC= 5.39148150E+03,
@@ -43,11 +34,7 @@
            NOM_PARA='JX',
            TABLE=TCARA,
            FILTRE=_F(NOM_PARA='LIEU',
-<<<<<<< HEAD
-                     VALE_K='00000001',),
-=======
                      VALE_K=nom,),
->>>>>>> 8a71d983
            )
 
 TEST_TABLE(REFERENCE='ANALYTIQUE',
@@ -56,11 +43,7 @@
            NOM_PARA='RT',
            TABLE=TCARA,
            FILTRE=_F(NOM_PARA='LIEU',
-<<<<<<< HEAD
-                     VALE_K='00000001',),
-=======
                      VALE_K=nom,),
->>>>>>> 8a71d983
            )
 
 FIN( )
