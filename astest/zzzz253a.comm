# coding=utf-8
# --------------------------------------------------------------------
# Copyright (C) 1991 - 2018 - EDF R&D - www.code-aster.org
# This file is part of code_aster.
#
# code_aster is free software: you can redistribute it and/or modify
# it under the terms of the GNU General Public License as published by
# the Free Software Foundation, either version 3 of the License, or
# (at your option) any later version.
#
# code_aster is distributed in the hope that it will be useful,
# but WITHOUT ANY WARRANTY; without even the implied warranty of
# MERCHANTABILITY or FITNESS FOR A PARTICULAR PURPOSE.  See the
# GNU General Public License for more details.
#
# You should have received a copy of the GNU General Public License
# along with code_aster.  If not, see <http://www.gnu.org/licenses/>.
# --------------------------------------------------------------------

DEBUT(CODE=_F(NIV_PUB_WEB='INTERNET'),DEBUG=_F(SDVERI='OUI'),PAR_LOT='OUI')
#===============================================================================================================
#
# La structure est un barreau de longueur 10.
# Elle est maillee avec des elements 2D (1 dans l'epaisseur) selon l'axe Ox.
# On impose des conditions aux limites telles que l'etat de deformation est uniaxial : EPXX=f(x)
#
# Le maillage est double : BARR1 est maille avec n1 elements ; BARR2 est maille avec n2 elements
# On va comparer 3 calculs :
#   RESU1 : calcul sur BARR1
#   RESU2 : calcul sur BARR2
#   RESU3 : calcul sur BARR1  puis changement de maillage et poursuite du calcul sur BARR2
#
# Le calcul est un calcul elasto-plastique entre les instants 0. et 1.
# Le chargement est un chargement reparti selon Ox : FX=f(x) que l'on applique progressivement (rampe).
# Pour augmenter la difficulte de projection, le barreau est divise en 2 zones : A(x=0,...,5) et B(x=5,...,10)
# sur les 2 zones A et B, les materiaux sont differents (MATA et MATB)
#
# La platification commence aux allentours de t=0.6
# Le changement de maillage pour le calcul RESU3 se fait a l'instant inst1
inst1=0.8
#
# validation : on examine a la fin du transitoire la deformation plastique cumulee pres du milieu du barreau


#===============================================================================================================
from math import *

MA=LIRE_MAILLAGE(FORMAT='MED',);

MO1=AFFE_MODELE(MAILLAGE=MA, AFFE=_F(GROUP_MA='BARR1',  PHENOMENE='MECANIQUE', MODELISATION='D_PLAN',),);
MO2=AFFE_MODELE(MAILLAGE=MA, AFFE=_F(GROUP_MA='BARR2',  PHENOMENE='MECANIQUE', MODELISATION='D_PLAN',),);

MATA=DEFI_MATERIAU(ELAS=_F(E=2.E11, NU=0.3),  ECRO_LINE=_F(D_SIGM_EPSI=5.E10,  SY=1.E6,))
MATB=DEFI_MATERIAU(ELAS=_F(E=6.E11, NU=0.3),  ECRO_LINE=_F(D_SIGM_EPSI=2.E10,  SY=1.2E6,))

CHMAT=AFFE_MATERIAU(MAILLAGE=MA, AFFE=(_F(GROUP_MA=('BARR1A', 'BARR2A'), MATER=MATA),
                                       _F(GROUP_MA=('BARR1B', 'BARR2B'), MATER=MATB),))


BLOQ1=AFFE_CHAR_CINE(MODELE=MO1,  MECA_IMPO=(_F(GROUP_MA='AB',  DX=0.0),_F(GROUP_MA=('BAS1','HAUT1'), DY=0.0)))
BLOQ2=AFFE_CHAR_CINE(MODELE=MO2,  MECA_IMPO=(_F(GROUP_MA='AB',  DX=0.0),_F(GROUP_MA=('BAS2','HAUT2'), DY=0.0)))

# chargement lineique selon x reparti sur la poutre :
def reparti(x) :
    x2=x*2*pi/10.
    return -1.E6*sin(x2)

<<<<<<< HEAD
F1=FORMULE(NOM_PARA=('X'),VALE='reparti(X)',reparti=reparti)
=======
F1 = FORMULE(VALE='reparti(X)',
             reparti=reparti,
             NOM_PARA='X',)
>>>>>>> 012403a9
CHARG1=AFFE_CHAR_MECA_F(MODELE=MO1,  FORCE_INTERNE=_F( GROUP_MA = 'BARR1', FX=F1))
CHARG2=AFFE_CHAR_MECA_F(MODELE=MO2,  FORCE_INTERNE=_F( GROUP_MA = 'BARR2', FX=F1))


# Calcul de la reponse du barreau au chargement :

L_INST=DEFI_LIST_REEL(DEBUT=0.0,  INTERVALLE=_F(JUSQU_A=1.0,  NOMBRE=10,),);

FMULT=DEFI_FONCTION(NOM_PARA='INST',  VALE=(0.0,  0.0,    1.0,  1.))


# 1er calcul (uniquement avec le maillage BARR1)
#-------------------------------------------------
RESU1=STAT_NON_LINE(MODELE=MO1,  CHAM_MATER=CHMAT,
                   EXCIT=(_F(CHARGE=BLOQ1,),_F(CHARGE=CHARG1,  FONC_MULT=FMULT,),),
                   COMPORTEMENT=_F(RELATION='VMIS_ISOT_LINE',),
                   INCREMENT=_F(LIST_INST=L_INST, ),
                   NEWTON=_F(MATRICE='TANGENTE', REAC_ITER=1,),
                   CONVERGENCE=_F(  RESI_GLOB_RELA = 1.E-9),
                   SOLVEUR=_F(METHODE='GCPC',
                              PRE_COND='LDLT_SP',
                              REAC_PRECOND=1,),)

if 0 :  # pour verifier que le calcul sans projection est bien fichu : champs uniaxiaux, pas d'oscillations, ...
    CALC_CHAMP(reuse=RESU1,RESULTAT=RESU1,DEFORMATION=('EPSI_ELGA','EPSP_ELGA'))

    #IMPR_RESU(FORMAT="RESULTAT",RESU=_F(RESULTAT=RESU1))
    IMPR_RESU(FORMAT="RESULTAT",RESU=_F(RESULTAT=RESU1, INST=(1.,), PRECISION=1.E-2 ))

    vx1, vy1 = qfx(xg1,RESU1,1.,'SIEF_ELGA','BARR1', 'SIXX' )
    IMPR_FONCTION(   FORMAT='XMGRACE', UNITE=53, COURBE= (
                     _F( ABSCISSE=vx1,  ORDONNEE=vy1, LEGENDE='RESU1', STYLE=2, COULEUR=1,FREQ_MARQUEUR=10,)))

    vx1, vy1 = qfx(xg1,RESU1,1.,'VARI_ELGA','BARR1', 'V1' )
    IMPR_FONCTION(   FORMAT='XMGRACE', UNITE=54, COURBE= (
                     _F( ABSCISSE=vx1,  ORDONNEE=vy1, LEGENDE='RESU1', STYLE=2, COULEUR=1,FREQ_MARQUEUR=10,)))
    FIN()


# 2eme calcul (uniquement avec le maillage BARR2)
#-------------------------------------------------
RESU2=STAT_NON_LINE(MODELE=MO2,  CHAM_MATER=CHMAT,
                   EXCIT=(_F(CHARGE=BLOQ2,),_F(CHARGE=CHARG2,  FONC_MULT=FMULT,),),
                   COMPORTEMENT=_F(RELATION='VMIS_ISOT_LINE',),
                   INCREMENT=_F(LIST_INST=L_INST, ),
                   NEWTON=_F(MATRICE='TANGENTE', REAC_ITER=1,),
                   CONVERGENCE=_F(  RESI_GLOB_RELA = 1.E-9),
                   SOLVEUR=_F(METHODE='GCPC',
                              PRE_COND='LDLT_SP',
                              REAC_PRECOND=1,),)

# 3eme calcul (on commence avec le maillage BARR1)
#-------------------------------------------------
RESU3A=STAT_NON_LINE(MODELE=MO1,  CHAM_MATER=CHMAT,
                   EXCIT=(_F(CHARGE=BLOQ1,),_F(CHARGE=CHARG1,  FONC_MULT=FMULT,),),
                   COMPORTEMENT=_F(RELATION='VMIS_ISOT_LINE',),
                   INCREMENT=_F(LIST_INST=L_INST, INST_FIN=inst1 ),
                   NEWTON=_F(MATRICE='TANGENTE', REAC_ITER=1,),
                   CONVERGENCE=_F(  RESI_GLOB_RELA = 1.E-9),
                   SOLVEUR=_F(METHODE='GCPC',
                              PRE_COND='LDLT_SP',
                              REAC_PRECOND=1,),)


# 3eme calcul (on projette le resultat de BARR1 sur BARR2)
#---------------------------------------------------------
RESU3A=CALC_CHAMP(reuse=RESU3A,RESULTAT=RESU3A,INST=inst1,CONTRAINTE=('SIGM_ELNO'),VARI_INTERNE=('VARI_ELNO'))

RESU3B=PROJ_CHAMP(RESULTAT=RESU3A,METHODE='COLLOCATION',MODELE_1=MO1, MODELE_2=MO2, CAS_FIGURE='2D', INST=inst1,
                  NOM_CHAM=('DEPL','SIGM_ELNO','VARI_ELNO'),)
U=CREA_CHAMP(  OPERATION='EXTR', TYPE_CHAM='NOEU_DEPL_R', NOM_CHAM='DEPL', RESULTAT=RESU3B,INST=inst1)
SIGELNO=CREA_CHAMP(  OPERATION='EXTR', TYPE_CHAM='ELNO_SIEF_R', NOM_CHAM='SIGM_ELNO', RESULTAT=RESU3B,INST=inst1)
VARELNO=CREA_CHAMP(  OPERATION='EXTR', TYPE_CHAM='ELNO_VARI_R', NOM_CHAM='VARI_ELNO', RESULTAT=RESU3B,INST=inst1)

#IMPR_RESU(FORMAT="RESULTAT",RESU=_F(RESULTAT=RESU3B))


# 3eme calcul (on poursuit avec le maillage BARR2)
#-------------------------------------------------
RESU3=STAT_NON_LINE(MODELE=MO2,  CHAM_MATER=CHMAT,
                   INCREMENT=_F(LIST_INST=L_INST, INST_INIT=inst1 ),
                   ETAT_INIT=_F(DEPL=U, SIGM=SIGELNO, VARI=VARELNO),

                   EXCIT=(_F(CHARGE=BLOQ2,),_F(CHARGE=CHARG2,  FONC_MULT=FMULT,),),
                   COMPORTEMENT=_F(RELATION='VMIS_ISOT_LINE',),
                   NEWTON=_F(MATRICE='TANGENTE', REAC_ITER=1,),
                   CONVERGENCE=_F(  RESI_GLOB_RELA = 1.E-9),
                   SOLVEUR=_F(METHODE='GCPC',
                              PRE_COND='LDLT_SP',
                              REAC_PRECOND=1,),)


# Validation :
#-----------------
CALC_CHAMP(reuse=RESU1,RESULTAT=RESU1,INST=1.0,CONTRAINTE=('SIGM_ELNO'),VARI_INTERNE=('VARI_ELNO'))

CALC_CHAMP(reuse=RESU2,RESULTAT=RESU2,INST=1.0,CONTRAINTE=('SIGM_ELNO'),VARI_INTERNE=('VARI_ELNO'))

CALC_CHAMP(reuse=RESU3,RESULTAT=RESU3,INST=1.0,CONTRAINTE=('SIGM_ELNO'),VARI_INTERNE=('VARI_ELNO'))

CALC_CHAMP(reuse =RESU1,RESULTAT=RESU1,INST=1.0,VARI_INTERNE='VARI_NOEU',CONTRAINTE='SIGM_NOEU')
CALC_CHAMP(reuse =RESU2,RESULTAT=RESU2,INST=1.0,VARI_INTERNE='VARI_NOEU',CONTRAINTE='SIGM_NOEU')
CALC_CHAMP(reuse =RESU3,RESULTAT=RESU3,INST=1.0,VARI_INTERNE='VARI_NOEU',CONTRAINTE='SIGM_NOEU')
#IMPR_RESU(FORMAT="RESULTAT",RESU=_F(RESULTAT=RESU2,INST=1.)) ; IMPR_RESU(FORMAT="RESULTAT",RESU=_F(RESULTAT=RESU3,INST=1.))

TEST_RESU(RESU=(_F(GROUP_NO='C2',
                   INST=1.0,
                   RESULTAT=RESU2,
                   NOM_CHAM='SIGM_NOEU',
                   NOM_CMP='SIXX',
                   VALE_CALC=3.1907992568410998E6,),
                _F(GROUP_NO='C2',
                   INST=1.0,
                   RESULTAT=RESU2,
                   NOM_CHAM='VARI_NOEU',
                   NOM_CMP='V1',
                   VALE_CALC=2.6584363130215999E-06,),
                _F(GROUP_NO='C2',
                   INST=1.0,
                   REFERENCE='AUTRE_ASTER',
                   RESULTAT=RESU3,
                   NOM_CHAM='SIGM_NOEU',
                   NOM_CMP='SIXX',
                   VALE_CALC= 3.19185117E+06,
                   VALE_REFE=3.1907992568410998E6,
                   PRECISION=1.E-3,),
                _F(GROUP_NO='C2',
                   INST=1.0,
                   REFERENCE='AUTRE_ASTER',
                   RESULTAT=RESU3,
                   NOM_CHAM='VARI_NOEU',
                   NOM_CMP='V1',
                   VALE_CALC= 3.15599684E-06,
                   VALE_REFE=2.6584363130215999E-06,
                   PRECISION=0.2,),
                _F(GROUP_NO='C1',
                   INST=1.0,
                   REFERENCE='AUTRE_ASTER',
                   RESULTAT=RESU1,
                   NOM_CHAM='SIGM_NOEU',
                   NOM_CMP='SIXX',
                   VALE_CALC= 3.20927848E+06,
                   VALE_REFE=3.1907992568410998E6,
                   PRECISION=1.E-2,),
                _F(GROUP_NO='C1',
                   INST=1.0,
                   REFERENCE='AUTRE_ASTER',
                   RESULTAT=RESU1,
                   NOM_CHAM='VARI_NOEU',
                   NOM_CMP='V1',
                   VALE_CALC= 2.69538740E-06,
                   VALE_REFE=2.6584363130215999E-06,
                   PRECISION=0.02,),
                ),
          )

FIN()



#===============================================================================================================
# Post-traitement graphique pour visualiser l'erreur de projection (en mode PAR_LOT='NON') :
# -------------------------------------------------------------------------------------------
if 0 :

    # extraction de la geometrie des points de Gauss pour les 2 "maillages" : xg1 et xg2
    CHXN=CREA_CHAMP(OPERATION='EXTR', TYPE_CHAM='NOEU_GEOM_R',
                    NOM_CHAM='GEOMETRIE', MAILLAGE=MA, INFO=1)
    CHXG1=CREA_CHAMP(OPERATION='DISC', TYPE_CHAM='ELGA_GEOM_R',
                     MODELE=MO1,   CHAM_GD=CHXN,  INFO=1 )
    xg1=CHXG1.EXTR_COMP("X",['BARR1'],1)
    #print xg1.valeurs[0:20] ; print xg1.maille[0:20] ; print xg1.point[0:20]
    CHXG2=CREA_CHAMP(OPERATION='DISC', TYPE_CHAM='ELGA_GEOM_R',
                     MODELE=MO2,   CHAM_GD=CHXN,  INFO=1 )
    xg2=CHXG2.EXTR_COMP("X",['BARR2'],1)



    # un petit utilitaire pour creer de quoi imprimer une fonction "quantite=f(x)":
    def qfx(xg,RESU1,inst,nomcham,nomgma,nomcmp) :
        # retourne les 2 listes de reels representant la fonction nomcmp=f(x) pour l'instant inst et le champ nomcham

        assert nomcham in ('SIEF_ELGA','VARI_ELGA') , nomcham
        if nomcham== 'SIEF_ELGA' : typcham='ELGA_SIEF_R'
        if nomcham== 'VARI_ELGA' : typcham='ELGA_VARI_R'
        XXX1  = CREA_CHAMP(  TYPE_CHAM = typcham , OPERATION = 'EXTR',  RESULTAT  = RESU1, NOM_CHAM  = nomcham,  INST = inst)
        xcomp=XXX1.EXTR_COMP(nomcmp,[nomgma],1)

        # on relie les valeurs des points de Gauss 1 et 3 (QUA4) ou 1,3,6 (QUA8):
        dico={}
        assert len(xg.valeurs)==len(xcomp.valeurs)
        for k in range(len(xg.valeurs)):
            if xg.point[k] in (1,3,6) : dico[(xg.maille[k],xg.point[k])]= [xg.valeurs[k], None]
        for k in range(len(xcomp.valeurs)):
            if xcomp.point[k] in (1,3,6) : dico[(xcomp.maille[k],xcomp.point[k])][1]= xcomp.valeurs[k]

        # on trie par x croissant et on fabrique les 2 listes de reels : vx, vy
        l1=dico.values()
        l1.sort()
        vx=[]; vy=[]
        for (x,y) in l1 :
            vx.append(x)
            vy.append(y)

        DETRUIRE(CONCEPT=_F(NOM=XXX1))
        return vx,vy



    vx1, vy1 = qfx(xg1,RESU1,1.,'SIEF_ELGA','BARR1', 'SIYY' )
    vx2, vy2 = qfx(xg2,RESU2,1.,'SIEF_ELGA','BARR2', 'SIYY' )
    vx3, vy3 = qfx(xg2,RESU3,1.,'SIEF_ELGA','BARR2', 'SIYY' )
    IMPR_FONCTION(   FORMAT='XMGRACE', UNITE=53, COURBE= (
                     _F( ABSCISSE=vx1,  ORDONNEE=vy1, LEGENDE='RESU1', STYLE=2, COULEUR=1,FREQ_MARQUEUR=20,),
                     _F( ABSCISSE=vx2,  ORDONNEE=vy2, LEGENDE='RESU2', STYLE=3, COULEUR=2,FREQ_MARQUEUR=23,),
                     _F( ABSCISSE=vx3,  ORDONNEE=vy3, LEGENDE='RESU3', STYLE=4, COULEUR=3,FREQ_MARQUEUR=26,)))

    vx1, vy1 = qfx(xg1,RESU1,1.,'VARI_ELGA','BARR1', 'V1' )
    vx2, vy2 = qfx(xg2,RESU2,1.,'VARI_ELGA','BARR2', 'V1' )
    vx3, vy3 = qfx(xg2,RESU3,1.,'VARI_ELGA','BARR2', 'V1' )
    IMPR_FONCTION(   FORMAT='XMGRACE', UNITE=54, COURBE= (
                     _F( ABSCISSE=vx1,  ORDONNEE=vy1, LEGENDE='RESU1', STYLE=2, COULEUR=1,FREQ_MARQUEUR=20,),
                     _F( ABSCISSE=vx2,  ORDONNEE=vy2, LEGENDE='RESU2', STYLE=3, COULEUR=2,FREQ_MARQUEUR=23,),
                     _F( ABSCISSE=vx3,  ORDONNEE=vy3, LEGENDE='RESU3', STYLE=4, COULEUR=3,FREQ_MARQUEUR=26,)))

    FIN()<|MERGE_RESOLUTION|>--- conflicted
+++ resolved
@@ -65,13 +65,9 @@
     x2=x*2*pi/10.
     return -1.E6*sin(x2)
 
-<<<<<<< HEAD
-F1=FORMULE(NOM_PARA=('X'),VALE='reparti(X)',reparti=reparti)
-=======
 F1 = FORMULE(VALE='reparti(X)',
              reparti=reparti,
              NOM_PARA='X',)
->>>>>>> 012403a9
 CHARG1=AFFE_CHAR_MECA_F(MODELE=MO1,  FORCE_INTERNE=_F( GROUP_MA = 'BARR1', FX=F1))
 CHARG2=AFFE_CHAR_MECA_F(MODELE=MO2,  FORCE_INTERNE=_F( GROUP_MA = 'BARR2', FX=F1))
 
