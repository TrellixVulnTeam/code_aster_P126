# coding=utf-8
# --------------------------------------------------------------------
# Copyright (C) 1991 - 2018 - EDF R&D - www.code-aster.org
# This file is part of code_aster.
#
# code_aster is free software: you can redistribute it and/or modify
# it under the terms of the GNU General Public License as published by
# the Free Software Foundation, either version 3 of the License, or
# (at your option) any later version.
#
# code_aster is distributed in the hope that it will be useful,
# but WITHOUT ANY WARRANTY; without even the implied warranty of
# MERCHANTABILITY or FITNESS FOR A PARTICULAR PURPOSE.  See the
# GNU General Public License for more details.
#
# You should have received a copy of the GNU General Public License
# along with code_aster.  If not, see <http://www.gnu.org/licenses/>.
# --------------------------------------------------------------------

DEBUT(CODE=_F(NIV_PUB_WEB='INTERNET',),PAR_LOT='OUI',DEBUG=_F(SDVERI='OUI'))

######## PARAMETRES #############
tfin=4
tfin_SNL=4.0
# PARAMETRES MECANIQUES DU BARRAGE DE LA TERRE ET DE L'EAU (VALEURS TESTS)
young=3.E12
poiss=0.25
rho_b=2400.
rho_t=0.
rho_e=1000.
ap=9.81
h=10.

# NIVEAU D'EAU
niv_am=DEFI_FONCTION(NOM_PARA='INST',NOM_RESU='NRT_AM',VALE=(0,0, 1,3, 2,6, 3,8, 4,9));
niv_av=DEFI_FONCTION(NOM_PARA='INST',NOM_RESU='NRT_AV',VALE=(0,0, 1,0, 2,0, 3,0, 4,0));

# PARAMETRES MECANIQUES DES JOINTS
k_n=1E12
sig_m=1.E2
alpha=1.0
penrup=0.2

##################################

MA0=LIRE_MAILLAGE(FORMAT='MED');

MA=CREA_MAILLAGE(MAILLAGE  = MA0, LINE_QUAD = _F(TOUT='OUI'))

MA=DEFI_GROUP(reuse =MA,
              MAILLAGE=MA,

  CREA_GROUP_MA = (

# SURFACES
    _F(NOM = 'BARRAGE',    GROUP_MA = 'G_2D_27'),
    _F(NOM = 'TERRE'  ,    GROUP_MA = 'G_2D_29'),
    _F(NOM = 'JOINT'  ,    GROUP_MA = 'G_2D_28'),

# LIGNES
    _F(NOM = 'TER_BORD', UNION = ('G_1D_33','G_1D_35','G_1D_36')),
    _F(NOM = 'BAR_AM',  GROUP_MA = 'G_1D_38'),
    _F(NOM = 'BAR_AV',   GROUP_MA = 'G_1D_40'),
    _F(NOM = 'JOINT_H'  ,  GROUP_MA = 'G_1D_42'),
    _F(NOM = 'JOINT_B'  ,  GROUP_MA = 'G_1D_43'),
    _F(NOM = 'J_FX_AM'  ,  GROUP_MA = 'G_1D_44'),
    _F(NOM = 'J_FX_AV'  ,  GROUP_MA = 'G_1D_45'),
          ),

   CREA_GROUP_NO = (
# LIGNES
    _F(NOM = 'JOINT'  ,    GROUP_MA = 'JOINT'),
    _F(NOM = 'JOINT_H'  ,  GROUP_MA = 'JOINT_H',OPTION='NOEUD_ORDO'),
    _F(NOM = 'JOINT_B'  ,  GROUP_MA = 'JOINT_B',OPTION='NOEUD_ORDO'),
    _F(NOM = 'J_PRE'    ,  OPTION='PLAN',POINT=(0.00,-5.0E-04 ),VECT_NORMALE=(0.,1.),PRECISION=1.0E-06),
                               ));

# ORIENTATION DES MAILLES SURFACIQUES
MA=MODI_MAILLAGE(reuse =MA,
                   MAILLAGE=MA,
                   ORIE_PEAU_2D=_F(GROUP_MA=('BAR_AM','BAR_AV','J_FX_AM','J_FX_AV')),
                   INFO=1)

# ORIENTATION DES MAILLES DE JOINT
MA=MODI_MAILLAGE(reuse =MA,
                   MAILLAGE=MA,
                   ORIE_FISSURE=_F(GROUP_MA='JOINT'),
                   INFO=1)


MO=AFFE_MODELE(MAILLAGE=MA,

               AFFE=(_F(GROUP_MA=('BARRAGE','TERRE','BAR_AM','BAR_AV'),
                        PHENOMENE='MECANIQUE',
                        MODELISATION='D_PLAN'),
                     _F(GROUP_MA=('JOINT'),
                        PHENOMENE='MECANIQUE',
                        MODELISATION='PLAN_JOINT_HYME')));

# MATERIAU BETON ET TERRE
MAT_B=DEFI_MATERIAU(ELAS=_F(
                              E   = young,
                              NU  = poiss,
                              RHO = rho_b))

MAT_T=DEFI_MATERIAU(ELAS=_F(
                              E   = young,
                              NU  = poiss,
                              RHO = rho_t))

# MATERIAU JOINT HYDRO MECANIQUE
MAT_JHM=DEFI_MATERIAU(
                    JOINT_MECA_RUPT=_F(K_N=k_n,
                                       K_T=k_n,
                                       ALPHA=alpha,
                                       SIGM_MAX=sig_m,
                                       PENA_RUPTURE=penrup,
                                       RHO_FLUIDE=1000,
                                       VISC_FLUIDE=1.E-3,
                                       OUV_MIN=1.E-8,
                                       ))


CM_HM=AFFE_MATERIAU(MAILLAGE=MA,
                 AFFE=(
                      _F(GROUP_MA='BARRAGE',MATER = MAT_B),
                      _F(GROUP_MA='TERRE',  MATER = MAT_T),
                      _F(GROUP_MA='JOINT',  MATER = MAT_JHM))
                 );

# CONDITION AUX LIMITES SUR LA TERRE
TERRE=AFFE_CHAR_MECA(MODELE=MO,FACE_IMPO=_F(GROUP_MA='TER_BORD',DX=0.0,DY=0.0));

# POIDS
PESBAR = AFFE_CHAR_MECA(
  MODELE = MO,
  FORCE_INTERNE = (_F(GROUP_MA='BARRAGE',FX=0, FY=-rho_b*ap))
  );
PESTER = AFFE_CHAR_MECA(
  MODELE = MO,
  FORCE_INTERNE = (_F(GROUP_MA='TERRE',  FX=0, FY=-rho_t*ap))
  );

# PRESSION D'EAU SUR LE BARRAGE
<<<<<<< HEAD
p_am = FORMULE(VALE='max(rho_e*ap*(niv_am(INST)-Y),0)',NOM_PARA=('Y','INST'),rho_e=rho_e,ap=ap,niv_am=niv_am);
p_av = FORMULE(VALE='max(rho_e*ap*(niv_av(INST)-Y),0)',NOM_PARA=('Y','INST'),rho_e=rho_e,ap=ap,niv_av=niv_av);
=======
p_am = FORMULE(VALE='max(rho_e*ap*(niv_am(INST)-Y),0)',
               rho_e=rho_e,
               ap=ap,
               niv_am=niv_am,
               NOM_PARA=['Y', 'INST'],)
p_av = FORMULE(VALE='max(rho_e*ap*(niv_av(INST)-Y),0)',
               rho_e=rho_e,
               ap=ap,
               niv_av=niv_av,
               NOM_PARA=['Y', 'INST'],)
>>>>>>> bf6f36c0

PAM =AFFE_CHAR_MECA_F(MODELE=MO,PRES_REP=_F(GROUP_MA=('BAR_AM'),PRES=p_am));
PAV =AFFE_CHAR_MECA_F(MODELE=MO,PRES_REP=_F(GROUP_MA=('BAR_AV'),PRES=p_av));

# PRESSION EN AMONT ET AVAL DE FISSURE
<<<<<<< HEAD
pamj = FORMULE(VALE='max(rho_e*ap*(niv_am(INST)),0.0)',NOM_PARA=('Y','INST'),rho_e=rho_e,ap=ap,niv_am=niv_am);
pavj = FORMULE(VALE='max(rho_e*ap*(niv_av(INST)),0.0)',NOM_PARA=('Y','INST'),rho_e=rho_e,ap=ap,niv_av=niv_av);
=======
pamj = FORMULE(VALE='max(rho_e*ap*(niv_am(INST)),0.0)',
               rho_e=rho_e,
               ap=ap,
               niv_am=niv_am,
               NOM_PARA=['Y', 'INST'],)
pavj = FORMULE(VALE='max(rho_e*ap*(niv_av(INST)),0.0)',
               rho_e=rho_e,
               ap=ap,
               niv_av=niv_av,
               NOM_PARA=['Y', 'INST'],)
>>>>>>> bf6f36c0

# ON UTILISE AFFE_CHAR_CINE CAR PLUS ROBUSTE POUR LES CALCULS AVEC EJ ET SOLVEUR MUMPS
P_AM_J = AFFE_CHAR_CINE_F(MODELE = MO,MECA_IMPO = (_F(NOEUD='NS275', PRE1=pamj )))
P_AV_J = AFFE_CHAR_CINE_F(MODELE = MO,MECA_IMPO = (_F(NOEUD='NS276', PRE1=pavj )))

# LISTE D'INSTANTS
LR=DEFI_LIST_REEL(DEBUT=0.0,INTERVALLE=(_F(JUSQU_A=3, NOMBRE=1),_F(JUSQU_A=tfin, NOMBRE=5)));
L_INST =DEFI_LIST_INST(DEFI_LIST=_F(LIST_INST = LR ),
                        ECHEC=_F(
                                 SUBD_NIVEAU=6,
                                 SUBD_PAS  = 2,
                                 SUBD_PAS_MINI = 1.E-10))

# CALCUL HYDRO MECANIQUE
U_HM=STAT_NON_LINE(MODELE=MO,
                  CHAM_MATER=CM_HM,
                  EXCIT=(
                         _F(CHARGE=TERRE),
                         _F(CHARGE=PESBAR),
                         _F(CHARGE=PESTER),
                         _F(CHARGE=PAM),
                         _F(CHARGE=PAV),

                         _F(CHARGE=P_AM_J),
                         _F(CHARGE=P_AV_J),
                          ),
                  COMPORTEMENT=(
                             _F(RELATION='JOINT_MECA_RUPT',
                                GROUP_MA='JOINT'),
                             _F(RELATION='ELAS',
                                GROUP_MA=('TERRE','BARRAGE'))),
                  INCREMENT=_F(LIST_INST=L_INST,INST_FIN=tfin_SNL),
                  NEWTON=_F(MATRICE='TANGENTE',REAC_ITER=1),
                  SOLVEUR = _F(METHODE = 'MUMPS',NPREC=-1),
                  CONVERGENCE = _F(
                                   ITER_GLOB_MAXI = 45,
                                   RESI_REFE_RELA = 1.E-6,
                                   SIGM_REFE      = 1.E5,
                                   FLUX_HYD1_REFE = 1.E-14),
                  ARCHIVAGE = _F(LIST_INST = LR)
                  );

################### POST TRAITEMENT U_HM  #######################

U_HM=CALC_CHAMP(reuse =U_HM,
               RESULTAT=U_HM,
                VARI_INTERNE=('VARI_ELNO'),
               GROUP_MA='JOINT');

U_HM=CALC_CHAMP(reuse =U_HM,
               RESULTAT=U_HM,
                CONTRAINTE=('SIEF_ELNO'),
               GROUP_MA='JOINT');

U_HM=CALC_CHAMP(reuse =U_HM,
             RESULTAT=U_HM,
             VARI_INTERNE='VARI_NOEU',CONTRAINTE='SIEF_NOEU',
             GROUP_MA='JOINT');

# SAUT NORMAL DANS LE JOINT
SAUTHM=POST_RELEVE_T(ACTION=_F(OPERATION='EXTRACTION',
                               INTITULE='SAUT_N',
                               RESULTAT=U_HM,
                               NOM_CHAM='VARI_NOEU',
                               INST=tfin,
                               GROUP_NO=('JOINT_H'),
                               NOM_CMP='V7'));

# CONTRAINTE NORMALE TOTALE DANS LE JOINT
SNT_HM=POST_RELEVE_T(ACTION=_F(OPERATION='EXTRACTION',
                               INTITULE='SIG_N',
                               RESULTAT=U_HM,
                               NOM_CHAM='SIEF_NOEU',
                               INST=tfin,
                               GROUP_NO = ('JOINT_H'),
                               NOM_CMP='SIGN'));

# CONTRAINTE NORMALE MECANIQUE DANS LE JOINT (SANS PRESSION DE FLUIDE)
SNM_HM=POST_RELEVE_T(ACTION=_F(OPERATION='EXTRACTION',
                               INTITULE='SIG_N_MECA',
                               RESULTAT=U_HM,
                               NOM_CHAM='VARI_NOEU',
                               INST=tfin,
                               GROUP_NO = ('JOINT_H'),
                               NOM_CMP='V11'));

# PRESSION DE FLUIDE
PRE_HM=POST_RELEVE_T(ACTION=_F(OPERATION='EXTRACTION',
                               INTITULE='PRES_FLUIDE',
                               RESULTAT=U_HM,
                               NOM_CHAM='DEPL',
                               INST=tfin,
                               GROUP_NO = ('J_PRE'),
                               NOM_CMP='PRE1'));

################### TESTS U_F COMPARAISON GEFDYN ####################
# REMARQUE : IL S'AGIT ICI DE COMPARER AVEC DES CALCULS REALISES SUR
# MAILLAGES TRES GROSSIERS AVEC DES RESIDUS DE CALCUL ASSEZ IMPORTANTS
# C'EST POURQUOI ON AUTORISE DES ECARTS (ET NON DES ERREURS) DE 15%

TEST_TABLE(REFERENCE='SOURCE_EXTERNE',
           PRECISION=0.08,
           VALE_CALC= 1.41588796382E-06,
           VALE_REFE=1.52E-06,
           NOM_PARA='V7',
           TABLE=SAUTHM,
           FILTRE=_F(NOM_PARA='COOR_X',
                     VALE=0.0,),
           )

TEST_TABLE(REFERENCE='SOURCE_EXTERNE',
           PRECISION=1.E-2,
           VALE_CALC=-8.82900000E+04,
           VALE_REFE=-8.8300E4,
           NOM_PARA='SIGN',
           TABLE=SNT_HM,
           FILTRE=_F(NOM_PARA='COOR_X',
                     VALE=0.0,),
           )

TEST_TABLE(REFERENCE='SOURCE_EXTERNE',
           PRECISION=0.15,
           VALE_CALC=-5.8454610085E-07,
           VALE_REFE=-5.23E-07,
           NOM_PARA='V7',
           TABLE=SAUTHM,
           FILTRE=_F(NOM_PARA='COOR_X',
                     VALE=5.0,),
           )

TEST_TABLE(REFERENCE='SOURCE_EXTERNE',
           PRECISION=0.15,
           VALE_CALC=-584546.10085,
           VALE_REFE=-5.23E5,
           NOM_PARA='SIGN',
           TABLE=SNT_HM,
           FILTRE=_F(NOM_PARA='COOR_X',
                     VALE=5.0,),
           )

################### TESTS U_HM  NON REGRESSION #######################

TEST_TABLE(
           VALE_CALC=8.47961792306E-07,
           NOM_PARA='V7',
           TABLE=SAUTHM,
           FILTRE=_F(NOM_PARA='COOR_X',
                     VALE=1.3,),
           )

TEST_TABLE(
           VALE_CALC=-88289.946998092,
           NOM_PARA='SIGN',
           TABLE=SNT_HM,
           FILTRE=_F(NOM_PARA='COOR_X',
                     VALE=1.3,),
           )

TEST_TABLE(
           VALE_CALC=5.79196236946E-08,
           NOM_PARA='V7',
           TABLE=SAUTHM,
           FILTRE=_F(NOM_PARA='COOR_X',
                     VALE=3.2,),
           )

TEST_TABLE(
           VALE_CALC=-88274.9855659,
           NOM_PARA='SIGN',
           TABLE=SNT_HM,
           FILTRE=_F(NOM_PARA='COOR_X',
                     VALE=3.2,),
           )

TEST_TABLE(
           VALE_CALC=-3.62104988703E-07,
           NOM_PARA='V7',
           TABLE=SAUTHM,
           FILTRE=_F(NOM_PARA='COOR_X',
                     VALE=4.6,),
           )

TEST_TABLE(
           VALE_CALC=-383628.419626,
           NOM_PARA='SIGN',
           TABLE=SNT_HM,
           FILTRE=_F(NOM_PARA='COOR_X',
                     VALE=4.6,),
           )

FIN(FORMAT_HDF='OUI')<|MERGE_RESOLUTION|>--- conflicted
+++ resolved
@@ -142,10 +142,6 @@
   );
 
 # PRESSION D'EAU SUR LE BARRAGE
-<<<<<<< HEAD
-p_am = FORMULE(VALE='max(rho_e*ap*(niv_am(INST)-Y),0)',NOM_PARA=('Y','INST'),rho_e=rho_e,ap=ap,niv_am=niv_am);
-p_av = FORMULE(VALE='max(rho_e*ap*(niv_av(INST)-Y),0)',NOM_PARA=('Y','INST'),rho_e=rho_e,ap=ap,niv_av=niv_av);
-=======
 p_am = FORMULE(VALE='max(rho_e*ap*(niv_am(INST)-Y),0)',
                rho_e=rho_e,
                ap=ap,
@@ -156,16 +152,11 @@
                ap=ap,
                niv_av=niv_av,
                NOM_PARA=['Y', 'INST'],)
->>>>>>> bf6f36c0
 
 PAM =AFFE_CHAR_MECA_F(MODELE=MO,PRES_REP=_F(GROUP_MA=('BAR_AM'),PRES=p_am));
 PAV =AFFE_CHAR_MECA_F(MODELE=MO,PRES_REP=_F(GROUP_MA=('BAR_AV'),PRES=p_av));
 
 # PRESSION EN AMONT ET AVAL DE FISSURE
-<<<<<<< HEAD
-pamj = FORMULE(VALE='max(rho_e*ap*(niv_am(INST)),0.0)',NOM_PARA=('Y','INST'),rho_e=rho_e,ap=ap,niv_am=niv_am);
-pavj = FORMULE(VALE='max(rho_e*ap*(niv_av(INST)),0.0)',NOM_PARA=('Y','INST'),rho_e=rho_e,ap=ap,niv_av=niv_av);
-=======
 pamj = FORMULE(VALE='max(rho_e*ap*(niv_am(INST)),0.0)',
                rho_e=rho_e,
                ap=ap,
@@ -176,7 +167,6 @@
                ap=ap,
                niv_av=niv_av,
                NOM_PARA=['Y', 'INST'],)
->>>>>>> bf6f36c0
 
 # ON UTILISE AFFE_CHAR_CINE CAR PLUS ROBUSTE POUR LES CALCULS AVEC EJ ET SOLVEUR MUMPS
 P_AM_J = AFFE_CHAR_CINE_F(MODELE = MO,MECA_IMPO = (_F(NOEUD='NS275', PRE1=pamj )))
