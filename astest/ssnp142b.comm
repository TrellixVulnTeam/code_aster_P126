--- conflicted
+++ resolved
@@ -42,14 +42,6 @@
 alpha=1.0
 penrup=0.2
 
-<<<<<<< HEAD
-pres_ent = FORMULE(NOM_PARA=('INST'),VALE='rho_e*ap*(niv_am(INST))',rho_e=rho_e,ap=ap,niv_am=niv_am);
-pres_sor = FORMULE(NOM_PARA=('INST'),VALE='0.0');
-
-f_flu = FORMULE(NOM_PARA=('X','Y','Z','INST'),
-                VALE='(1/long)*(pres_sor(INST) - pres_ent(INST))*X + pres_ent(INST)',
-                long=long,pres_sor=pres_sor,pres_ent=pres_ent);
-=======
 pres_ent = FORMULE(VALE='rho_e*ap*(niv_am(INST))',
                    rho_e=rho_e,
                    ap=ap,
@@ -63,7 +55,6 @@
                 length=length,
                 pres_ent=pres_ent,
                 pres_sor=pres_sor)
->>>>>>> bf6f36c0
 
 ##################################
 
@@ -170,15 +161,10 @@
   );
 
 # PRESSION D'EAU SUR LE BARRAGE
-<<<<<<< HEAD
-p_am = FORMULE(VALE='max(rho_e*ap*(niv_am(INST)-Y),0)',NOM_PARA=('Y','INST',),rho_e=rho_e,ap=ap,niv_am=niv_am);
-p_av = FORMULE(VALE='max(rho_e*ap*(niv_av(INST)-Y),0)',NOM_PARA=('Y','INST',),rho_e=rho_e,ap=ap,niv_av=niv_av);
-=======
 p_am = FORMULE(VALE='max(rho_e*ap*(niv_am(INST)-Y),0)',NOM_PARA=('Y','INST',),
                rho_e=rho_e, ap=ap, niv_am=niv_am)
 p_av = FORMULE(VALE='max(rho_e*ap*(niv_av(INST)-Y),0)',NOM_PARA=('Y','INST',),
                rho_e=rho_e, ap=ap, niv_av=niv_av)
->>>>>>> bf6f36c0
 
 PAMONT=AFFE_CHAR_MECA_F(MODELE=MO,PRES_REP=_F(GROUP_MA=('BAR_AMON',),PRES=p_am,),);
 PAVAL =AFFE_CHAR_MECA_F(MODELE=MO,PRES_REP=_F(GROUP_MA=('BAR_AVAL', ),PRES=p_av,),);
