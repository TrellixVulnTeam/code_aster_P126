--- conflicted
+++ resolved
@@ -144,13 +144,8 @@
 is_ok = 0
 try :
     U1A=MECA_STATIQUE( MODELE=MO, CHAM_MATER=CM1A, EXCIT=_F(CHARGE=CH1,), INST = 1800.)
-<<<<<<< HEAD
-except AsterError as err:
-   print((fmt_raison % str(err)))
-=======
-except aster.error as err:
-   print(fmt_raison % str(err))
->>>>>>> 334959f5
+except AsterError as err:
+   print(fmt_raison % str(err))
    # on verifie que l'erreur fatale est bien celle que l'on attendait :
    if err.id_message == "MATERIAL1_56":
       is_ok = 1
@@ -179,13 +174,8 @@
 is_ok = 0
 try :
     U1B=MECA_STATIQUE( MODELE=MO, CHAM_MATER=CM1B, EXCIT=_F(CHARGE=CH1,), INST = 1800.)
-<<<<<<< HEAD
-except AsterError as err:
-   print((fmt_raison % str(err)))
-=======
-except aster.error as err:
-   print(fmt_raison % str(err))
->>>>>>> 334959f5
+except AsterError as err:
+   print(fmt_raison % str(err))
    # on verifie que l'erreur fatale est bien celle que l'on attendait :
    if err.id_message.strip() == "MATERIAL1_2":
       is_ok = 1
@@ -215,13 +205,8 @@
 is_ok = 0
 try :
     U2A=MECA_STATIQUE( MODELE=MO, CHAM_MATER=CM2A, EXCIT=_F(CHARGE=CH1,), INST = 1800.)
-<<<<<<< HEAD
-except AsterError as err:
-   print((fmt_raison % str(err)))
-=======
-except  aster.error as err:
-   print(fmt_raison % str(err))
->>>>>>> 334959f5
+except AsterError as err:
+   print(fmt_raison % str(err))
    # on verifie que l'erreur fatale est bien celle que l'on attendait :
    if err.id_message == "CALCULEL6_62":
       is_ok = 1
@@ -251,13 +236,8 @@
 is_ok = 0
 try :
     U2B=MECA_STATIQUE( MODELE=MO, CHAM_MATER=CM2B, EXCIT=_F(CHARGE=CH1,), INST = 1800.)
-<<<<<<< HEAD
-except AsterError as err:
-   print((fmt_raison % str(err)))
-=======
-except  aster.error as err:
-   print(fmt_raison % str(err))
->>>>>>> 334959f5
+except AsterError as err:
+   print(fmt_raison % str(err))
    # on verifie que l'erreur fatale est bien celle que l'on attendait :
    if err.id_message == "MATERIAL1_56":
       is_ok = 1
@@ -287,13 +267,8 @@
 is_ok = 0
 try :
     U2C=MECA_STATIQUE( MODELE=MO, CHAM_MATER=CM2C, EXCIT=_F(CHARGE=CH1,), INST = 1800.)
-<<<<<<< HEAD
-except AsterError as err:
-   print((fmt_raison % str(err)))
-=======
-except  aster.error as err:
-   print(fmt_raison % str(err))
->>>>>>> 334959f5
+except AsterError as err:
+   print(fmt_raison % str(err))
    # on verifie que l'erreur fatale est bien celle que l'on attendait :
    if err.id_message == "CALCULEL6_62":
       is_ok = 1
@@ -323,13 +298,8 @@
 is_ok = 0
 try :
     U2D=MECA_STATIQUE( MODELE=MO, CHAM_MATER=CM2D, EXCIT=_F(CHARGE=CH1,), INST = 1800.)
-<<<<<<< HEAD
-except AsterError as err:
-   print((fmt_raison % str(err)))
-=======
-except  aster.error as err:
-   print(fmt_raison % str(err))
->>>>>>> 334959f5
+except AsterError as err:
+   print(fmt_raison % str(err))
    # on verifie que l'erreur fatale est bien celle que l'on attendait :
    if err.id_message == "MATERIAL1_2":
       is_ok = 1
