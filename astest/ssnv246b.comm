--- conflicted
+++ resolved
@@ -139,17 +139,12 @@
 
    return tau
 
-<<<<<<< HEAD
-P_N =FORMULE(NOM_PARA=('X','Y'),VALE='pres(X,Y)',pres=pres);
-CISA=FORMULE(NOM_PARA=('X','Y'),VALE='cisa(X,Y)',cisa=cisa);
-=======
 P_N = FORMULE(VALE='pres(X,Y)',
               pres=pres,
               NOM_PARA=['X', 'Y'],)
 CISA = FORMULE(VALE='cisa(X,Y)',
                cisa=cisa,
                NOM_PARA=['X', 'Y'],)
->>>>>>> 012403a9
 
 
 CH=AFFE_CHAR_MECA(MODELE=MODELEK,
