--- conflicted
+++ resolved
@@ -82,15 +82,9 @@
                         INTERVALLE=_F(JUSQU_A=.15,
                                       PAS=0.001,),);
 
-<<<<<<< HEAD
-list=DEFI_LIST_INST(METHODE='MANUEL',
-                    DEFI_LIST=_F(LIST_INST=listinst,),
-                    ECHEC=_F(SUBD_PAS=2,SUBD_NIVEAU=12,),);
-=======
 list2=DEFI_LIST_INST(METHODE='MANUEL',
                      DEFI_LIST=_F(LIST_INST=listinst,),
-                     ECHEC=_F(SUBD_PAS=2.,SUBD_NIVEAU=12,),);
->>>>>>> acb78296
+                     ECHEC=_F(SUBD_PAS=2,SUBD_NIVEAU=12,),);
 
 lfin1=0.012
 lfin2=0.001
