# coding=utf-8
# --------------------------------------------------------------------
# Copyright (C) 1991 - 2019 - EDF R&D - www.code-aster.org
# This file is part of code_aster.
#
# code_aster is free software: you can redistribute it and/or modify
# it under the terms of the GNU General Public License as published by
# the Free Software Foundation, either version 3 of the License, or
# (at your option) any later version.
#
# code_aster is distributed in the hope that it will be useful,
# but WITHOUT ANY WARRANTY; without even the implied warranty of
# MERCHANTABILITY or FITNESS FOR A PARTICULAR PURPOSE.  See the
# GNU General Public License for more details.
#
# You should have received a copy of the GNU General Public License
# along with code_aster.  If not, see <http://www.gnu.org/licenses/>.
# --------------------------------------------------------------------

import math

try:
  # Import du module de calcul symbolique Sympy
  import sympy
  sympy_available = True
except ImportError:
  sympy_available = False


DEBUT(CODE=_F(NIV_PUB_WEB='INTERNET',),
      DEBUG=_F(SDVERI='OUI'),
      PAR_LOT='NON',
      IGNORE_ALARM=('MODELE1_63','SUPERVIS_1','CONTACT3_16'))

#================================================================================================
# Definition des caracteristiques du materiau
#================================================================================================
E=1;
NU=0.15;

<<<<<<< HEAD
FIN()
=======
#================================================================================================
# Calcul de la solution de reference
#================================================================================================

INCLUDE(UNITE=38)

#================================================================================================
# Debut de l'etude de la convergence
#================================================================================================

# Nombre de remaillage
Nb_Raffinement=4;

# Initialisation des listes
MA                  =[None]*(Nb_Raffinement);
NormeInfErreur      =[None]*(Nb_Raffinement);
NormeL2ErreurU      =[None]*(Nb_Raffinement);
NormeL2ErreurP      =[None]*(Nb_Raffinement);
NormeInfErreurGauss =[None]*(Nb_Raffinement);

TailleMaille        =[(1./2.**(i+1)) for i in range(Nb_Raffinement)]

MA[0]=LIRE_MAILLAGE(FORMAT='MED',);

MA[0]=MODI_MAILLAGE(reuse=MA[0],
                    MAILLAGE=MA[0],
                    ORIE_PEAU_3D=(_F(GROUP_MA='ESCLAVE'),
                                  _F(GROUP_MA='BORDX'),
                                  _F(GROUP_MA='BORDMX'),
                                  _F(GROUP_MA='BORDY'),
                                  _F(GROUP_MA='BORDMY'),
                                  )
                            );


#Definition du materiau cas isotrope
acier=DEFI_MATERIAU(ELAS=_F(E=E, NU=NU,),);

#Definition du transitoire
LINST=DEFI_LIST_REEL(DEBUT=0.0,
                     INTERVALLE=(
                                 _F(JUSQU_A=1., NOMBRE=1,),
                     ),);

RAMPE=DEFI_FONCTION(NOM_PARA='INST',
                    VALE=(0.0, 0.0,
                          1.,  1.0,),
                    PROL_DROITE='LINEAIRE',
                    PROL_GAUCHE='LINEAIRE',);


for Raff in range(0,Nb_Raffinement):

   # ========================================================================================
   #          Preparation de calcul sur le nouveau maillage
   # ========================================================================================

   # Correspondance Modele Maillage
   modl=AFFE_MODELE(MAILLAGE=MA[Raff],
                    AFFE=_F(TOUT='OUI',
                            PHENOMENE='MECANIQUE',
                            MODELISATION='3D',),
                    );
   ## Affectation du materiau
   chmat=AFFE_MATERIAU(MAILLAGE=MA[Raff],
                       AFFE=_F(TOUT='OUI',
                               MATER=acier,),
                      );


   # affectation des conditions limites
   Dirich=AFFE_CHAR_CINE_F(MODELE=modl,
                          MECA_IMPO=_F(GROUP_MA='HAUT', DX=FUx, DY=FUy, DZ=FUz,),
                           );

   Neumann=AFFE_CHAR_MECA_F(MODELE=modl,
                           FORCE_FACE=(_F(GROUP_MA='BORDX',   FX=FsurfXx,  FY=FsurfXy,  FZ=FsurfXz,),
                                       _F(GROUP_MA='BORDMX',  FX=FsurfmXx, FY=FsurfmXy, FZ=FsurfmXz,),
                                       _F(GROUP_MA='BORDY',   FX=FsurfYx,  FY=FsurfYy,  FZ=FsurfYz,),
                                       _F(GROUP_MA='BORDMY',  FX=FsurfmYx, FY=FsurfmYy, FZ=FsurfmYz,),
                                       _F(GROUP_MA='ESCLAVE', FX=FsurfTx,  FY=FsurfTy,  FZ=FsurfTz,),
                                         ),
                             );

   ForceInt=AFFE_CHAR_MECA_F(MODELE=modl,
                             FORCE_INTERNE=_F(GROUP_MA='VOLUME', FX=Fvolx, FY=Fvoly, FZ=Fvolz,),
                            );

   # affectation des conditions limites
   Contact=DEFI_CONTACT(MODELE=modl,
                        FORMULATION='CONTINUE',
                        ALGO_RESO_GEOM = 'NEWTON',
                        ALGO_RESO_CONT = 'NEWTON',
                        ZONE=_F(GROUP_MA_MAIT=('MAITRE',),
                                GROUP_MA_ESCL=('ESCLAVE',),
                                INTEGRATION  = 'GAUSS',
                                ORDRE_INT    = 4,
                                   ),
                          );
   BlocEscl=AFFE_CHAR_CINE(MODELE=modl,
                           MECA_IMPO=_F(GROUP_MA='MAITRE',
                                        DX=0,DY=0,DZ=0,),
                          );

#    Phase de resolution proprement dit
   EVOLNOLI=STAT_NON_LINE(MODELE=modl,
                          CHAM_MATER=chmat,
                          COMPORTEMENT=_F(RELATION='ELAS',
                                       DEFORMATION='GROT_GDEP',
                                       TOUT='OUI',),
                          INCREMENT=_F(LIST_INST=LINST,),
                          NEWTON=_F(REAC_ITER=1,),
                          CONVERGENCE=_F(ITER_GLOB_MAXI=100,RESI_GLOB_RELA=1.e-8),
                          CONTACT=Contact,
                          EXCIT=(
                                 _F(CHARGE=Neumann,FONC_MULT=RAMPE),
                                 _F(CHARGE=Dirich,FONC_MULT=RAMPE),
                                 _F(CHARGE=ForceInt,FONC_MULT=RAMPE),
                                 _F(CHARGE=BlocEscl,),
                                 ),
                          SOLVEUR=_F(
#                                     METHODE='GCPC',PRE_COND='LDLT_INC',
                                      METHODE='GCPC',PRE_COND='LDLT_SP',
                                     ),
                          INFO=1,
                          );

   # ========================================================================================
   #          Calcul des normes d'erreur
   # ========================================================================================

   dicResu=NormeAster(EVOLNOLI, [FUx, FUy, FUz], FcontNN, MA[Raff], modl, 'VOLUME','ESCLAVE');

   NormeL2ErreurU [Raff]=dicResu['NormeL2ErreurU']
   NormeL2ErreurP [Raff]=dicResu['NormeL2ErreurP']

   # ========================================================================================
   #          Impressions des pressions
   # ========================================================================================

   DEFI_FICHIER(ACTION='ASSOCIER',UNITE=100+Raff,FICHIER='./REPE_OUT/resu_iter_'+str(Raff)+'.med', 
                TYPE = 'BINARY')

   IMPR_RESU(FORMAT='MED',
             UNITE=100+Raff,
             RESU=(
                   _F(CHAM_GD=Pana, GROUP_MA='ESCLAVE',),
                   _F(CHAM_GD=Pcalc,GROUP_MA='ESCLAVE',NOM_CMP='LAGS_C',),
                  ),
             );

   DEFI_FICHIER(ACTION='LIBERER',UNITE=100+Raff)

   # ========================================================================================
   #          Adaptationn de maillage proprement dite
   # ========================================================================================

   if Raff<(Nb_Raffinement-1) :
         MA[Raff+1]=CO('MA_%d' % (Raff+1))
         MACR_ADAP_MAIL(ADAPTATION = 'RAFFINEMENT_UNIFORME',
                        GROUP_MA=('VOLUME','ESCLAVE'),
                        MAILLAGE_N =MA[Raff],
                        MAILLAGE_NP1 =MA[Raff+1],
                        )

         # DESTRUCTION DES CONCEPTS INUTILISES DANS LES PROCHAINES ETAPES DE LA BOUCLE
         DETRUIRE(CONCEPT=(_F(NOM=modl,),
                           _F(NOM=chmat),
                           _F(NOM=BlocEscl),
                           _F(NOM=Neumann),
                           _F(NOM=Dirich),
                           _F(NOM=Contact),
                           _F(NOM=ForceInt),
                           _F(NOM=EVOLNOLI),
                           _F(NOM=Uana),
                           _F(NOM=Ucalc),
                           _F(NOM=DIFFUN),
                           _F(NOM=Pana),
                           _F(NOM=Pcalc),
                           _F(NOM=DIFFPN),
                           ),
                   INFO=1,
                  );



#================================================================================================
# Impression de la courbe de convergence
#================================================================================================

print('Norme L2 de l erreur= %e' %dicResu['NormeL2ErreurU'])

PenteL2U=-math.log( NormeL2ErreurU[-1]/NormeL2ErreurU[-2])/math.log(2.)
PenteL2P=-math.log( NormeL2ErreurP[-1]/NormeL2ErreurP[-2])/math.log(2.)


print('norme L2 U', NormeL2ErreurU)


sous_titreU='Element P%i, Ordre de convergence = %f '%(2 , PenteL2U)
sous_titreP='Element P%i, Ordre de convergence = %f '%(2 , PenteL2P)

IMPR_FONCTION(FORMAT='XMGRACE',
              UNITE=82,
              PILOTE='EPS',
              BORNE_X=(min(TailleMaille)*0.7,max(TailleMaille)*1.3),
              BORNE_Y=(min(NormeL2ErreurU)*0.7,max(NormeL2ErreurU)*1.3),
              COURBE=(_F(ABSCISSE=TailleMaille,
                         ORDONNEE=NormeL2ErreurU,
                         ),
                     ),
              TITRE='Erreur ||\qU\sh\\N-\2U\\N\Q || en norme L\s2\\N',
              SOUS_TITRE=sous_titreU,
              LEGENDE_X='h',
              LEGENDE_Y='L\s2\\N(Erreur)',
              ECHELLE_X='LOG',
              ECHELLE_Y='LOG',
              INFO=2,)

IMPR_FONCTION(FORMAT='XMGRACE',
              UNITE=83,
              PILOTE='EPS',
              BORNE_X=(min(TailleMaille)*0.7,max(TailleMaille)*1.3),
              BORNE_Y=(min(NormeL2ErreurP)*0.7,max(NormeL2ErreurP)*1.3),
              COURBE=(_F(ABSCISSE=TailleMaille,
                         ORDONNEE=NormeL2ErreurP,
                         ),
                     ),
              TITRE='Erreur ||\qP\sh\\N-\2P\\N\Q || en norme L\s2\\N',
              SOUS_TITRE=sous_titreP,
              LEGENDE_X='h',
              LEGENDE_Y='L\s2\\N(Erreur)',
              ECHELLE_X='LOG',
              ECHELLE_Y='LOG',
              INFO=2,)



# Impression des deplacements
# ----------------------------
IMPR_RESU(FORMAT='MED',
          UNITE=80,
          RESU=(
                _F(CHAM_GD=dicResu['Ucalc'],GROUP_MA='VOLUME',NOM_CMP=('DX','DY','DZ'),),
                _F(CHAM_GD=dicResu['Uana'],GROUP_MA='VOLUME',NOM_CMP=('DX','DY','DZ'),),
                _F(CHAM_GD=dicResu['DIFFUN'],GROUP_MA='VOLUME',NOM_CMP=('DX','DY','DZ'),),
               ),
          );


# Impression de la pression de contact
# -------------------------------------
IMPR_RESU(FORMAT='MED',
          UNITE=85,
          RESU=(
                _F(CHAM_GD=Pana, GROUP_MA='ESCLAVE',),
                _F(CHAM_GD=Pcalc,GROUP_MA='ESCLAVE',NOM_CMP='LAGS_C',),
               ),
          );

#================================================================================================
#               Verifications
#================================================================================================

# Deplacement
# -----------

TEST_RESU(CHAM_NO=_F(REFERENCE='ANALYTIQUE',
                     PRECISION=1.0E-10,
                     TYPE_TEST='MAX',
                     CHAM_GD=DIFFUN,
                     VALE_CALC= 4.13935271431E-05,
                     VALE_REFE= 4.13935271431E-05,),
          )

# On cree une liste bidon pour pouvoir
# definir une fonction testable par TEST_RESU
BIDONU=DEFI_FONCTION(NOM_PARA='INST',
                     VALE=(0., 1.,
                           1., PenteL2U));

TEST_FONCTION(VALEUR=_F(VALE_CALC=2.986100582660,
                        VALE_REFE=3.0,
                        VALE_PARA=1.0,
                        REFERENCE='ANALYTIQUE',
                        PRECISION=1.E-2,
                        FONCTION=BIDONU,),
              )

# Pression de contact
# -------------------

# On cree une liste bidon pour pouvoir
# definir une fonction testable par TEST_RESU
BIDONP=DEFI_FONCTION(NOM_PARA='INST',
                     VALE=(0., 1.,
                           1., PenteL2P));

TEST_FONCTION(VALEUR=_F(VALE_CALC=2.534001467953,
                        VALE_REFE=2.5,
                        VALE_PARA=1.0,
                        REFERENCE='ANALYTIQUE',
                        PRECISION=0.03,
                        FONCTION=BIDONP,),
              )

TEST_FONCTION(VALEUR=_F(VALE_CALC=2.534001467953,
                        VALE_PARA=1.0,
                        FONCTION=BIDONP,
                        ),
              )

FIN();
>>>>>>> 3447b1dc
<|MERGE_RESOLUTION|>--- conflicted
+++ resolved
@@ -38,320 +38,4 @@
 E=1;
 NU=0.15;
 
-<<<<<<< HEAD
 FIN()
-=======
-#================================================================================================
-# Calcul de la solution de reference
-#================================================================================================
-
-INCLUDE(UNITE=38)
-
-#================================================================================================
-# Debut de l'etude de la convergence
-#================================================================================================
-
-# Nombre de remaillage
-Nb_Raffinement=4;
-
-# Initialisation des listes
-MA                  =[None]*(Nb_Raffinement);
-NormeInfErreur      =[None]*(Nb_Raffinement);
-NormeL2ErreurU      =[None]*(Nb_Raffinement);
-NormeL2ErreurP      =[None]*(Nb_Raffinement);
-NormeInfErreurGauss =[None]*(Nb_Raffinement);
-
-TailleMaille        =[(1./2.**(i+1)) for i in range(Nb_Raffinement)]
-
-MA[0]=LIRE_MAILLAGE(FORMAT='MED',);
-
-MA[0]=MODI_MAILLAGE(reuse=MA[0],
-                    MAILLAGE=MA[0],
-                    ORIE_PEAU_3D=(_F(GROUP_MA='ESCLAVE'),
-                                  _F(GROUP_MA='BORDX'),
-                                  _F(GROUP_MA='BORDMX'),
-                                  _F(GROUP_MA='BORDY'),
-                                  _F(GROUP_MA='BORDMY'),
-                                  )
-                            );
-
-
-#Definition du materiau cas isotrope
-acier=DEFI_MATERIAU(ELAS=_F(E=E, NU=NU,),);
-
-#Definition du transitoire
-LINST=DEFI_LIST_REEL(DEBUT=0.0,
-                     INTERVALLE=(
-                                 _F(JUSQU_A=1., NOMBRE=1,),
-                     ),);
-
-RAMPE=DEFI_FONCTION(NOM_PARA='INST',
-                    VALE=(0.0, 0.0,
-                          1.,  1.0,),
-                    PROL_DROITE='LINEAIRE',
-                    PROL_GAUCHE='LINEAIRE',);
-
-
-for Raff in range(0,Nb_Raffinement):
-
-   # ========================================================================================
-   #          Preparation de calcul sur le nouveau maillage
-   # ========================================================================================
-
-   # Correspondance Modele Maillage
-   modl=AFFE_MODELE(MAILLAGE=MA[Raff],
-                    AFFE=_F(TOUT='OUI',
-                            PHENOMENE='MECANIQUE',
-                            MODELISATION='3D',),
-                    );
-   ## Affectation du materiau
-   chmat=AFFE_MATERIAU(MAILLAGE=MA[Raff],
-                       AFFE=_F(TOUT='OUI',
-                               MATER=acier,),
-                      );
-
-
-   # affectation des conditions limites
-   Dirich=AFFE_CHAR_CINE_F(MODELE=modl,
-                          MECA_IMPO=_F(GROUP_MA='HAUT', DX=FUx, DY=FUy, DZ=FUz,),
-                           );
-
-   Neumann=AFFE_CHAR_MECA_F(MODELE=modl,
-                           FORCE_FACE=(_F(GROUP_MA='BORDX',   FX=FsurfXx,  FY=FsurfXy,  FZ=FsurfXz,),
-                                       _F(GROUP_MA='BORDMX',  FX=FsurfmXx, FY=FsurfmXy, FZ=FsurfmXz,),
-                                       _F(GROUP_MA='BORDY',   FX=FsurfYx,  FY=FsurfYy,  FZ=FsurfYz,),
-                                       _F(GROUP_MA='BORDMY',  FX=FsurfmYx, FY=FsurfmYy, FZ=FsurfmYz,),
-                                       _F(GROUP_MA='ESCLAVE', FX=FsurfTx,  FY=FsurfTy,  FZ=FsurfTz,),
-                                         ),
-                             );
-
-   ForceInt=AFFE_CHAR_MECA_F(MODELE=modl,
-                             FORCE_INTERNE=_F(GROUP_MA='VOLUME', FX=Fvolx, FY=Fvoly, FZ=Fvolz,),
-                            );
-
-   # affectation des conditions limites
-   Contact=DEFI_CONTACT(MODELE=modl,
-                        FORMULATION='CONTINUE',
-                        ALGO_RESO_GEOM = 'NEWTON',
-                        ALGO_RESO_CONT = 'NEWTON',
-                        ZONE=_F(GROUP_MA_MAIT=('MAITRE',),
-                                GROUP_MA_ESCL=('ESCLAVE',),
-                                INTEGRATION  = 'GAUSS',
-                                ORDRE_INT    = 4,
-                                   ),
-                          );
-   BlocEscl=AFFE_CHAR_CINE(MODELE=modl,
-                           MECA_IMPO=_F(GROUP_MA='MAITRE',
-                                        DX=0,DY=0,DZ=0,),
-                          );
-
-#    Phase de resolution proprement dit
-   EVOLNOLI=STAT_NON_LINE(MODELE=modl,
-                          CHAM_MATER=chmat,
-                          COMPORTEMENT=_F(RELATION='ELAS',
-                                       DEFORMATION='GROT_GDEP',
-                                       TOUT='OUI',),
-                          INCREMENT=_F(LIST_INST=LINST,),
-                          NEWTON=_F(REAC_ITER=1,),
-                          CONVERGENCE=_F(ITER_GLOB_MAXI=100,RESI_GLOB_RELA=1.e-8),
-                          CONTACT=Contact,
-                          EXCIT=(
-                                 _F(CHARGE=Neumann,FONC_MULT=RAMPE),
-                                 _F(CHARGE=Dirich,FONC_MULT=RAMPE),
-                                 _F(CHARGE=ForceInt,FONC_MULT=RAMPE),
-                                 _F(CHARGE=BlocEscl,),
-                                 ),
-                          SOLVEUR=_F(
-#                                     METHODE='GCPC',PRE_COND='LDLT_INC',
-                                      METHODE='GCPC',PRE_COND='LDLT_SP',
-                                     ),
-                          INFO=1,
-                          );
-
-   # ========================================================================================
-   #          Calcul des normes d'erreur
-   # ========================================================================================
-
-   dicResu=NormeAster(EVOLNOLI, [FUx, FUy, FUz], FcontNN, MA[Raff], modl, 'VOLUME','ESCLAVE');
-
-   NormeL2ErreurU [Raff]=dicResu['NormeL2ErreurU']
-   NormeL2ErreurP [Raff]=dicResu['NormeL2ErreurP']
-
-   # ========================================================================================
-   #          Impressions des pressions
-   # ========================================================================================
-
-   DEFI_FICHIER(ACTION='ASSOCIER',UNITE=100+Raff,FICHIER='./REPE_OUT/resu_iter_'+str(Raff)+'.med', 
-                TYPE = 'BINARY')
-
-   IMPR_RESU(FORMAT='MED',
-             UNITE=100+Raff,
-             RESU=(
-                   _F(CHAM_GD=Pana, GROUP_MA='ESCLAVE',),
-                   _F(CHAM_GD=Pcalc,GROUP_MA='ESCLAVE',NOM_CMP='LAGS_C',),
-                  ),
-             );
-
-   DEFI_FICHIER(ACTION='LIBERER',UNITE=100+Raff)
-
-   # ========================================================================================
-   #          Adaptationn de maillage proprement dite
-   # ========================================================================================
-
-   if Raff<(Nb_Raffinement-1) :
-         MA[Raff+1]=CO('MA_%d' % (Raff+1))
-         MACR_ADAP_MAIL(ADAPTATION = 'RAFFINEMENT_UNIFORME',
-                        GROUP_MA=('VOLUME','ESCLAVE'),
-                        MAILLAGE_N =MA[Raff],
-                        MAILLAGE_NP1 =MA[Raff+1],
-                        )
-
-         # DESTRUCTION DES CONCEPTS INUTILISES DANS LES PROCHAINES ETAPES DE LA BOUCLE
-         DETRUIRE(CONCEPT=(_F(NOM=modl,),
-                           _F(NOM=chmat),
-                           _F(NOM=BlocEscl),
-                           _F(NOM=Neumann),
-                           _F(NOM=Dirich),
-                           _F(NOM=Contact),
-                           _F(NOM=ForceInt),
-                           _F(NOM=EVOLNOLI),
-                           _F(NOM=Uana),
-                           _F(NOM=Ucalc),
-                           _F(NOM=DIFFUN),
-                           _F(NOM=Pana),
-                           _F(NOM=Pcalc),
-                           _F(NOM=DIFFPN),
-                           ),
-                   INFO=1,
-                  );
-
-
-
-#================================================================================================
-# Impression de la courbe de convergence
-#================================================================================================
-
-print('Norme L2 de l erreur= %e' %dicResu['NormeL2ErreurU'])
-
-PenteL2U=-math.log( NormeL2ErreurU[-1]/NormeL2ErreurU[-2])/math.log(2.)
-PenteL2P=-math.log( NormeL2ErreurP[-1]/NormeL2ErreurP[-2])/math.log(2.)
-
-
-print('norme L2 U', NormeL2ErreurU)
-
-
-sous_titreU='Element P%i, Ordre de convergence = %f '%(2 , PenteL2U)
-sous_titreP='Element P%i, Ordre de convergence = %f '%(2 , PenteL2P)
-
-IMPR_FONCTION(FORMAT='XMGRACE',
-              UNITE=82,
-              PILOTE='EPS',
-              BORNE_X=(min(TailleMaille)*0.7,max(TailleMaille)*1.3),
-              BORNE_Y=(min(NormeL2ErreurU)*0.7,max(NormeL2ErreurU)*1.3),
-              COURBE=(_F(ABSCISSE=TailleMaille,
-                         ORDONNEE=NormeL2ErreurU,
-                         ),
-                     ),
-              TITRE='Erreur ||\qU\sh\\N-\2U\\N\Q || en norme L\s2\\N',
-              SOUS_TITRE=sous_titreU,
-              LEGENDE_X='h',
-              LEGENDE_Y='L\s2\\N(Erreur)',
-              ECHELLE_X='LOG',
-              ECHELLE_Y='LOG',
-              INFO=2,)
-
-IMPR_FONCTION(FORMAT='XMGRACE',
-              UNITE=83,
-              PILOTE='EPS',
-              BORNE_X=(min(TailleMaille)*0.7,max(TailleMaille)*1.3),
-              BORNE_Y=(min(NormeL2ErreurP)*0.7,max(NormeL2ErreurP)*1.3),
-              COURBE=(_F(ABSCISSE=TailleMaille,
-                         ORDONNEE=NormeL2ErreurP,
-                         ),
-                     ),
-              TITRE='Erreur ||\qP\sh\\N-\2P\\N\Q || en norme L\s2\\N',
-              SOUS_TITRE=sous_titreP,
-              LEGENDE_X='h',
-              LEGENDE_Y='L\s2\\N(Erreur)',
-              ECHELLE_X='LOG',
-              ECHELLE_Y='LOG',
-              INFO=2,)
-
-
-
-# Impression des deplacements
-# ----------------------------
-IMPR_RESU(FORMAT='MED',
-          UNITE=80,
-          RESU=(
-                _F(CHAM_GD=dicResu['Ucalc'],GROUP_MA='VOLUME',NOM_CMP=('DX','DY','DZ'),),
-                _F(CHAM_GD=dicResu['Uana'],GROUP_MA='VOLUME',NOM_CMP=('DX','DY','DZ'),),
-                _F(CHAM_GD=dicResu['DIFFUN'],GROUP_MA='VOLUME',NOM_CMP=('DX','DY','DZ'),),
-               ),
-          );
-
-
-# Impression de la pression de contact
-# -------------------------------------
-IMPR_RESU(FORMAT='MED',
-          UNITE=85,
-          RESU=(
-                _F(CHAM_GD=Pana, GROUP_MA='ESCLAVE',),
-                _F(CHAM_GD=Pcalc,GROUP_MA='ESCLAVE',NOM_CMP='LAGS_C',),
-               ),
-          );
-
-#================================================================================================
-#               Verifications
-#================================================================================================
-
-# Deplacement
-# -----------
-
-TEST_RESU(CHAM_NO=_F(REFERENCE='ANALYTIQUE',
-                     PRECISION=1.0E-10,
-                     TYPE_TEST='MAX',
-                     CHAM_GD=DIFFUN,
-                     VALE_CALC= 4.13935271431E-05,
-                     VALE_REFE= 4.13935271431E-05,),
-          )
-
-# On cree une liste bidon pour pouvoir
-# definir une fonction testable par TEST_RESU
-BIDONU=DEFI_FONCTION(NOM_PARA='INST',
-                     VALE=(0., 1.,
-                           1., PenteL2U));
-
-TEST_FONCTION(VALEUR=_F(VALE_CALC=2.986100582660,
-                        VALE_REFE=3.0,
-                        VALE_PARA=1.0,
-                        REFERENCE='ANALYTIQUE',
-                        PRECISION=1.E-2,
-                        FONCTION=BIDONU,),
-              )
-
-# Pression de contact
-# -------------------
-
-# On cree une liste bidon pour pouvoir
-# definir une fonction testable par TEST_RESU
-BIDONP=DEFI_FONCTION(NOM_PARA='INST',
-                     VALE=(0., 1.,
-                           1., PenteL2P));
-
-TEST_FONCTION(VALEUR=_F(VALE_CALC=2.534001467953,
-                        VALE_REFE=2.5,
-                        VALE_PARA=1.0,
-                        REFERENCE='ANALYTIQUE',
-                        PRECISION=0.03,
-                        FONCTION=BIDONP,),
-              )
-
-TEST_FONCTION(VALEUR=_F(VALE_CALC=2.534001467953,
-                        VALE_PARA=1.0,
-                        FONCTION=BIDONP,
-                        ),
-              )
-
-FIN();
->>>>>>> 3447b1dc
