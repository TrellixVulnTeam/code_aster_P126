--- conflicted
+++ resolved
@@ -107,13 +107,6 @@
 
 eps_r_1 = (1/E1)*(a1*(1-nu1)*R1+b1*(1+nu1)/R1);
 
-<<<<<<< HEAD
-ux1 = FORMULE(NOM_PARA=('X','Y',), VALE='eps_r_1*cos(atan2(Y,X))',
-              eps_r_1=eps_r_1, cos=cos, atan2=atan2);
-
-uy1 = FORMULE(NOM_PARA=('X','Y',), VALE='eps_r_1*sin(atan2(Y,X))',
-              eps_r_1=eps_r_1, sin=sin, atan2=atan2);
-=======
 ux1 = FORMULE(VALE='eps_r_1*cos(atan2(Y,X))',
               eps_r_1=eps_r_1,
               NOM_PARA=['X', 'Y'],)
@@ -121,7 +114,6 @@
 uy1 = FORMULE(VALE='eps_r_1*sin(atan2(Y,X))',
               eps_r_1=eps_r_1,
               NOM_PARA=['X', 'Y'],)
->>>>>>> bf6f36c0
 
 
 CH1=AFFE_CHAR_MECA_F(MODELE=MO, DDL_IMPO=(_F(GROUP_MA = 'S1R1', DX=ux1,DY=uy1,),),);
@@ -133,13 +125,6 @@
 
 eps_r_2 = (1/E2)*(a2*(1-nu2)*R3+b2*(1+nu2)/R3);
 
-<<<<<<< HEAD
-ux2 = FORMULE(NOM_PARA=('X','Y','INST',), VALE='(R3+eps_r_2)*cos(atan2(Y,X)+tour*INST)-X',
-              R3=R3, eps_r_2=eps_r_2, cos=cos, atan2=atan2, tour=tour);
-
-uy2 = FORMULE(NOM_PARA=('X','Y','INST',), VALE='(R3+eps_r_2)*sin(atan2(Y,X)+tour*INST)-Y',
-              R3=R3, eps_r_2=eps_r_2, sin=sin, atan2=atan2, tour=tour);
-=======
 ux2 = FORMULE(VALE='(R3+eps_r_2)*cos(atan2(Y,X)+tour*INST)-X',
               R3=R3,
               eps_r_2=eps_r_2,
@@ -151,7 +136,6 @@
               eps_r_2=eps_r_2,
               tour=tour,
               NOM_PARA=['X', 'Y', 'INST'],)
->>>>>>> bf6f36c0
 
 CH2=AFFE_CHAR_MECA_F(MODELE=MO, DDL_IMPO=(_F(GROUP_MA='S2R3',DX=ux2,DY=uy2,),),);
 #+----------------------------------------+
