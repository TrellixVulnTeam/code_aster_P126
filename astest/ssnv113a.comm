# coding=utf-8
# --------------------------------------------------------------------
# Copyright (C) 1991 - 2018 - EDF R&D - www.code-aster.org
# This file is part of code_aster.
#
# code_aster is free software: you can redistribute it and/or modify
# it under the terms of the GNU General Public License as published by
# the Free Software Foundation, either version 3 of the License, or
# (at your option) any later version.
#
# code_aster is distributed in the hope that it will be useful,
# but WITHOUT ANY WARRANTY; without even the implied warranty of
# MERCHANTABILITY or FITNESS FOR A PARTICULAR PURPOSE.  See the
# GNU General Public License for more details.
#
# You should have received a copy of the GNU General Public License
# along with code_aster.  If not, see <http://www.gnu.org/licenses/>.
# --------------------------------------------------------------------

# person_in_charge: mickael.abbas at edf.fr
#

DEBUT(CODE=_F(NIV_PUB_WEB='INTRANET'), DEBUG=_F(SDVERI='OUI'),)

#......................................................................
# PLAQUE CARREE EN TRACTION CISAILLEMENT CALCUL 3D
# LOI DE FLUAGE SOUS IRRADIATION DES TUBES GUIDES
#......................................................................


M=LIRE_MAILLAGE(FORMAT="ASTER",)

MO=AFFE_MODELE(
            MAILLAGE=M,
           AFFE=_F( TOUT = 'OUI',PHENOMENE = 'MECANIQUE',MODELISATION = '3D')
           )

TEMPE=CREA_CHAMP( OPERATION='AFFE', TYPE_CHAM='NOEU_TEMP_R', MAILLAGE=M,
                          AFFE=_F(  TOUT = 'OUI', NOM_CMP = 'TEMP',
                                 VALE = 350.)
                       )


L_INST=DEFI_LIST_REEL(  DEBUT=0.0,INTERVALLE=(
             _F( JUSQU_A = 0.00001,    NOMBRE = 1),
             _F( JUSQU_A = 100.0,      NOMBRE = 9),
             _F( JUSQU_A = 500.0,      NOMBRE = 10))
           )

t1 = 0.00001
list_inst = [0.0, t1]
for i in range(9):
    list_inst.append(t1+(100-t1)/9*(i+1))
for i in range(10):
    list_inst.append(100+(500-100)/10*(i+1))

MULT = FORMULE(VALE='1E-4*INST',
               NOM_PARA='INST',)

CHRES=CREA_CHAMP(
    OPERATION='AFFE', TYPE_CHAM='NOEU_NEUT_F', MAILLAGE=M,
    AFFE=_F( TOUT = 'OUI', NOM_CMP = 'X1', VALE_F = MULT),
)

#-----------------------------------------------------
# CREATION DU CHAMP FLUENC1 ASSOCIE A LA LISTE LINST
#-----------------------------------------------------

CHFLU=[None]*len(list_inst)
affe=[]
for i,inst in enumerate(list_inst):

    INST0_1=CREA_CHAMP(
        OPERATION='AFFE', TYPE_CHAM='NOEU_INST_R', MAILLAGE=M,
        AFFE=_F( TOUT = 'OUI', NOM_CMP = 'INST', VALE = inst),
    )

    NEUT=CREA_CHAMP(
        OPERATION='EVAL',
        TYPE_CHAM='NOEU_NEUT_R', CHAM_F=CHRES,
        CHAM_PARA=(INST0_1,),
    )

    CHFLU[i]=CREA_CHAMP(
        OPERATION='ASSE', TYPE_CHAM='NOEU_IRRA_R', MAILLAGE=M,
        ASSE=   _F( TOUT = 'OUI', CHAM_GD =NEUT,
                    NOM_CMP = ('X1',),  NOM_CMP_RESU = ('IRRA',)),
    )


    affe.append({'CHAM_GD' : CHFLU[i],
                 'INST'    : inst,
               })

    DETRUIRE(CONCEPT=_F(NOM=(INST0_1,NEUT)))

FLUX1=CREA_RESU(
    OPERATION='AFFE', TYPE_RESU='EVOL_VARC', NOM_CHAM='IRRA',
    AFFE=affe
)

<<<<<<< HEAD
FIN()
=======
INCLUDE(DONNEE='ssnv113a_mater.comm')


CM=AFFE_MATERIAU(
            MAILLAGE=M,
           AFFE=_F( TOUT = 'OUI',MATER = ACIER,),
           AFFE_VARC=(_F( TOUT='OUI',
                         CHAM_GD=TEMPE,
                         NOM_VARC='TEMP',
                         VALE_REF=20.),
                      _F( TOUT='OUI',
                         EVOL=FLUX1,
                         NOM_VARC='IRRA',
                         ),
                         )
                         )

P23=DEFI_FONCTION(
           NOM_PARA='INST',PROL_DROITE='CONSTANT',PROL_GAUCHE='LINEAIRE',
           VALE=(0.0, 0.0, 0.00001, 23.275,)
           )

M23=DEFI_FONCTION(
           NOM_PARA='INST',PROL_DROITE='CONSTANT',PROL_GAUCHE='LINEAIRE',
           VALE=(0.0, 0.0, 0.00001,-23.275,)
           )

M37M23=DEFI_FONCTION(
           NOM_PARA='INST',PROL_DROITE='CONSTANT',PROL_GAUCHE='LINEAIRE',
           VALE=(0.0, 0.0, 0.00001,-61.075, )
           )

M37P23=DEFI_FONCTION(
           NOM_PARA='INST',PROL_DROITE='CONSTANT',PROL_GAUCHE='LINEAIRE',
           VALE=(0.0, 0.0, 0.00001,-14.525, )
           )

CH1=AFFE_CHAR_MECA(
            MODELE=MO,
             DDL_IMPO=(
           _F( NOEUD = 'NO4', DX = 0.,DY = 0.),
                    _F( NOEUD = 'NO8', DX = 0.,DY = 0.,DZ = 0.),
                    _F( NOEUD = 'NO2', DX = 0.),
                    _F( NOEUD = 'NO6', DX = 0.))
           )

CH2=AFFE_CHAR_MECA_F(
            MODELE=MO,FORCE_NODALE=(
           _F( NOEUD = ('NO1', 'NO5',), FX = M37P23,  FY = M23),
                        _F( NOEUD = ('NO2', 'NO6',),  FY = P23),
                        _F( NOEUD = ('NO3', 'NO7',),  FX = M37M23,  FY = M23)))


U=STAT_NON_LINE(
                            MODELE=MO,
                        CHAM_MATER=CM,EXCIT=(
                             _F(
                CHARGE = CH1), _F(
                CHARGE = CH2)),
                         COMPORTEMENT=_F( PARM_THETA = 0.5,
                RELATION = 'VISC_IRRA_LOG'),
                         INCREMENT=_F(
                LIST_INST = L_INST),
                            NEWTON=_F(
                MATRICE = 'TANGENTE',
                REAC_ITER = 1),
                       CONVERGENCE=_F(
                RESI_GLOB_MAXI = 1.E-4,
                ITER_GLOB_MAXI = 25)
              )


U=CALC_CHAMP(reuse=U,CONTRAINTE=('SIGM_ELNO'),VARI_INTERNE=('VARI_ELNO'),RESULTAT=U)




TEST_RESU(RESU=(_F(NUME_ORDRE=20,
                   PARA='INST',
                   REFERENCE='ANALYTIQUE',
                   RESULTAT=U,
                   VALE_CALC=500.0,
                   VALE_REFE=500.0,),
                _F(NUME_ORDRE=20,
                   PARA='ITER_GLOB',
                   VALE_CALC_I=2,
                   VALE_REFE_I=2,
                   TOLE_MACHINE=0.0,
                   REFERENCE='ANALYTIQUE',
                   RESULTAT=U,
                   CRITERE='ABSOLU',
                   PRECISION=0.0,),
                ),
          )

U=CALC_CHAMP(reuse=U,RESULTAT=U,DEFORMATION=('EPSI_ELNO'))

RESCYL1=MODI_REPERE(RESULTAT=U,
              TOUT_ORDRE='OUI',
               MODI_CHAM=(_F(NOM_CHAM='EPSI_ELNO',
                                NOM_CMP=('EPXX','EPYY','EPZZ','EPXY','EPXZ','EPYZ',),
                                TYPE_CHAM='TENS_3D'),),
                REPERE='CYLINDRIQUE',
                AFFE=_F(ORIGINE = (-1.0, -1.0, 0.0,),
                        AXE_Z = (0.0, 1.0, 0.0,),),
                INFO=2,);


U=CALC_CHAMP(reuse=U,RESULTAT=U,DEFORMATION=('EPSP_ELNO'))

RESCYL2=MODI_REPERE(RESULTAT=U,
              TOUT_ORDRE='OUI',
               MODI_CHAM=(_F(NOM_CHAM='EPSP_ELNO',
                                NOM_CMP=('EPXX','EPYY','EPZZ','EPXY','EPXZ','EPYZ',),
                                TYPE_CHAM='TENS_3D'),),
                REPERE='CYLINDRIQUE',
                AFFE=_F(ORIGINE = (-1.0, -1.0, 0.0,),
                        AXE_Z = (0.0, 1.0, 0.0,),),
                INFO=2,);

TEST_RESU(RESU=(_F(NUME_ORDRE=10,
                   REFERENCE='ANALYTIQUE',
                   RESULTAT=U,
                   NOM_CHAM='EPSP_ELNO',
                   NOEUD='NO2',
                   NOM_CMP='EPXX',
                   VALE_CALC=2.81403735316E-05,
                   VALE_REFE=2.8140000000000002E-05,
                   MAILLE='MA2',),
                _F(NUME_ORDRE=10,
                   REFERENCE='ANALYTIQUE',
                   RESULTAT=U,
                   NOM_CHAM='EPSP_ELNO',
                   NOEUD='NO2',
                   NOM_CMP='EPXY',
                   VALE_CALC=2.59907616646E-05,
                   VALE_REFE=2.599E-05,
                   MAILLE='MA2',),
                _F(NUME_ORDRE=20,
                   REFERENCE='ANALYTIQUE',
                   RESULTAT=U,
                   NOM_CHAM='EPSP_ELNO',
                   NOEUD='NO2',
                   NOM_CMP='EPXX',
                   VALE_CALC=0.000139873843971,
                   VALE_REFE=1.3990000000000001E-4,
                   MAILLE='MA2',),
                _F(NUME_ORDRE=20,
                   REFERENCE='ANALYTIQUE',
                   RESULTAT=U,
                   NOM_CHAM='EPSP_ELNO',
                   NOEUD='NO2',
                   NOM_CMP='EPXY',
                   VALE_CALC=0.000129189036445,
                   VALE_REFE=1.293E-4,
                   MAILLE='MA2',),
                ),
          )

FIN()
#
>>>>>>> 71699381
<|MERGE_RESOLUTION|>--- conflicted
+++ resolved
@@ -99,168 +99,4 @@
     AFFE=affe
 )
 
-<<<<<<< HEAD
-FIN()
-=======
-INCLUDE(DONNEE='ssnv113a_mater.comm')
-
-
-CM=AFFE_MATERIAU(
-            MAILLAGE=M,
-           AFFE=_F( TOUT = 'OUI',MATER = ACIER,),
-           AFFE_VARC=(_F( TOUT='OUI',
-                         CHAM_GD=TEMPE,
-                         NOM_VARC='TEMP',
-                         VALE_REF=20.),
-                      _F( TOUT='OUI',
-                         EVOL=FLUX1,
-                         NOM_VARC='IRRA',
-                         ),
-                         )
-                         )
-
-P23=DEFI_FONCTION(
-           NOM_PARA='INST',PROL_DROITE='CONSTANT',PROL_GAUCHE='LINEAIRE',
-           VALE=(0.0, 0.0, 0.00001, 23.275,)
-           )
-
-M23=DEFI_FONCTION(
-           NOM_PARA='INST',PROL_DROITE='CONSTANT',PROL_GAUCHE='LINEAIRE',
-           VALE=(0.0, 0.0, 0.00001,-23.275,)
-           )
-
-M37M23=DEFI_FONCTION(
-           NOM_PARA='INST',PROL_DROITE='CONSTANT',PROL_GAUCHE='LINEAIRE',
-           VALE=(0.0, 0.0, 0.00001,-61.075, )
-           )
-
-M37P23=DEFI_FONCTION(
-           NOM_PARA='INST',PROL_DROITE='CONSTANT',PROL_GAUCHE='LINEAIRE',
-           VALE=(0.0, 0.0, 0.00001,-14.525, )
-           )
-
-CH1=AFFE_CHAR_MECA(
-            MODELE=MO,
-             DDL_IMPO=(
-           _F( NOEUD = 'NO4', DX = 0.,DY = 0.),
-                    _F( NOEUD = 'NO8', DX = 0.,DY = 0.,DZ = 0.),
-                    _F( NOEUD = 'NO2', DX = 0.),
-                    _F( NOEUD = 'NO6', DX = 0.))
-           )
-
-CH2=AFFE_CHAR_MECA_F(
-            MODELE=MO,FORCE_NODALE=(
-           _F( NOEUD = ('NO1', 'NO5',), FX = M37P23,  FY = M23),
-                        _F( NOEUD = ('NO2', 'NO6',),  FY = P23),
-                        _F( NOEUD = ('NO3', 'NO7',),  FX = M37M23,  FY = M23)))
-
-
-U=STAT_NON_LINE(
-                            MODELE=MO,
-                        CHAM_MATER=CM,EXCIT=(
-                             _F(
-                CHARGE = CH1), _F(
-                CHARGE = CH2)),
-                         COMPORTEMENT=_F( PARM_THETA = 0.5,
-                RELATION = 'VISC_IRRA_LOG'),
-                         INCREMENT=_F(
-                LIST_INST = L_INST),
-                            NEWTON=_F(
-                MATRICE = 'TANGENTE',
-                REAC_ITER = 1),
-                       CONVERGENCE=_F(
-                RESI_GLOB_MAXI = 1.E-4,
-                ITER_GLOB_MAXI = 25)
-              )
-
-
-U=CALC_CHAMP(reuse=U,CONTRAINTE=('SIGM_ELNO'),VARI_INTERNE=('VARI_ELNO'),RESULTAT=U)
-
-
-
-
-TEST_RESU(RESU=(_F(NUME_ORDRE=20,
-                   PARA='INST',
-                   REFERENCE='ANALYTIQUE',
-                   RESULTAT=U,
-                   VALE_CALC=500.0,
-                   VALE_REFE=500.0,),
-                _F(NUME_ORDRE=20,
-                   PARA='ITER_GLOB',
-                   VALE_CALC_I=2,
-                   VALE_REFE_I=2,
-                   TOLE_MACHINE=0.0,
-                   REFERENCE='ANALYTIQUE',
-                   RESULTAT=U,
-                   CRITERE='ABSOLU',
-                   PRECISION=0.0,),
-                ),
-          )
-
-U=CALC_CHAMP(reuse=U,RESULTAT=U,DEFORMATION=('EPSI_ELNO'))
-
-RESCYL1=MODI_REPERE(RESULTAT=U,
-              TOUT_ORDRE='OUI',
-               MODI_CHAM=(_F(NOM_CHAM='EPSI_ELNO',
-                                NOM_CMP=('EPXX','EPYY','EPZZ','EPXY','EPXZ','EPYZ',),
-                                TYPE_CHAM='TENS_3D'),),
-                REPERE='CYLINDRIQUE',
-                AFFE=_F(ORIGINE = (-1.0, -1.0, 0.0,),
-                        AXE_Z = (0.0, 1.0, 0.0,),),
-                INFO=2,);
-
-
-U=CALC_CHAMP(reuse=U,RESULTAT=U,DEFORMATION=('EPSP_ELNO'))
-
-RESCYL2=MODI_REPERE(RESULTAT=U,
-              TOUT_ORDRE='OUI',
-               MODI_CHAM=(_F(NOM_CHAM='EPSP_ELNO',
-                                NOM_CMP=('EPXX','EPYY','EPZZ','EPXY','EPXZ','EPYZ',),
-                                TYPE_CHAM='TENS_3D'),),
-                REPERE='CYLINDRIQUE',
-                AFFE=_F(ORIGINE = (-1.0, -1.0, 0.0,),
-                        AXE_Z = (0.0, 1.0, 0.0,),),
-                INFO=2,);
-
-TEST_RESU(RESU=(_F(NUME_ORDRE=10,
-                   REFERENCE='ANALYTIQUE',
-                   RESULTAT=U,
-                   NOM_CHAM='EPSP_ELNO',
-                   NOEUD='NO2',
-                   NOM_CMP='EPXX',
-                   VALE_CALC=2.81403735316E-05,
-                   VALE_REFE=2.8140000000000002E-05,
-                   MAILLE='MA2',),
-                _F(NUME_ORDRE=10,
-                   REFERENCE='ANALYTIQUE',
-                   RESULTAT=U,
-                   NOM_CHAM='EPSP_ELNO',
-                   NOEUD='NO2',
-                   NOM_CMP='EPXY',
-                   VALE_CALC=2.59907616646E-05,
-                   VALE_REFE=2.599E-05,
-                   MAILLE='MA2',),
-                _F(NUME_ORDRE=20,
-                   REFERENCE='ANALYTIQUE',
-                   RESULTAT=U,
-                   NOM_CHAM='EPSP_ELNO',
-                   NOEUD='NO2',
-                   NOM_CMP='EPXX',
-                   VALE_CALC=0.000139873843971,
-                   VALE_REFE=1.3990000000000001E-4,
-                   MAILLE='MA2',),
-                _F(NUME_ORDRE=20,
-                   REFERENCE='ANALYTIQUE',
-                   RESULTAT=U,
-                   NOM_CHAM='EPSP_ELNO',
-                   NOEUD='NO2',
-                   NOM_CMP='EPXY',
-                   VALE_CALC=0.000129189036445,
-                   VALE_REFE=1.293E-4,
-                   MAILLE='MA2',),
-                ),
-          )
-
-FIN()
-#
->>>>>>> 71699381
+FIN()