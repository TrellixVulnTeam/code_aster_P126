# coding=utf-8
# --------------------------------------------------------------------
<<<<<<< HEAD
# Copyright (C) 1991 - 2019 - EDF R&D - www.code-aster.org
=======
# Copyright (C) 1991 - 2020 - EDF R&D - www.code-aster.org
>>>>>>> 15cec98c
# This file is part of code_aster.
#
# code_aster is free software: you can redistribute it and/or modify
# it under the terms of the GNU General Public License as published by
# the Free Software Foundation, either version 3 of the License, or
# (at your option) any later version.
#
# code_aster is distributed in the hope that it will be useful,
# but WITHOUT ANY WARRANTY; without even the implied warranty of
# MERCHANTABILITY or FITNESS FOR A PARTICULAR PURPOSE.  See the
# GNU General Public License for more details.
#
# You should have received a copy of the GNU General Public License
# along with code_aster.  If not, see <http://www.gnu.org/licenses/>.
# --------------------------------------------------------------------

<<<<<<< HEAD

DEBUT(CODE=_F(NIV_PUB_WEB='INTERNET',),DEBUG=_F(SDVERI='OUI'));
=======
# Caracteristiques poutre
import numpy
>>>>>>> 15cec98c

ray=0.5;
epe=0.01;
#
Cd1=1.
D1=2.0*ray
rho=7800.0
rhoeau=1000.
#
dt=0.05
tfin = 100.


DEBUT(CODE=_F(NIV_PUB_WEB='INTERNET',),DEBUG=_F(SDVERI='OUI'));

ma=LIRE_MAILLAGE();



mo=AFFE_MODELE(MAILLAGE=ma,
               AFFE=(_F(GROUP_MA=('POUTRE',),
                        PHENOMENE='MECANIQUE',
                        MODELISATION='POU_D_E',),
                     _F(GROUP_MA=('R1','R2',),
                        PHENOMENE='MECANIQUE',
                        MODELISATION='DIS_TR',),),);

bracing=DEFI_MATERIAU(ELAS=_F(E=2.e11,
                              NU=0.3,
                              RHO=rho,),);

mater=AFFE_MATERIAU(MAILLAGE=ma,
                    AFFE=_F(GROUP_MA='POUTRE',
                            MATER=bracing,),);



cara=AFFE_CARA_ELEM(MODELE=mo,
                    POUTRE=_F(GROUP_MA='POUTRE',
                             SECTION='CERCLE',
                             CARA=('R','EP',),
                             VALE=(0.5,0.01,),
                             ),
                    DISCRET=(_F(CARA='K_TR_D_L',
                               GROUP_MA=('R1','R2',),
                               VALE=(1000.,1000.,50.,1000.,1000.,1000.,),),
                            _F(CARA='M_TR_D_L',
                               GROUP_MA=('R1','R2',),
                               VALE=(0.,0.,0.,0.),),)
);


encas14=AFFE_CHAR_MECA(MODELE=mo,
                       DDL_IMPO=_F(NOEUD=('N0001','N0004',),
                                   DX=0.,
                                   DY=0.,
                                   DZ=0.,
                                   DRX=0.,
                                   DRY=0.,
                                   DRZ=0.,),);

plan=AFFE_CHAR_MECA(MODELE=mo,
                    DDL_IMPO=_F(GROUP_NO='POUTRE',
                                DY=0.,),);

DZ=AFFE_CHAR_MECA(MODELE=mo,
                  DDL_IMPO=_F(GROUP_NO='POUTRE',
                              DZ=1.,),);

liai=AFFE_CHAR_MECA(MODELE=mo,
                    LIAISON_DDL=_F(NOEUD=('N0002','N0003',),
                                   DDL=('DZ','DZ',),
                                   COEF_MULT=(1.0,-1.0,),
                                   COEF_IMPO=0.,),);

from sdnl141a import *

<<<<<<< HEAD
FZP = FORMULE(VALE='FP(rhoeau,Cd1,D1,X,Y,Z,INST,H,T,L,thetai,uc,thetac,proinf,depth,lstrech,VITE_X,VITE_Y,VITE_Z,DX,DY,DZ,dir,cinelin,projvect,dragquad)',
              FP=FP,
              rhoeau=rhoeau,
              Cd1=Cd1,
              D1=D1,
              H=H,
              T=T,
              L=L,
              thetai=thetai,
              uc = 0.0,
              thetac = 0.0,
              proinf=proinf,
              depth=depth,
              lstrech=lstrech,
              dir = 3,
              cinelin=cinelin,
              projvect=projvect,
              dragquad=dragquad,
=======
INCLUDE(UNITE=77,);

FZP = FORMULE(VALE="""Fmor(rhoeau,Cd1,D1,X,Y,Z,INST,H,T,L,thetai,0.,0.,proinf,depth,lstrech,
                         VITE_X,VITE_Y,VITE_Z,DX,DY,DZ,3,cinelin,projvect,dragquad)""",
              Fmor=Fmor, rhoeau=rhoeau, Cd1=Cd1, D1=D1, H=H, T=T, L=L,
              thetai=thetai, proinf=proinf, depth=depth, lstrech=lstrech,
              cinelin=cinelin, projvect=projvect, dragquad=dragquad,
>>>>>>> 15cec98c
              NOM_PARA=['X', 'Y', 'Z', 'INST', 'VITE_X', 'VITE_Y', 'VITE_Z', 'DX', 'DY', 'DZ'],)


visqueux=AFFE_CHAR_MECA_F(MODELE=mo,
                     FORCE_POUTRE=_F(GROUP_MA='POUTRE',
                                     TYPE_CHARGE='FORCE',
                                     FZ=FZP,),);

temps=DEFI_LIST_REEL(DEBUT=0.,
                     INTERVALLE=_F(JUSQU_A=tfin,
                                   PAS=dt,),);

tempsm=DEFI_LIST_REEL(DEBUT=-1.,
                      INTERVALLE=_F(JUSQU_A=0.,
                                    PAS=1,),);

stat=STAT_NON_LINE(MODELE=mo,
                   CHAM_MATER=mater,
                   CARA_ELEM=cara,
                   EXCIT=(_F(CHARGE=encas14,),
                          _F(CHARGE=DZ,),
                          _F(CHARGE=plan,),
                          ),
                   COMPORTEMENT=_F(RELATION='ELAS',
                                DEFORMATION='PETIT',
                                TOUT='OUI',),
                   INCREMENT=_F(LIST_INST=tempsm,),
                   NEWTON=_F(REAC_ITER=1,),
                   CONVERGENCE=_F(ITER_GLOB_MAXI=100,),
                   SOLVEUR=_F(),);

dyna=DYNA_NON_LINE(
    MODELE=mo,
    CHAM_MATER=mater,
    CARA_ELEM=cara,
    EXCIT=(_F(CHARGE=encas14,),
            _F(CHARGE=liai,),
            _F(TYPE_CHARGE='SUIV', CHARGE=visqueux,),
    ),
    COMPORTEMENT=_F(RELATION='ELAS',
                DEFORMATION='PETIT',
                TOUT='OUI',),
    ETAT_INIT=_F(EVOL_NOLI=stat,),
    INCREMENT=_F(LIST_INST=temps,
                INST_FIN=tfin,),
    SCHEMA_TEMPS=_F(SCHEMA='HHT',MODI_EQUI='NON',FORMULATION='DEPLACEMENT',),
);

# Test de non-régression
TEST_RESU(
    RESU=(
        _F(RESULTAT=dyna, INST= 1.0, NOM_CHAM='DEPL', NOEUD='N0002', NOM_CMP='DZ',
           VALE_CALC= 0.8238310531884948, REFERENCE='SOURCE_EXTERNE',
           VALE_REFE= 0.8246757638083541, PRECISION=0.5E-02,),
        _F(RESULTAT=dyna, INST= 2.0, NOM_CHAM='DEPL', NOEUD='N0002', NOM_CMP='DZ',
           VALE_CALC= 0.4865223875790444, REFERENCE='SOURCE_EXTERNE',
           VALE_REFE= 0.4888139538842588, PRECISION=0.5E-02,),
    ),
)

FIN();<|MERGE_RESOLUTION|>--- conflicted
+++ resolved
@@ -1,10 +1,6 @@
 # coding=utf-8
 # --------------------------------------------------------------------
-<<<<<<< HEAD
-# Copyright (C) 1991 - 2019 - EDF R&D - www.code-aster.org
-=======
 # Copyright (C) 1991 - 2020 - EDF R&D - www.code-aster.org
->>>>>>> 15cec98c
 # This file is part of code_aster.
 #
 # code_aster is free software: you can redistribute it and/or modify
@@ -21,13 +17,8 @@
 # along with code_aster.  If not, see <http://www.gnu.org/licenses/>.
 # --------------------------------------------------------------------
 
-<<<<<<< HEAD
-
-DEBUT(CODE=_F(NIV_PUB_WEB='INTERNET',),DEBUG=_F(SDVERI='OUI'));
-=======
 # Caracteristiques poutre
 import numpy
->>>>>>> 15cec98c
 
 ray=0.5;
 epe=0.01;
@@ -105,34 +96,11 @@
 
 from sdnl141a import *
 
-<<<<<<< HEAD
-FZP = FORMULE(VALE='FP(rhoeau,Cd1,D1,X,Y,Z,INST,H,T,L,thetai,uc,thetac,proinf,depth,lstrech,VITE_X,VITE_Y,VITE_Z,DX,DY,DZ,dir,cinelin,projvect,dragquad)',
-              FP=FP,
-              rhoeau=rhoeau,
-              Cd1=Cd1,
-              D1=D1,
-              H=H,
-              T=T,
-              L=L,
-              thetai=thetai,
-              uc = 0.0,
-              thetac = 0.0,
-              proinf=proinf,
-              depth=depth,
-              lstrech=lstrech,
-              dir = 3,
-              cinelin=cinelin,
-              projvect=projvect,
-              dragquad=dragquad,
-=======
-INCLUDE(UNITE=77,);
-
 FZP = FORMULE(VALE="""Fmor(rhoeau,Cd1,D1,X,Y,Z,INST,H,T,L,thetai,0.,0.,proinf,depth,lstrech,
                          VITE_X,VITE_Y,VITE_Z,DX,DY,DZ,3,cinelin,projvect,dragquad)""",
               Fmor=Fmor, rhoeau=rhoeau, Cd1=Cd1, D1=D1, H=H, T=T, L=L,
               thetai=thetai, proinf=proinf, depth=depth, lstrech=lstrech,
               cinelin=cinelin, projvect=projvect, dragquad=dragquad,
->>>>>>> 15cec98c
               NOM_PARA=['X', 'Y', 'Z', 'INST', 'VITE_X', 'VITE_Y', 'VITE_Z', 'DX', 'DY', 'DZ'],)
 
 
