# coding=utf-8
# --------------------------------------------------------------------
# Copyright (C) 1991 - 2020 - EDF R&D - www.code-aster.org
# This file is part of code_aster.
#
# code_aster is free software: you can redistribute it and/or modify
# it under the terms of the GNU General Public License as published by
# the Free Software Foundation, either version 3 of the License, or
# (at your option) any later version.
#
# code_aster is distributed in the hope that it will be useful,
# but WITHOUT ANY WARRANTY; without even the implied warranty of
# MERCHANTABILITY or FITNESS FOR A PARTICULAR PURPOSE.  See the
# GNU General Public License for more details.
#
# You should have received a copy of the GNU General Public License
# along with code_aster.  If not, see <http://www.gnu.org/licenses/>.
# --------------------------------------------------------------------

# person_in_charge: ayaovi-dzifa.kudawoo at edf.fr
#- CROCHET SOUS CISAILLEMENT
#- MODELISATION AVEC DES ELEMENTS 'DKT' (QUA4)
#---------------------------------------------------------------------
#

DEBUT(CODE=_F(NIV_PUB_WEB='INTERNET'),DEBUG=_F(SDVERI='OUI'))

MAIL=LIRE_MAILLAGE(VERI_MAIL=_F(VERIF='OUI'),FORMAT='MED',)

MO=AFFE_MODELE(AFFE=_F(TOUT='OUI',
                       PHENOMENE='MECANIQUE',
                       MODELISATION='DKT',),
               MAILLAGE=MAIL,)

CAR_ELE=AFFE_CARA_ELEM(MODELE=MO,
                       COQUE=_F(GROUP_MA='TOUT_ELT',
                                EPAIS=0.0508,),)

MAT=DEFI_MATERIAU(ELAS=_F(NU=0.35,
                          E=22752510.,),)

CHAM_MAT=AFFE_MATERIAU(AFFE=_F(MATER=MAT,
                               TOUT='OUI',),
                       MAILLAGE=MAIL,)

CINE=AFFE_CHAR_CINE(MECA_IMPO=_F(GROUP_MA='ENCASTR',
                               DZ=0.0,
                               DX=0.0,
                               DY=0.0,
                               DRZ=0.0,
                               DRX=0.0,
                               DRY=0.0,),
                   MODELE=MO,)

CHA=AFFE_CHAR_MECA(MODELE=MO,
                   FORCE_ARETE=_F(GROUP_MA='LIBRE',
                                  FZ=8.7594,),)


# 29746: RESI_RELA = 1.E-5 parce que le système est un peu mal conditéonné (vérif. verrouillage en cisaillement)

RESU=MECA_STATIQUE(CHAM_MATER=CHAM_MAT,
                   MODELE=MO,
                   CARA_ELEM=CAR_ELE,
<<<<<<< HEAD
                   EXCIT=(_F(CHARGE=CHA,),_F(CHARGE=CINE)),)
=======
                   SOLVEUR=_F(RESI_RELA=1.E-5),
                   EXCIT=_F(CHARGE=CHA,),);
>>>>>>> 0e3db172

RESU=CALC_CHAMP(reuse=RESU,RESULTAT=RESU,CONTRAINTE=('SIGM_ELNO'))


DEP_Z=POST_RELEVE_T(ACTION=_F(OPERATION='EXTRACTION',
                              INTITULE='TAB_NORM',
                              GROUP_NO= ('C','D'),
                              NOM_CMP='DZ',
                              RESULTAT=RESU,
                              NOM_CHAM='DEPL',),)

TEST_RESU(RESU=(_F(NUME_ORDRE=1,
                   GROUP_NO='C',
                   RESULTAT=RESU,
                   NOM_CHAM='DEPL',
                   NOM_CMP='DZ',
                   REFERENCE='AUTRE_ASTER',
                   VALE_REFE=0.1252,
                   VALE_CALC=0.10672571114853,
                   PRECISION=1.5E-01,
                   CRITERE='RELATIF',
                   ),
                _F(NUME_ORDRE=1,
                   GROUP_NO='D',
                   RESULTAT=RESU,
                   NOM_CHAM='DEPL',
                   NOM_CMP='DZ',
                   REFERENCE='AUTRE_ASTER',
                   VALE_REFE=0.1252,
                   VALE_CALC=0.10672571114853,
                   PRECISION=1.5E-01,
                   CRITERE='RELATIF',
                   ),
                ),
          )

FIN()<|MERGE_RESOLUTION|>--- conflicted
+++ resolved
@@ -43,18 +43,16 @@
                                TOUT='OUI',),
                        MAILLAGE=MAIL,)
 
-CINE=AFFE_CHAR_CINE(MECA_IMPO=_F(GROUP_MA='ENCASTR',
+CHA=AFFE_CHAR_MECA(DDL_IMPO=_F(GROUP_MA='ENCASTR',
                                DZ=0.0,
                                DX=0.0,
                                DY=0.0,
                                DRZ=0.0,
                                DRX=0.0,
                                DRY=0.0,),
-                   MODELE=MO,)
-
-CHA=AFFE_CHAR_MECA(MODELE=MO,
+                   MODELE=MO,
                    FORCE_ARETE=_F(GROUP_MA='LIBRE',
-                                  FZ=8.7594,),)
+                                  FZ=8.7594,),);
 
 
 # 29746: RESI_RELA = 1.E-5 parce que le système est un peu mal conditéonné (vérif. verrouillage en cisaillement)
@@ -62,12 +60,8 @@
 RESU=MECA_STATIQUE(CHAM_MATER=CHAM_MAT,
                    MODELE=MO,
                    CARA_ELEM=CAR_ELE,
-<<<<<<< HEAD
-                   EXCIT=(_F(CHARGE=CHA,),_F(CHARGE=CINE)),)
-=======
                    SOLVEUR=_F(RESI_RELA=1.E-5),
                    EXCIT=_F(CHARGE=CHA,),);
->>>>>>> 0e3db172
 
 RESU=CALC_CHAMP(reuse=RESU,RESULTAT=RESU,CONTRAINTE=('SIGM_ELNO'))
 
