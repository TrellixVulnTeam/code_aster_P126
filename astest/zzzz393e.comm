--- conflicted
+++ resolved
@@ -84,14 +84,9 @@
     else:
         return 0.
 
-<<<<<<< HEAD
-EXX_X=FORMULE(NOM_PARA = ('X','INST'),
-            VALE     = '1.E-3*escalier(X)*INST',escalier=escalier)
-=======
 EXX_X = FORMULE(VALE='1.E-3*escalier(X)*INST',
                 escalier=escalier,
                 NOM_PARA=['X', 'INST'],)
->>>>>>> bf6f36c0
  
 
 #-----------------------------------------------------------------------
