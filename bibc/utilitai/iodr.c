/* ------------------------------------------------------------------ */
/* ================================================================== */
/* COPYRIGHT (C) 1991 - 2012  EDF R&D              WWW.CODE-ASTER.ORG */
/*                                                                    */
/* THIS PROGRAM IS FREE SOFTWARE; YOU CAN REDISTRIBUTE IT AND/OR      */
/* MODIFY IT UNDER THE TERMS OF THE GNU GENERAL PUBLIC LICENSE AS     */
/* PUBLISHED BY THE FREE SOFTWARE FOUNDATION; EITHER VERSION 2 OF THE */
/* LICENSE, OR (AT YOUR OPTION) ANY LATER VERSION.                    */
/* THIS PROGRAM IS DISTRIBUTED IN THE HOPE THAT IT WILL BE USEFUL,    */
/* BUT WITHOUT ANY WARRANTY; WITHOUT EVEN THE IMPLIED WARRANTY OF     */
/* MERCHANTABILITY OR FITNESS FOR A PARTICULAR PURPOSE. SEE THE GNU   */
/* GENERAL PUBLIC LICENSE FOR MORE DETAILS.                           */
/*                                                                    */
/* YOU SHOULD HAVE RECEIVED A COPY OF THE GNU GENERAL PUBLIC LICENSE  */
/* ALONG WITH THIS PROGRAM; IF NOT, WRITE TO EDF R&D CODE_ASTER,      */
/*    1 AVENUE DU GENERAL DE GAULLE, 92141 CLAMART CEDEX, FRANCE.     */
/* ================================================================== */

#include "aster.h"
#include "aster_utils.h"
<<<<<<< HEAD
=======
#include "aster_fort.h"
>>>>>>> 09481f81

#define MAX_FAC         256
#define LONG_NOM_FIC    513
#define OFF_INIT        ASTER_INT_SIZE

static FILE *fpfile[MAX_FAC];
static long   nenr[MAX_FAC];

static long nbFAC=0;
static char *nomFAC[MAX_FAC];


long ind_fac ( char *nom )
{
   long i;
   static long res;
   res=-1;
   i=0;
   while ((i < nbFAC) && (strcmp(nom,nomFAC[i]) != 0)) i++;
   if (i < nbFAC) res=i;

   return(res);
}

long  open_fac ( char *nom )
{
   long ifac;
   static long res;
   void *malloc(size_t size);
   res=-1;
   ifac=ind_fac(nom);
   if (ifac < 0) {
      /* Creation */
      if (nbFAC < MAX_FAC) {
         nomFAC[nbFAC]=(char *) malloc(LONG_NOM_FIC);
         strcpy(nomFAC[nbFAC],nom);
         fpfile[nbFAC]=NULL;
         nenr[nbFAC]=-1;
         res=nbFAC;
         nbFAC++;
         }
      }
   else {
      /* Reinitialisation */
      strcpy(nomFAC[ifac],nom);
      fpfile[ifac]=NULL;
      nenr[ifac]=-1;
      res=ifac;
      }
   return(res);
}


void DEFSPP(OPENDR, opendr, char *dfname, STRING_SIZE len_dfname,
                            INTEGER *mode, INTEGER *ierr)
{
    /*
        mode = 0 : ro read only
        mode = 1 : rw read + write
        mode = 2 : write
     */
    long iu, nbread;
<<<<<<< HEAD
    char *fname, smode[4];
    int imode;
=======
    char *fname, smode[4], *valk;
    int imode;
    INTEGER n0=0, n1=1, ibid=0;
    DOUBLE rbid=0.;
>>>>>>> 09481f81

    imode = (int)(*mode);
    *ierr = 0;
    fname = MakeCStrFromFStr(dfname, len_dfname);
    iu=open_fac(fname);
    if ( iu < 0 ) {
       *ierr = -1;
       FreeStr(fname);
       return;
    }
    if ( imode == 0 ) {
<<<<<<< HEAD
        strncpy(smode, "rb", 2);
    } else if ( imode == 1 ) {
        strncpy(smode, "rb+", 3);
    } else {
        strncpy(smode, "wb+", 3);
    }
    printf("trying open file '%s' using mode '%s'...\n", fname, smode);
    fpfile[iu] = fopen(fname, smode);
    if (fpfile[iu] != NULL  ) {
        if ( imode == 2 ) {
            printf("open in write mode: %s\n", fname);
            nenr[iu] = -1;
            *ierr = 0;
        } else {
            printf("open in read mode: %s\n", fname);
            nbread=fread(&nenr[iu], OFF_INIT, 1, fpfile[iu]);
        }
    }
    else {
        printf("open failed: %s\n", fname);
=======
        strcpy(smode, "rb");
    } else if ( imode == 1 ) {
        strcpy(smode, "rb+");
    } else {
        strcpy(smode, "wb+");
    }
    DEBUG_IODR("trying open file '%s' using mode '%s'...\n", fname, smode);
    fpfile[iu] = fopen(fname, smode);
    if (fpfile[iu] != NULL  ) {
        valk = MakeTabFStr(1, VALK_SIZE);
        SetTabFStr(valk, 0, fname, VALK_SIZE);
        if ( imode == 2 ) {
            DEBUG_IODR("open in %s mode: %s\n", "write", fname);
            CALL_UTMESS_CORE("I", "JEVEUX_45", &n1, valk, &n0, &ibid, &n0, &rbid, " ");
            nenr[iu] = -1;
            *ierr = 0;
        } else {
            DEBUG_IODR("open in %s mode: %s\n", "read", fname);
            CALL_UTMESS_CORE("I", "JEVEUX_44", &n1, valk, &n0, &ibid, &n0, &rbid, " ");
            nbread=fread(&nenr[iu], OFF_INIT, 1, fpfile[iu]);
        }
        FreeStr(valk);
    }
    else {
        DEBUG_IODR("%s failed: %s\n", "open", fname);
>>>>>>> 09481f81
        *ierr = -2;
    }
    FreeStr(fname);
}

void DEFSP(CLOSDR, closdr, char *dfname, STRING_SIZE len_dfname, INTEGER *ierr)
{
    long iu;
    char *fname;

    *ierr = 0;
    fname = MakeCStrFromFStr(dfname, len_dfname);
    iu=ind_fac(fname);
    if ( iu < 0 ) {
       *ierr = -1;
    }
    else {
        fclose(fpfile[iu]);
        fpfile[iu] = NULL;
        nenr[iu]=-1;
        *ierr = 0;
    }
    FreeStr(fname);
}

void DEFSPPPP(READDR, readdr, char *dfname, STRING_SIZE len_dfname, void *buf,
                              INTEGER *nbytes, INTEGER *irec, INTEGER *ierr)
{
    long offset;
    long iu,nbseek;
    INTEGER nbval;
    char *fname;

    *ierr = 0;
    fname = MakeCStrFromFStr(dfname, len_dfname);
    iu=ind_fac(fname);
    if ( iu < 0 ) {
       *ierr = -1;
       FreeStr(fname);
       return;
    }
    if ( nenr[iu] == -1 ) {
        *ierr = -2;
        FreeStr(fname);
        return;
    }
    if ( fpfile[iu] == NULL ) {
        *ierr = -3;
        FreeStr(fname);
        return;
    }
    offset = (*irec-1)*nenr[iu]+OFF_INIT;
    nbseek=fseek(fpfile[iu],offset, SEEK_SET);
    nbval=(INTEGER)fread(buf,1,(size_t)(*nbytes),fpfile[iu]);
    if ( nbval != *nbytes ) {
        *ierr = -4;
    }
    FreeStr(fname);
}

void DEFSPPPP(WRITDR, writdr, char *dfname, STRING_SIZE len_dfname, void *buf,
            INTEGER *nbytes, INTEGER *irec, INTEGER *ierr)
{
    long offset;
    long iu,nbseek,nbwrite;
    INTEGER nbval;
    char *fname;

    *ierr = 0;
    fname = MakeCStrFromFStr(dfname, len_dfname);
    iu=ind_fac(fname);
    if ( iu < 0 ) {
       *ierr = -1;
       FreeStr(fname);
       return;
    }
    if ( fpfile[iu] == NULL ) {
        *ierr = -3;
        FreeStr(fname);
        return;
    }
    if ( nenr[iu] == -1 ) {
       nenr[iu] = *nbytes;
       nbwrite=fwrite(&nenr[iu], OFF_INIT, 1, fpfile[iu]);
    }
    offset = (*irec-1)*(nenr[iu])+OFF_INIT;
    nbseek=fseek(fpfile[iu],offset, SEEK_SET);
    nbval=(INTEGER)fwrite(buf,1,(size_t)(*nbytes),fpfile[iu]);

    if ( nbval != *nbytes ) {
        *ierr = -4;
    }
    FreeStr(fname);
}<|MERGE_RESOLUTION|>--- conflicted
+++ resolved
@@ -18,10 +18,7 @@
 
 #include "aster.h"
 #include "aster_utils.h"
-<<<<<<< HEAD
-=======
 #include "aster_fort.h"
->>>>>>> 09481f81
 
 #define MAX_FAC         256
 #define LONG_NOM_FIC    513
@@ -84,15 +81,10 @@
         mode = 2 : write
      */
     long iu, nbread;
-<<<<<<< HEAD
-    char *fname, smode[4];
-    int imode;
-=======
     char *fname, smode[4], *valk;
     int imode;
     INTEGER n0=0, n1=1, ibid=0;
     DOUBLE rbid=0.;
->>>>>>> 09481f81
 
     imode = (int)(*mode);
     *ierr = 0;
@@ -104,28 +96,6 @@
        return;
     }
     if ( imode == 0 ) {
-<<<<<<< HEAD
-        strncpy(smode, "rb", 2);
-    } else if ( imode == 1 ) {
-        strncpy(smode, "rb+", 3);
-    } else {
-        strncpy(smode, "wb+", 3);
-    }
-    printf("trying open file '%s' using mode '%s'...\n", fname, smode);
-    fpfile[iu] = fopen(fname, smode);
-    if (fpfile[iu] != NULL  ) {
-        if ( imode == 2 ) {
-            printf("open in write mode: %s\n", fname);
-            nenr[iu] = -1;
-            *ierr = 0;
-        } else {
-            printf("open in read mode: %s\n", fname);
-            nbread=fread(&nenr[iu], OFF_INIT, 1, fpfile[iu]);
-        }
-    }
-    else {
-        printf("open failed: %s\n", fname);
-=======
         strcpy(smode, "rb");
     } else if ( imode == 1 ) {
         strcpy(smode, "rb+");
@@ -151,7 +121,6 @@
     }
     else {
         DEBUG_IODR("%s failed: %s\n", "open", fname);
->>>>>>> 09481f81
         *ierr = -2;
     }
     FreeStr(fname);
