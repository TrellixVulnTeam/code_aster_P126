--- conflicted
+++ resolved
@@ -50,13 +50,8 @@
 
 #define CALL_DISMOI(a,b,c,d,e,f,g) CALLSSSPSSP(DISMOI,dismoi,a,b,c,d,e,f,g)
 extern void DEFSSSPSSP(DISMOI, dismoi, const char *,STRING_SIZE,
-<<<<<<< HEAD
-                       const char *,STRING_SIZE, const char *,STRING_SIZE, INTEGER *,
-                       char *,STRING_SIZE, const char *,STRING_SIZE, INTEGER *);
-=======
                        const char *,STRING_SIZE, const char *,STRING_SIZE, ASTERINTEGER *,
                        char *,STRING_SIZE, const char *,STRING_SIZE, ASTERINTEGER *);
->>>>>>> 44adc69a
 
 #define CALL_POSTKUTIL(a,b,c,d) CALLSSSS(POSTKUTIL,postkutil,a,b,c,d)
 extern void DEFSSSS(POSTKUTIL,postkutil,char *,STRING_SIZE,char *,STRING_SIZE,
@@ -74,13 +69,13 @@
 
 /* routines SUPERVISEUR */
 #define CALL_EXPASS(a)  CALLP(EXPASS,expass,a)
-extern void DEFP(EXPASS,expass, ASTERINTEGER *);
+extern void DEFP(EXPASS,expass, ASTERINTEGER*);
 
 #define CALL_EXECOP(a)  CALLP(EXECOP,execop,a)
-extern void DEFP(EXECOP,execop, INTEGER*);
+extern void DEFP(EXECOP,execop, ASTERINTEGER*);
 
 #define CALL_OPSEXE(a)  CALLP(OPSEXE,opsexe,a)
-extern void DEFP(OPSEXE,opsexe, ASTERINTEGER *) ;
+extern void DEFP(OPSEXE,opsexe, ASTERINTEGER*) ;
 
 #define CALL_IMPERS() CALL0(IMPERS,impers)
 extern void DEF0(IMPERS,impers);
@@ -115,23 +110,22 @@
 extern void DEFS(JEDETR, jedetr, const char *, STRING_SIZE);
 
 #define CALL_JEDETC(a, b, c) CALLSSP(JEDETC, jedetc, a, b, c)
-extern void DEFSSP(JEDETC, jedetc, char *, STRING_SIZE, char *, STRING_SIZE, ASTERINTEGER *);
+extern void DEFSSP(JEDETC, jedetc, char *, STRING_SIZE, char *, STRING_SIZE, ASTERINTEGER*);
 
 #define CALL_JELST3(a,b,c,d)  CALLSSPP(JELST3,jelst3,a,b,c,d)
-extern void DEFSSPP(JELST3,jelst3, char*, STRING_SIZE,
-                    char*, STRING_SIZE, ASTERINTEGER *, ASTERINTEGER *);
+extern void DEFSSPP(JELST3,jelst3, char*, STRING_SIZE, char*, STRING_SIZE, ASTERINTEGER*,
+                    ASTERINTEGER*);
 
 #define CALL_JELIRA(a,b,c,d)  CALLSSPS(JELIRA,jelira,a,b,c,d)
-<<<<<<< HEAD
-extern void DEFSSPS(JELIRA,jelira, const char*, STRING_SIZE, const char*, STRING_SIZE, INTEGER*,
-                    char*, STRING_SIZE );
+extern void DEFSSPS(JELIRA,jelira, const char*, STRING_SIZE, const char*, STRING_SIZE,
+                    ASTERINTEGER*, char*, STRING_SIZE );
 
 #define CALL_JEEXIN(a,b)  CALLSP(JEEXIN,jeexin,a,b)
-extern void DEFSP(JEEXIN,jeexin, const char*, STRING_SIZE, INTEGER* );
+extern void DEFSP(JEEXIN,jeexin, const char*, STRING_SIZE, ASTERINTEGER* );
 
 /* char functions: the first two arguments is the result */
 #define CALL_JEXNUM(a,b,c) CALLVSP(JEXNUM,jexnum,a,b,c)
-extern void DEFVSP(JEXNUM, jexnum, char*, STRING_SIZE, const char*, STRING_SIZE, INTEGER* );
+extern void DEFVSP(JEXNUM, jexnum, char*, STRING_SIZE, const char*, STRING_SIZE, ASTERINTEGER* );
 
 #define CALL_JEXNOM(a,b,c) CALLVSS(JEXNOM,jexnom,a,b,c)
 extern void DEFVSS(JEXNOM,jexnom, char*, STRING_SIZE, const char*, STRING_SIZE,
@@ -141,14 +135,14 @@
 extern void DEFSS(JENUNO,jenuno, char*, STRING_SIZE, char*, STRING_SIZE );
 
 #define CALL_JENONU(a, b) CALLSP(JENONU, jenonu, a, b)
-extern void DEFSP(JENONU,jenonu, char*, STRING_SIZE, INTEGER* );
+extern void DEFSP(JENONU,jenonu, char*, STRING_SIZE, ASTERINTEGER* );
 
 #define CALL_JEVEUOC(a, b, c) CALLSSP(JEVEUOC, jeveuoc, a, b, c)
 void DEFSSP(JEVEUOC, jeveuoc, const char *, STRING_SIZE, const char *, STRING_SIZE, void*);
 
 #define CALL_WKVECTC(a, b, c, d) CALLSSPP(WKVECTC, wkvectc, a, b, c, d)
 void DEFSSPP(WKVECTC, wkvectc, const char *, STRING_SIZE, const char *, STRING_SIZE,
-             INTEGER*, void*);
+             ASTERINTEGER*, void*);
 
 #define CALL_ALCART(a, b, c, d) CALLSSSS(ALCART, alcart, a, b, c, d)
 void DEFSSSS(ALCART, alcart, const char *, STRING_SIZE, const char *, STRING_SIZE,
@@ -156,34 +150,35 @@
 
 #define CALL_NOCARTC(a, b, c, d, e, f, g, h, i) \
     CALLSPPSSPSPS(NOCART_C, nocart_c, a, b, c, d, e, f, g, h, i)
-void DEFSPPSSPSPS(NOCART_C, nocart_c, const char *, STRING_SIZE, const INTEGER*,
-                  const INTEGER*, const char *, STRING_SIZE, const char *, STRING_SIZE,
-                  const INTEGER*, const char *, STRING_SIZE, const INTEGER*,
+void DEFSPPSSPSPS(NOCART_C, nocart_c, const char *, STRING_SIZE, const ASTERINTEGER*,
+                  const ASTERINTEGER*, const char *, STRING_SIZE, const char *, STRING_SIZE,
+                  const ASTERINTEGER*, const char *, STRING_SIZE, const ASTERINTEGER*,
                   const char *, STRING_SIZE);
 
 #define CALL_RSEXCH(a, b, c, d, e, f) CALLSSSPSP(RSEXCH, rsexch, a, b, c, d, e, f)
 void DEFSSSPSP(RSEXCH, rsexch, const char *, STRING_SIZE, const char *, STRING_SIZE,
-               const char *, STRING_SIZE, const INTEGER*, const char *, STRING_SIZE,
-               const INTEGER*);
+               const char *, STRING_SIZE, const ASTERINTEGER*, const char *, STRING_SIZE,
+               const ASTERINTEGER*);
 
 #define CALL_RSNOCH(a, b, c) CALLSSP(RSNOCH_FORWARD, rsnoch_forward, a, b, c)
 void DEFSSP(RSNOCH_FORWARD, rsnoch_forward, const char *, STRING_SIZE, const char *, STRING_SIZE,
-            const INTEGER*);
+            const ASTERINTEGER*);
 
 #define CALL_RSCRSD(a, b, c, d) CALLSSSP(RSCRSD, rscrsd, a, b, c, d)
 void DEFSSSP(RSCRSD, rscrsd, const char *, STRING_SIZE, const char *, STRING_SIZE,
-                             const char *, STRING_SIZE, const INTEGER*);
+                             const char *, STRING_SIZE, const ASTERINTEGER*);
 
 #define CALL_UTIMSD(a, b, c, d, e, f, g, h) CALLPPPPSPSS(UTIMSD, utimsd, a, b, c, d, e, f, g, h)
-void DEFPPPPSPSS(UTIMSD,utimsd, INTEGER*, INTEGER*, INTEGER*, INTEGER*, const char*, STRING_SIZE,
-                                INTEGER*, const char*, STRING_SIZE, const char*, STRING_SIZE );
+void DEFPPPPSPSS(UTIMSD,utimsd, ASTERINTEGER*, ASTERINTEGER*, ASTERINTEGER*, ASTERINTEGER*,
+                                const char*, STRING_SIZE, ASTERINTEGER*, const char*,
+                                STRING_SIZE, const char*, STRING_SIZE );
 
 #define CALL_MERIME_WRAP(a, b, c, d, e, f, g, h, i, j) \
     CALLSPSSSPSSPS(MERIME_WRAP, merime_wrap, a, b, c, d, e, f, g, h, i, j)
-void DEFSPSSSPSSPS(MERIME_WRAP,merime_wrap, const char*, STRING_SIZE, INTEGER*,
+void DEFSPSSSPSSPS(MERIME_WRAP,merime_wrap, const char*, STRING_SIZE, ASTERINTEGER*,
                    const char*, STRING_SIZE, const char*, STRING_SIZE, const char*, STRING_SIZE,
-                   DOUBLE *, const char*, STRING_SIZE, const char*, STRING_SIZE,
-                   INTEGER*, const char*, STRING_SIZE );
+                   ASTERDOUBLE *, const char*, STRING_SIZE, const char*, STRING_SIZE,
+                   ASTERINTEGER*, const char*, STRING_SIZE );
 
 #define CALL_RCMFMC(a, b) CALLSS(RCMFMC, rcmfmc, a, b)
 void DEFSS(RCMFMC,rcmfmc, const char*, STRING_SIZE, const char*, STRING_SIZE);
@@ -197,37 +192,40 @@
                                         const char*, STRING_SIZE, const char*, STRING_SIZE);
 
 #define CALL_GNOMSD(a, b, c, d) CALLSSPP(GNOMSD, gnomsd, a, b, c, d)
-void DEFSSPP(GNOMSD,gnomsd, const char*, STRING_SIZE, const char*, STRING_SIZE, INTEGER *,
-             INTEGER *);
+void DEFSSPP(GNOMSD,gnomsd, const char*, STRING_SIZE, const char*, STRING_SIZE, ASTERINTEGER *,
+             ASTERINTEGER *);
 
 #define CALL_NMDOCH_WRAP(a, b, c) CALLSPS(NMDOCH_WRAP, nmdoch_wrap, a, b, c)
-void DEFSPS(NMDOCH_WRAP,nmdoch_wrap, const char*, STRING_SIZE, INTEGER *, const char*, STRING_SIZE);
+void DEFSPS(NMDOCH_WRAP,nmdoch_wrap, const char*, STRING_SIZE, ASTERINTEGER *,
+            const char*, STRING_SIZE);
 
 #define CALL_ASMATR(a, b, c, d, e, f, g, h, i) \
     CALLPSSSSSSPS(ASMATR, asmatr, a, b, c, d, e, f, g, h, i)
-void DEFPSSSSSSPS(ASMATR,asmatr, INTEGER *, const char*, STRING_SIZE,
+void DEFPSSSSSSPS(ASMATR,asmatr, ASTERINTEGER *, const char*, STRING_SIZE,
                                   const char*, STRING_SIZE, const char*, STRING_SIZE,
                                   const char*, STRING_SIZE, const char*, STRING_SIZE,
-                                  const char*, STRING_SIZE, INTEGER *, const char*, STRING_SIZE);
+                                  const char*, STRING_SIZE, ASTERINTEGER *,
+                                  const char*, STRING_SIZE);
 
 #define CALL_MATRIX_FACTOR(a, b, c, d, e, f, g) \
     CALLSSPSSPP(MATRIX_FACTOR, matrix_factor, a, b, c, d, e, f, g)
 void DEFSSPSSPP(MATRIX_FACTOR,matrix_factor, const char*, STRING_SIZE, const char*, STRING_SIZE,
-                                  INTEGER *, const char*, STRING_SIZE, const char*, STRING_SIZE,
-                                  INTEGER *, INTEGER *);
+                                  ASTERINTEGER *, const char*, STRING_SIZE,
+                                  const char*, STRING_SIZE,
+                                  ASTERINTEGER *, ASTERINTEGER *);
 
 #define CALL_RESOUD_WRAP(a, b, c, d, e, f, g, h, i, j, k, l) \
     CALLSSSSPSSSSPPP(RESOUD_WRAP, resoud_wrap, a, b, c, d, e, f, g, h, i, j, k, l)
 void DEFSSSSPSSSSPPP(RESOUD_WRAP,resoud_wrap, const char*, STRING_SIZE, const char*, STRING_SIZE,
                                               const char*, STRING_SIZE, const char*, STRING_SIZE,
-                                              INTEGER*,
+                                              ASTERINTEGER*,
                                               const char*, STRING_SIZE, const char*, STRING_SIZE,
                                               const char*, STRING_SIZE, const char*, STRING_SIZE,
-                                              INTEGER *, INTEGER *, INTEGER *);
+                                              ASTERINTEGER *, ASTERINTEGER *, ASTERINTEGER *);
 
 #define CALL_VEDIME(a, b, c, d, e, f) CALLSSSPSS(VEDIME, vedime, a, b, c, d, e, f)
 void DEFSSSPSS(VEDIME,vedime, const char*, STRING_SIZE, const char*, STRING_SIZE,
-                              const char*, STRING_SIZE, DOUBLE *, const char*, STRING_SIZE,
+                              const char*, STRING_SIZE, ASTERDOUBLE *, const char*, STRING_SIZE,
                               const char*, STRING_SIZE);
 
 #define CALL_VELAME(a, b, c, d, e) CALLSSSSS(VELAME, velame, a, b, c, d, e)
@@ -239,7 +237,7 @@
     CALLSSSSPSSSS(VECHME_WRAP, vechme_wrap, a, b, c, d, e, f, g, h, i)
 void DEFSSSSPSSSS(VECHME_WRAP,vechme_wrap, const char*, STRING_SIZE, const char*, STRING_SIZE,
                                             const char*, STRING_SIZE, const char*, STRING_SIZE,
-                                            const DOUBLE*,
+                                            const ASTERDOUBLE*,
                                             const char*, STRING_SIZE, const char*, STRING_SIZE,
                                             const char*, STRING_SIZE, const char*, STRING_SIZE);
 
@@ -253,16 +251,17 @@
 
 #define CALL_ASCOVA(a, b, c, d, e, f, g) CALLSSSSPSS(ASCOVA, ascova, a, b, c, d, e, f, g)
 void DEFSSSSPSS(ASCOVA,ascova, const char*, STRING_SIZE, const char*, STRING_SIZE,
-                               const char*, STRING_SIZE, const char*, STRING_SIZE, const DOUBLE*,
+                               const char*, STRING_SIZE, const char*, STRING_SIZE, const ASTERDOUBLE*,
                                const char*, STRING_SIZE, const char*, STRING_SIZE );
 
 #define CALL_ASCAVC(a, b, c, d, e, f) CALLSSSSPS(ASCAVC, ascavc, a, b, c, d, e, f)
 void DEFSSSSPS(ASCAVC,ascavc, const char*, STRING_SIZE, const char*, STRING_SIZE,
                               const char*, STRING_SIZE, const char*, STRING_SIZE,
-                              const DOUBLE*, const char*, STRING_SIZE );
+                              const ASTERDOUBLE*, const char*, STRING_SIZE );
 
 #define CALL_CORICH(a, b, c, d) CALLSSPP(CORICH, corich, a, b, c, d)
-void DEFSSPP(CORICH,corich, const char*, STRING_SIZE, const char*, STRING_SIZE, INTEGER*, INTEGER*);
+void DEFSSPP(CORICH,corich, const char*, STRING_SIZE, const char*, STRING_SIZE,
+                            ASTERINTEGER*, ASTERINTEGER*);
 
 #define CALL_DETRSD(a, b) CALLSS(DETRSD, detrsd, a, b)
 void DEFSS(DETRSD,detrsd, const char*, STRING_SIZE, const char*, STRING_SIZE);
@@ -274,27 +273,16 @@
 #define CALL_CELCES(a, b, c) CALLSSS(CELCES, celces, a, b, c)
 void DEFSSS(CELCES,celces, const char*, STRING_SIZE, const char*, STRING_SIZE,
                            const char*, STRING_SIZE);
-=======
-extern void DEFSSPS(JELIRA,jelira, const char*, STRING_SIZE,
-                    const char*, STRING_SIZE, ASTERINTEGER *,
-                    char*, STRING_SIZE );
-
-#define CALL_JEEXIN(a,b)  CALLSP(JEEXIN,jeexin,a,b)
-extern void DEFSP(JEEXIN,jeexin, const char*, STRING_SIZE, ASTERINTEGER * );
-
->>>>>>> 44adc69a
 
 /* routines d'accès aux OBJETS JEVEUX (vecteurs, collections, champs) */
 #define CALL_GETCON(nomsd,iob,ishf,ilng,ctype,lcon,iaddr,nomob) \
     CALLSPPPPPPS(GETCON,getcon,nomsd,iob,ishf,ilng,ctype,lcon,iaddr,nomob)
-extern void DEFSPPPPPPS(GETCON,getcon,char *,STRING_SIZE,ASTERINTEGER *,
-                        ASTERINTEGER *,ASTERINTEGER *,
-                        ASTERINTEGER *,ASTERINTEGER *,char **,char *,STRING_SIZE);
+extern void DEFSPPPPPPS(GETCON,getcon,char *,STRING_SIZE,ASTERINTEGER *,ASTERINTEGER *,
+                        ASTERINTEGER *,ASTERINTEGER *,ASTERINTEGER *,char **,char *,STRING_SIZE);
 
 #define CALL_PUTCON(nomsd,nbind,ind,valr,valc,num,iret) \
     CALLSPPPPPP(PUTCON,putcon,nomsd,nbind,ind,valr,valc,num,iret)
-extern void DEFSPPPPPP(PUTCON,putcon,char *,STRING_SIZE,ASTERINTEGER *,
-                       ASTERINTEGER *,ASTERDOUBLE *,
+extern void DEFSPPPPPP(PUTCON,putcon,char *,STRING_SIZE,ASTERINTEGER *,ASTERINTEGER *,ASTERDOUBLE *,
                        ASTERDOUBLE *,ASTERINTEGER *,ASTERINTEGER *);
 
 #define CALL_TAILSD(nom, nomsd, val, nbval) CALLSSPP(TAILSD,tailsd,nom, nomsd, val, nbval)
@@ -303,15 +291,13 @@
 
 #define CALL_PRCOCH(nomce,nomcs,nomcmp,ktype,itopo,nval,groups) \
     CALLSSSSPPS(PRCOCH,prcoch,nomce,nomcs,nomcmp,ktype,itopo,nval,groups)
-extern void DEFSSSSPPS(PRCOCH,prcoch,char *,STRING_SIZE,
-                       char *,STRING_SIZE,char *,STRING_SIZE,
-                       char *,STRING_SIZE,ASTERINTEGER *,ASTERINTEGER *,
-                       char *,STRING_SIZE);
+extern void DEFSSSSPPS(PRCOCH,prcoch,char *,STRING_SIZE,char *,STRING_SIZE,char *,STRING_SIZE,
+                       char *,STRING_SIZE,ASTERINTEGER *,ASTERINTEGER *,char *,STRING_SIZE);
 
 /* routine d'acces aux parametres memoire */
 #define CALL_UTGTME(a,b,c,d) CALLPSPP(UTGTME,utgtme,a,b,c,d)
-extern void DEFPSPP(UTGTME, utgtme, ASTERINTEGER *, char *, STRING_SIZE,
-                    ASTERDOUBLE *, ASTERINTEGER *);
+extern void DEFPSPP(UTGTME, utgtme, ASTERINTEGER *, char *,  STRING_SIZE,
+                                    ASTERDOUBLE *, ASTERINTEGER *);
 
 #define CALL_UTPTME(a,b,c) CALLSPP(UTPTME,utptme,a,b,c)
 extern void DEFSPP(UTPTME, utptme, char *,  STRING_SIZE,  ASTERDOUBLE *, ASTERINTEGER *);
@@ -349,9 +335,8 @@
 #define CALL_RCVALE_WRAP(a,b,c,d,e,f,g,h,i,j) \
         CALLSSPSPPSPPP(RCVALE_WRAP,rcvale_wrap,a,b,c,d,e,f,g,h,i,j)
 extern void DEFSSPSPPSPPP(RCVALE_WRAP, rcvale_wrap, char *,STRING_SIZE, char *,STRING_SIZE,
-    ASTERINTEGER *, char *,STRING_SIZE, ASTERDOUBLE *, ASTERINTEGER *,
-    char *,STRING_SIZE, ASTERDOUBLE *, ASTERINTEGER *,
-    ASTERINTEGER *);
+    ASTERINTEGER *, char *,STRING_SIZE, ASTERDOUBLE *, ASTERINTEGER *, char *,STRING_SIZE,
+    ASTERDOUBLE *, ASTERINTEGER *, ASTERINTEGER *);
 
 
 /* routines d'impression des MESSAGES */
@@ -384,9 +369,9 @@
                     char *,STRING_SIZE,ASTERINTEGER *);
 
 #define CALL_MDNOCH(a,b,c,d,e,f,g) CALLSPPSSSP(MDNOCH,mdnoch,a,b,c,d,e,f,g)
-extern void DEFSPPSSSP(MDNOCH,mdnoch,char *,STRING_SIZE,
-                       ASTERINTEGER *,ASTERINTEGER *,char *,STRING_SIZE,
-                       char *,STRING_SIZE,char *,STRING_SIZE,ASTERINTEGER *);
+extern void DEFSPPSSSP(MDNOCH,mdnoch,char *,STRING_SIZE,ASTERINTEGER *,ASTERINTEGER *,
+                       char *,STRING_SIZE,char *,STRING_SIZE,
+                       char *,STRING_SIZE,ASTERINTEGER *);
 
 #ifdef __cplusplus
 }
