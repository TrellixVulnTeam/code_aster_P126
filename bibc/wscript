--- conflicted
+++ resolved
@@ -32,15 +32,7 @@
     self.check_swig_headers()
 
     if 'ifort' in self.env.get_flat('LINK_FC'):
-<<<<<<< HEAD
-        self.env.append_value('LINKFLAGS', ['-nofor_main'])
-=======
         self.env.append_value('LINKFLAGS_fcprogram', ['-nofor_main'])
-        if opts.embed_all or opts.embed_aster:
-            self.env.append_value('LINKFLAGS_fcprogram', ['-static-intel'])
-            if self.get_define('HAVE_MPI'):
-                self.env.append_value('LINKFLAGS_fcprogram', ['-static_mpi'])
->>>>>>> 2eaa6cce
     self.check_cflags()
     self.check_bibc_depends()
 
