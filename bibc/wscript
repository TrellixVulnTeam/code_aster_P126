# coding=utf-8

import os.path as osp
import optparse
from functools import partial

from waflib import TaskGen, Configure, Logs, Utils, Errors

def _deprecated(option, *args, **kwargs):
    """Deprecated option"""
    Logs.warn("The option '{}' is not supported anymore.".format(option))

def options(self):
    self.load('compiler_c')
    # for backward compatibility
    group = self.get_option_group("Code_Aster options")
    deprecate = partial(group.add_option, action='callback',
                        callback=_deprecated, help=optparse.SUPPRESS_HELP)
    deprecate('-e', '--build-executable')
    deprecate('--embed-aster')
    deprecate('--shared-aster')

def configure(self):
    self.load('compiler_c')
    # preserve symbols in the dyn table for stdcalls
    self.env.append_unique('LINKFLAGS', ['-Wl,--export-dynamic'])

    if 'ifort' in self.env.FC_NAME.lower():
        self.env.append_value('LINKFLAGS_fcprogram', ['-nofor_main'])
    self.check_cflags()
    self.check_bibc_depends()


@Configure.conf
def check_bibc_depends(self):
    """check dependencies of bibc"""
    # never in static
    self.check_cc(uselib_store='SYS', lib='dl')


PYMAIN = 'supervis/python.c'

def build(self):
    # The build is splitted in 3 stages:
    # - compilation of C source files
    # - link of the executable (embedded) or several shared libs (shared)
    # - build and link the cython wrapper
    #
    get_srcs = self.path.get_src().ant_glob
    env = self.all_envs[self.variant]
    excl = [] if env.BUILD_MED else ['**/med_aster_module.c']

    build_c_source(self, env, excl)
    build_libaster(self, env)
    # build_module(self, env)

    self.add_group()
    # install headers
    self.install_files(
        env.ASTERINCLUDEDIR,
        get_srcs('include/*.h')
    )
    # install generated headers (C + fortran)
    bld = self.path.get_bld().parent
    config_includes = bld.ant_glob('aster*_config.h', quiet=True)
    self.install_files(
        env.ASTERINCLUDEDIR,
        config_includes
    )

@TaskGen.extension('.h')
def process_h(self, node):
    pass

def build_c_source(self, env, excl):
    get_srcs = self.path.get_src().ant_glob
<<<<<<< HEAD
    uses = env['all_dependencies']
    # compile *.c
=======
    uses = shenv['all_dependencies']
    if shenv.BUILD_MFRONT:
        uses.append('astermfront')

    self(
        features = 'c cshlib',
            name = 'asterlib',
          target = 'aster',
          source = get_srcs('**/*.c', excl=['supervis/python.c']),
         defines = '_WITHOUT_PYMOD_',
             env = shenv.derive(),
             use = ['PYEMBED', 'NUMPY', 'asterbibfor', 'asterbibcxx'] + uses + ['CXX'],
    install_path = shenv.ASTERLIBDIR,
    )

    self.add_group()

>>>>>>> 4a7a07ee
    self(
        features = 'c',
            name = 'asterbibc',
          source = get_srcs('**/*.c', excl=excl + [PYMAIN]),
         defines = '',
             env = env.derive(),
             use = ['PYEMBED', 'NUMPY'] + uses,
    )

def build_libaster(self, shenv):
    get_srcs = self.path.get_src().ant_glob
    uses = shenv['all_dependencies']
    # {bibfor, bibc, bibcxx}/*.o
    self(
        features = 'cxx cxxshlib',
            name = 'asterlib',
          target = 'aster',
          source = PYMAIN,
         defines = '_MAIN_=_unused_main_', #'_WITHOUT_PYMOD_',
             env = shenv.derive(),
             use = ['PYEMBED', 'NUMPY', 'asterbibfor', 'asterbibc',
                    'asterbibcxx', 'astermfront', 'CODE_ASTER_CORE'] + uses + ['CXX'],
    install_path = shenv.ASTERLIBDIR,
    )

<<<<<<< HEAD
=======
    if shenv.BUILD_MED:
        self(
            features = 'c cshlib pyext',
              target = '../bibpyt/med_aster',
                name = 'med_aster',
              source = get_srcs('**/med_aster_module.c'),
                 env = shenv.derive(),
                 use = ['asterlib'] + uses,
        install_path = shenv.ASTERLIBDIR,
        )

def build_as_embeded(self, stenv):
    get_srcs = self.path.get_src().ant_glob
    uses = stenv['all_dependencies'][:]
    if stenv.BUILD_MFRONT:
        uses.append('astermfront')

    excl = ['**/med_aster_module.c'] if not stenv.BUILD_MED else []

    # FC_MAIN = 'main' with gfortran, 'MAIN__' with Intel
    # Intel compiler requires -nofor_main to link a no fortran program.
    # So in all cases, main='main' !
    main = 'main' if stenv.FC_MAIN == -1 or 'ifort' in stenv.FC_NAME.lower() else stenv.FC_MAIN

    tgt = (self.variant == 'release' and stenv.ASTERBINOPT) or stenv.ASTERBINDBG
    self(
        features = 'c fcprogram pyembed',
          target = tgt,
            name = 'asterexec',
          source = get_srcs(['**/*.c'], excl=excl),
         defines = ['_MAIN_=%s' % main],
             env = stenv.derive(),
             use = ['NUMPY', 'asterbibfor', 'asterbibcxx'] + uses + ['CXX'],
        )
>>>>>>> 4a7a07ee

###############################################################################
@Configure.conf
def check_cflags(self):
    self.start_msg('Getting C compiler flags')
    if 'icc' in self.env.CC_NAME:
        self.safe_remove('CFLAGS_PYEXT', '-fwrapv')
        self.safe_remove('CFLAGS_PYEMBED', '-fwrapv')
        self.safe_remove('CXXFLAGS_PYEXT', '-fwrapv')
        self.safe_remove('CXXFLAGS_PYEMBED', '-fwrapv')
    self.end_msg(self.env['CFLAGS'])

@Configure.conf
def check_optimization_cflags(self):
    self.setenv('debug')
    flags = ['-g'] + Utils.to_list(self.env['CFLAGS_ASTER_DEBUG'])
    self.start_msg('Setting C debug flags')
    self.env.append_unique('CFLAGS', flags)
    self.end_msg(flags)

    self.setenv('release')
    flags = ['-O2']
    self.start_msg('Setting C optimization flags')
    self.env.append_unique('CFLAGS', flags)
    self.end_msg(flags)<|MERGE_RESOLUTION|>--- conflicted
+++ resolved
@@ -74,28 +74,8 @@
 
 def build_c_source(self, env, excl):
     get_srcs = self.path.get_src().ant_glob
-<<<<<<< HEAD
     uses = env['all_dependencies']
     # compile *.c
-=======
-    uses = shenv['all_dependencies']
-    if shenv.BUILD_MFRONT:
-        uses.append('astermfront')
-
-    self(
-        features = 'c cshlib',
-            name = 'asterlib',
-          target = 'aster',
-          source = get_srcs('**/*.c', excl=['supervis/python.c']),
-         defines = '_WITHOUT_PYMOD_',
-             env = shenv.derive(),
-             use = ['PYEMBED', 'NUMPY', 'asterbibfor', 'asterbibcxx'] + uses + ['CXX'],
-    install_path = shenv.ASTERLIBDIR,
-    )
-
-    self.add_group()
-
->>>>>>> 4a7a07ee
     self(
         features = 'c',
             name = 'asterbibc',
@@ -108,6 +88,8 @@
 def build_libaster(self, shenv):
     get_srcs = self.path.get_src().ant_glob
     uses = shenv['all_dependencies']
+    if shenv.BUILD_MFRONT:
+        uses.append('astermfront')
     # {bibfor, bibc, bibcxx}/*.o
     self(
         features = 'cxx cxxshlib',
@@ -117,49 +99,11 @@
          defines = '_MAIN_=_unused_main_', #'_WITHOUT_PYMOD_',
              env = shenv.derive(),
              use = ['PYEMBED', 'NUMPY', 'asterbibfor', 'asterbibc',
-                    'asterbibcxx', 'astermfront', 'CODE_ASTER_CORE'] + uses + ['CXX'],
+                    'asterbibcxx', 'CODE_ASTER_CORE'] + uses + ['CXX'],
     install_path = shenv.ASTERLIBDIR,
     )
 
-<<<<<<< HEAD
-=======
-    if shenv.BUILD_MED:
-        self(
-            features = 'c cshlib pyext',
-              target = '../bibpyt/med_aster',
-                name = 'med_aster',
-              source = get_srcs('**/med_aster_module.c'),
-                 env = shenv.derive(),
-                 use = ['asterlib'] + uses,
-        install_path = shenv.ASTERLIBDIR,
-        )
 
-def build_as_embeded(self, stenv):
-    get_srcs = self.path.get_src().ant_glob
-    uses = stenv['all_dependencies'][:]
-    if stenv.BUILD_MFRONT:
-        uses.append('astermfront')
-
-    excl = ['**/med_aster_module.c'] if not stenv.BUILD_MED else []
-
-    # FC_MAIN = 'main' with gfortran, 'MAIN__' with Intel
-    # Intel compiler requires -nofor_main to link a no fortran program.
-    # So in all cases, main='main' !
-    main = 'main' if stenv.FC_MAIN == -1 or 'ifort' in stenv.FC_NAME.lower() else stenv.FC_MAIN
-
-    tgt = (self.variant == 'release' and stenv.ASTERBINOPT) or stenv.ASTERBINDBG
-    self(
-        features = 'c fcprogram pyembed',
-          target = tgt,
-            name = 'asterexec',
-          source = get_srcs(['**/*.c'], excl=excl),
-         defines = ['_MAIN_=%s' % main],
-             env = stenv.derive(),
-             use = ['NUMPY', 'asterbibfor', 'asterbibcxx'] + uses + ['CXX'],
-        )
->>>>>>> 4a7a07ee
-
-###############################################################################
 @Configure.conf
 def check_cflags(self):
     self.start_msg('Getting C compiler flags')
