--- conflicted
+++ resolved
@@ -256,7 +256,6 @@
      *  iret = 0 : tout est ok
      *  iret = 4 : option inexistante, type incorrect.
      */
-<<<<<<< HEAD
     if ( fileOut == NULL )
     {
         fileOut = fopen("fichierOut.txt", "w");
@@ -266,17 +265,6 @@
     *vali = getParameterLong(opt);
     FreeStr(opt);
     *iret = 0;
-=======
-    long value;
-    int ret = 0;
-    char *sopt;
-    sopt = MakeCStrFromFStr(option, lopt);
-    value = asterc_getopt_long(sopt, &ret);
-
-    *vali = (ASTERINTEGER)value;
-    *iret = (ASTERINTEGER)ret;
-    FreeStr(sopt);
->>>>>>> 44adc69a
 }
 
 void DEFSPP(GTOPTR,gtoptr, _IN char *option, STRING_SIZE lopt,
@@ -289,49 +277,11 @@
      *  iret = 0 : tout est ok
      *  iret = 4 : option inexistante, type incorrect.
      */
-<<<<<<< HEAD
     char *opt = MakeCStrFromFStr(option, lopt);
     *valr = getParameterDouble(opt);
     fprintf(fileOut, "GTOPTR %s returns %f\n", opt, *valr);
     FreeStr(opt);
     *iret = 0;
-=======
-    double value;
-    int ret = 0;
-    char *sopt;
-    sopt = MakeCStrFromFStr(option, lopt);
-    value = asterc_getopt_double(sopt, &ret);
-
-    *valr = (ASTERDOUBLE)value;
-    *iret = (ASTERINTEGER)ret;
-    FreeStr(sopt);
-}
-
-void DEFSSP(GTOPTK,gtoptk, _IN char *option, STRING_SIZE lopt,
-            _OUT char *valk, STRING_SIZE lvalk,
-            _OUT ASTERINTEGER *iret)
-{
-    /*
-     * Interface C/Python pour récupérer une option de la ligne de commande.
-     * Retourne la valeur et un code retour :
-     *  iret = 0 : tout est ok
-     *  iret = 1 : longueur de valk insuffisante, valeur tronquée
-     *  iret = 4 : option inexistante, type incorrect.
-     */
-    char *value;
-    int ret = 0;
-    char *sopt;
-    sopt = MakeCStrFromFStr(option, lopt);
-    value = asterc_getopt_string(sopt, &ret);
-
-    if ( ret == 0 ) {
-        if ( strlen(value) > lvalk ) ret = 1;
-        CopyCStrToFStr(valk, value, lvalk);
-    }
-    *iret = (ASTERINTEGER)ret;
-    FreeStr(sopt);
-    FreeStr(value);
->>>>>>> 44adc69a
 }
 
 static char get_mem_stat_doc[] =
@@ -456,7 +406,7 @@
     if ( pModule == NULL )
     {
         fprintf(fileOut, "No module named 'Utilitai.Utmess'\n");
-        INTEGER ier=SIGABRT;
+        ASTERINTEGER ier=SIGABRT;
         CALL_ASABRT( &ier );
     }
 
@@ -528,7 +478,7 @@
      *    iret > 0   erreur
      */
     fprintf(fileOut, "CHKMSG ne fait rien ?\n");
-    /* INTEGER ier=SIGABRT;
+    /* ASTERINTEGER ier=SIGABRT;
     CALL_ASABRT( &ier );
        TODO
 
@@ -550,7 +500,7 @@
      * call utalrm('ON', 'CALCULEL5_7') == RetablirAlarme('CALCULEL5_7')
      */
     fprintf(fileOut, "UTALRM\n");
-    INTEGER ier=SIGABRT;
+    ASTERINTEGER ier=SIGABRT;
     CALL_ASABRT( &ier );
     /* TODO */
 
@@ -576,7 +526,7 @@
     /* Interface Fortran/Python pour obtenir si des alarmes ont été émises.
      */
     fprintf(fileOut, "GTALRM\n");
-    INTEGER ier=SIGABRT;
+    ASTERINTEGER ier=SIGABRT;
     CALL_ASABRT( &ier );
     /* TODO */
 
@@ -598,7 +548,7 @@
      * Voir help(aster_core.print_header)
      */
     fprintf(fileOut, "PRHEAD a ajouter ?\n");
-    /*INTEGER ier=SIGABRT;
+    /*ASTERINTEGER ier=SIGABRT;
     CALL_ASABRT( &ier );*/
     /* TODO */
 
@@ -620,7 +570,7 @@
          call cheksd('MA', 'sd_maillage', iret)
    */
     fprintf(fileOut, "CHEKSD\n");
-    INTEGER ier=SIGABRT;
+    ASTERINTEGER ier=SIGABRT;
     CALL_ASABRT( &ier );
     /* TODO */
 
@@ -651,7 +601,7 @@
                            tole, ref, val, compare=1.):
     */
     fprintf(fileOut, "TESTRESU_PRINT\n");
-    INTEGER ier=SIGABRT;
+    ASTERINTEGER ier=SIGABRT;
     CALL_ASABRT( &ier );
     /* TODO */
 
