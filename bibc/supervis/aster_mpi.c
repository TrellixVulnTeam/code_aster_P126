/* ================================================================== */
/* COPYRIGHT (C) 1991 - 2015  EDF R&D              WWW.CODE-ASTER.ORG */
/*                                                                    */
/* THIS PROGRAM IS FREE SOFTWARE; YOU CAN REDISTRIBUTE IT AND/OR      */
/* MODIFY IT UNDER THE TERMS OF THE GNU GENERAL PUBLIC LICENSE AS     */
/* PUBLISHED BY THE FREE SOFTWARE FOUNDATION; EITHER VERSION 2 OF THE */
/* LICENSE, OR (AT YOUR OPTION) ANY LATER VERSION.                    */
/* THIS PROGRAM IS DISTRIBUTED IN THE HOPE THAT IT WILL BE USEFUL,    */
/* BUT WITHOUT ANY WARRANTY; WITHOUT EVEN THE IMPLIED WARRANTY OF     */
/* MERCHANTABILITY OR FITNESS FOR A PARTICULAR PURPOSE. SEE THE GNU   */
/* GENERAL PUBLIC LICENSE FOR MORE DETAILS.                           */
/*                                                                    */
/* YOU SHOULD HAVE RECEIVED A COPY OF THE GNU GENERAL PUBLIC LICENSE  */
/* ALONG WITH THIS PROGRAM; IF NOT, WRITE TO EDF R&D CODE_ASTER,      */
/*    1 AVENUE DU GENERAL DE GAULLE, 92141 CLAMART CEDEX, FRANCE.     */
/* ================================================================== */
/* person_in_charge: mathieu.courtois at edf.fr */

#include "aster.h"
#include "aster_fort.h"
#include "aster_mpi.h"
#include "aster_utils.h"
#include "aster_fort.h"

#include <stdio.h>
#include <stdlib.h>
#include <string.h>
<<<<<<< HEAD
#include <dlfcn.h>
=======
#ifdef OPEN_MPI
#include <dlfcn.h>
#endif
>>>>>>> f147e8af

/*! Global object that store the entire tree */
static aster_comm_t aster_mpi_world;

/*! and a pointer to the current node */
static aster_comm_t *aster_mpi_current = NULL;

#ifdef _USE_MPI
static MPI_Errhandler errhdlr;
#endif

/*! This module defines functions:
 * - to manage the MPI communicators
 * - to properly interrupt a MPI execution.
 *
 * The communicators are managed in C. Fortran subroutines call these functions.
 * But all the communications are initiated from the Fortran subroutines.
 *
 * Communicators are store in fortran as Code_Aster mpi_int (== MPI_Fint).
 * They are converted to MPI_Comm with MPI_Comm_f2c((MPI_Fint)fortran_comm)
 *
 * Naming convention:
 *      aster_mpi_xxx : C functions and global variable
 *      asmpi_xxx : Fortran functions
 *
 * @todo this text should comment the module file, not the first next subroutine.
 */
/*
 *   PUBLIC FUNCTIONS
 *
 */
void aster_mpi_init(int argc, char **argv)
{
    /*! MPI initialization */
#ifdef _USE_MPI

    printf("MPI_Init...\n");
<<<<<<< HEAD
    
  void *handle = 0;
  int mode = RTLD_NOW | RTLD_GLOBAL;
  mode |= RTLD_NOLOAD;
  if (!handle) handle = dlopen("libmpi.so.15", mode);
  if (!handle) handle = dlopen("libmpi.so.14", mode);
  if (!handle) handle = dlopen("libmpi.so.13", mode);
  if (!handle) handle = dlopen("libmpi.so.12", mode);
  if (!handle) handle = dlopen("libmpi.so.11", mode);
  if (!handle) handle = dlopen("libmpi.so.10", mode);
  if (!handle) handle = dlopen("libmpi.so.1", mode);
  if (!handle) handle = dlopen("libmpi.so.0", mode);
  if (!handle) handle = dlopen("libmpi.so",   mode);
  
=======
#ifdef OPEN_MPI
    void *handle = 0;
    int mode = RTLD_NOW | RTLD_GLOBAL;
    mode |= RTLD_NOLOAD;
    if (!handle) handle = dlopen("libmpi.so.15", mode);
    if (!handle) handle = dlopen("libmpi.so.14", mode);
    if (!handle) handle = dlopen("libmpi.so.13", mode);
    if (!handle) handle = dlopen("libmpi.so.12", mode);
    if (!handle) handle = dlopen("libmpi.so.11", mode);
    if (!handle) handle = dlopen("libmpi.so.10", mode);
    if (!handle) handle = dlopen("libmpi.so.1", mode);
    if (!handle) handle = dlopen("libmpi.so.0", mode);
    if (!handle) handle = dlopen("libmpi.so",   mode);
#endif
>>>>>>> f147e8af
    AS_ASSERT(MPI_Init(&argc, &argv) == MPI_SUCCESS);
    AS_ASSERT(atexit(terminate) == 0);
    /* set the error handler */
    AS_ASSERT(MPI_Comm_create_errhandler(errhdlr_func, &errhdlr) == MPI_SUCCESS);
    AS_ASSERT(MPI_Comm_set_errhandler(MPI_COMM_WORLD, errhdlr) == MPI_SUCCESS);
#endif
    aster_mpi_world.id = MPI_COMM_WORLD;
    aster_mpi_world.parent = NULL;
    aster_mpi_world.level = 0;
    strncpy(aster_mpi_world.name, "WORLD", NAME_LENGTH);
    aster_mpi_current = &aster_mpi_world;
#ifdef UNITTEST
    _unittest_aster_mpi();
#endif
    return;
}

/* API that works on aster_comm_t */
aster_comm_t* aster_get_comm_world() {
    /*! Return the original "MPI_COMM_WORLD" node */
    return &aster_mpi_world;
}

aster_comm_t* aster_get_current_comm() {
    /*! Return the current node */
    return aster_mpi_current;
}

void aster_set_current_comm(aster_comm_t *node) {
    /*! Assign the current communicator */
    aster_mpi_current = node;
}

void aster_get_mpi_info(aster_comm_t *node, int *rank, int *size) {
    /*! Return the rank of the process in `node` and its size
     * @param[in]   node    communicator
     * @param[out]  rank    rank of the current processor
     * @param[out]  size    number of processors in this communicator
     */
    *rank = 0;
    *size = 1;
    COMM_DEBUG(*node);
#ifdef _USE_MPI
    MPI_Comm_rank( node->id, rank );
    MPI_Comm_size( node->id, size );
#endif
    return;
}

aster_comm_t* aster_split_comm(aster_comm_t *parent, int color, int key, char *name) {
    /*! Split the given communicator using color/key args,
     * return the sub-communicator */
    aster_comm_t *new;
#ifdef _USE_MPI
    MPI_Errhandler hdlr;
    int ierr;

    new = (aster_comm_t *)malloc(sizeof(aster_comm_t));
    ierr = MPI_Comm_split(parent->id, color, key, &(new->id));
    AS_ASSERT(ierr == MPI_SUCCESS);
    /* the parent has a new child */
    AS_ASSERT(parent->nbchild < MAX_CHILDS);
    parent->childs[parent->nbchild] = new;
    parent->nbchild++;
    /* fill the new node */
    new->parent = parent;
    new->level = parent->level + 1;
    new->nbchild = 0;
    strncpy(new->name, name, NAME_LENGTH);
    /* transfert the error handler - maybe already done by MPI_Comm_split */
    AS_ASSERT(MPI_Comm_get_errhandler(parent->id, &hdlr) == MPI_SUCCESS);
    AS_ASSERT(MPI_Comm_set_errhandler(new->id, hdlr) == MPI_SUCCESS);
    COMM_DEBUG(*new);
#else
    new = NULL;
#endif
    return new;
}

void aster_free_comm(aster_comm_t *node) {
    /*! delete this node */
#ifdef _USE_MPI
    aster_comm_t *parent;
    int i=0;
    int nb, j, ierr;

    AS_ASSERT(node->nbchild == 0);
    /* remove node from its parent childs list*/
    parent = node->parent;
    nb = parent->nbchild;
    while ( i < nb && parent->childs[i] != node ) {
        i++;
    }
    AS_ASSERT( i < nb );
    for(j=i+1; j < nb; j++) {
        parent->childs[j-1] = parent->childs[j];
    }
    parent->childs[nb-1] = NULL;
    parent->nbchild = nb - 1;
    /* delete the MPI_Comm */
    ierr = MPI_Comm_free(&(node->id));
    AS_ASSERT(ierr == MPI_SUCCESS);
    free(node);
#endif
    return;
}

/*
 * Wrapper around MPI_Barrier (because the communicator is optional in asmpi_barrier)
 * Do not check returncode because all errors raise
 */
void DEFP(ASMPI_BARRIER_WRAP, asmpi_barrier_wrap, MPI_Fint *comm) {
    MPI_Comm mpicom;
#ifdef _USE_MPI
    aster_comm_t *node;
    mpicom = MPI_Comm_f2c(*comm);
    node = get_node_by_id(&mpicom);
    aster_set_mpi_barrier(node);
#endif
    return;
}

int aster_set_mpi_barrier(aster_comm_t *node) {
    /*! Set a MPI barrier */
#ifdef _USE_MPI
    ASTERINTEGER iret, n0=0, n1=1, ibid=0;
    ASTERDOUBLE rbid=0.;
    char *valk;

    DEBUG_MPI("mpi_barrier: %s is %d\n", "communicator", (int)MPI_Comm_c2f(node->id))
    CALL_ASMPI_CHECK(&iret);
    if ( iret != 0 ) {
        // valk = MakeCStrFromFStr("MPI_Barrier", VALK_SIZE);
        valk = MakeTabFStr(1, VALK_SIZE);
        SetTabFStr(valk, 0, "MPI_Barrier", VALK_SIZE);
        CALL_UTMESS_CORE("I", "APPELMPI_83", &n1, valk, &n0, &ibid, &n0, &rbid, " ");
        FreeStr(valk);
        return 1;
    }

    AS_ASSERT(MPI_Barrier(node->id) == MPI_SUCCESS);
#endif
    return 0;
}

int aster_mpi_bcast(void *buffer, int count, MPI_Datatype datatype, int root, aster_comm_t *node) {
    /*! Broadcasts a message from one process to all other processes */
#ifdef _USE_MPI
    DEBUG_MPI("MPI_Bcast: send %d values from proc #%d\n", count, root);
    AS_ASSERT(MPI_Bcast(buffer, count, datatype, root, node->id) == MPI_SUCCESS);
#endif
    return 0;
}

int aster_mpi_gather(void *sendbuf, int sendcnt, MPI_Datatype sendtype,
                     void *recvbuf, int recvcnt, MPI_Datatype recvtype,
                     int root, aster_comm_t *node) {
    /*! Gathers together values from a group of processes */
#ifdef _USE_MPI
    DEBUG_MPI("MPI_Gather: %d gathered values by proc #%d\n", sendcnt, root);
    AS_ASSERT(MPI_Gather(sendbuf, sendcnt, sendtype,
                         recvbuf, recvcnt, recvtype,
                         root, node->id) == MPI_SUCCESS);
#endif
    return 0;
}

int aster_mpi_gatherv(void *sendbuf, int sendcnt, MPI_Datatype sendtype,
                      void *recvbuf, int *recvcnt, int *displ, MPI_Datatype recvtype,
                      int root, aster_comm_t *node) {
    /*! Gathers into specified locations from all processes in a group */
#ifdef _USE_MPI
    DEBUG_MPI("MPI_Gather: %d gathered values by proc #%d\n", sendcnt, root);
    AS_ASSERT(MPI_Gatherv(sendbuf, sendcnt, sendtype,
                          recvbuf, recvcnt, displ, recvtype,
                          root, node->id) == MPI_SUCCESS);
#endif
    return 0;
}

/* Access functions */
aster_comm_t* _search_id(aster_comm_t *node, MPI_Comm *id) {
    /*! Search for 'id' in 'node' and its childs
     * Return NULL if not found.
     */
    aster_comm_t *found;
    int i;

    if (node->id == *id) {
        return node;
    } else {
        for(i=0; i < node->nbchild; i++) {
            found = _search_id(node->childs[i], id);
            if (found) {
                return found;
            }
        }
    }
    return NULL;
}

aster_comm_t* get_node_by_id(MPI_Comm *id) {
    /*! Return the node that has the given 'id' */
    aster_comm_t *node;

    node = _search_id(&aster_mpi_world, id);
    AS_ASSERT( node );
    return node;
}

/*
 *  Fortran interfaces - wrappers of the C functions
 *
 */
void DEFSP(ASMPI_COMM, asmpi_comm,_IN char *action, STRING_SIZE lact,
                                _INOUT MPI_Fint *comm) {
    /*! Wrapper around:
     *  aster_get_comm_world:   action = 'GET_WORLD', comm is OUT
     *  aster_get_current_comm: action = 'GET',       comm is OUT
     *  aster_set_current_comm: action = 'SET',       comm is IN
     *  aster_free_comm:        action = 'FREE',      comm is IN
     */
    MPI_Comm mpicom;
    aster_comm_t *node;
    char *act;

    act = MakeCStrFromFStr(action, lact);
    if (strcmp(act, "GET_WORLD") == 0) {
        *comm = MPI_Comm_c2f(aster_get_comm_world()->id);
    } else if  (strcmp(act, "GET") == 0) {
        *comm = MPI_Comm_c2f(aster_get_current_comm()->id);
    } else if  (strcmp(act, "SET") == 0) {
        mpicom = MPI_Comm_f2c(*comm);
        node = get_node_by_id(&mpicom);
        aster_set_current_comm(node);
    } else if  (strcmp(act, "FREE") == 0) {
        mpicom = MPI_Comm_f2c(*comm);
        node = get_node_by_id(&mpicom);
        aster_free_comm(node);
    } else {
        AS_ASSERT(0);
    }
    FreeStr(act);
    return;
}

void DEFPPPSP(ASMPI_SPLIT_COMM, asmpi_split_comm,
                    _IN MPI_Fint *parent,
                    _IN MPI_Fint *color, MPI_Fint *key,
                    _IN char *name, STRING_SIZE lname,
                   _OUT MPI_Fint *newcomm) {
    /*! Wrapper around aster_split_comm */
    MPI_Comm mpicom;
    aster_comm_t *new;
    char *newname;

    newname = MakeCStrFromFStr(name, lname);
    mpicom = MPI_Comm_f2c( *parent );
    new = aster_split_comm(get_node_by_id(&mpicom), (int)*color, (int)*key, newname);
    *newcomm = MPI_Comm_c2f(new->id);
    FreeStr(newname);
    return;
}

void DEFPPP(ASMPI_INFO_WRAP, asmpi_info_wrap, MPI_Fint *comm, MPI_Fint *rank, MPI_Fint *size) {
    /*! Wrapper around aster_get_mpi_info
     * Called by the fortran subroutine asmpi_info where all arguments are optional.
     */
    MPI_Comm mpicom;
    aster_comm_t *node;
    int irank=0, isize=1;

    AS_ASSERT(sizeof(MPI_Fint) == 4);

    mpicom = MPI_Comm_f2c(*comm);
    node = get_node_by_id(&mpicom);
    COMM_DEBUG(*node);
    aster_get_mpi_info(node, &irank, &isize);
    *rank = (MPI_Fint)irank;
    *size = (MPI_Fint)isize;
    return;
}

/*
 * Wrappers around MPI_Send
 * Do not check returncode because all errors raise
 */
void DEFPPPPP(ASMPI_SEND_R, asmpi_send_r, ASTERDOUBLE *buf, ASTERINTEGER4 *count,
              ASTERINTEGER4 *dest, ASTERINTEGER4 *tag, MPI_Fint *comm) {
    MPI_Comm mpicom;
#ifdef _USE_MPI
    mpicom = MPI_Comm_f2c(*comm);
    AS_ASSERT(MPI_Send((void *)buf, *count, MPI_DOUBLE_PRECISION,
                       *dest, *tag, mpicom) == MPI_SUCCESS);
#endif
    return;
}

void DEFPPPPP(ASMPI_SEND_I, asmpi_send_i, ASTERINTEGER *buf, ASTERINTEGER4 *count,
              ASTERINTEGER4 *dest, ASTERINTEGER4 *tag, MPI_Fint *comm) {
    MPI_Comm mpicom;
#ifdef _USE_MPI
    mpicom = MPI_Comm_f2c(*comm);
    AS_ASSERT(MPI_Send((void *)buf, *count, MPI_INTEGER8,
                       *dest, *tag, mpicom) == MPI_SUCCESS);
#endif
    return;
}

void DEFPPPPP(ASMPI_SEND_I4, asmpi_send_i4, ASTERINTEGER4 *buf, ASTERINTEGER4 *count,
              ASTERINTEGER4 *dest, ASTERINTEGER4 *tag, MPI_Fint *comm) {
    MPI_Comm mpicom;
#ifdef _USE_MPI
    mpicom = MPI_Comm_f2c(*comm);
    AS_ASSERT(MPI_Send((void *)buf, *count, MPI_INTEGER4,
                       *dest, *tag, mpicom) == MPI_SUCCESS);
#endif
    return;
}

/*
 * Wrappers around MPI_Recv
 * Do not check returncode because all errors raise
 */
void DEFPPPPP(ASMPI_RECV_R, asmpi_recv_r, ASTERDOUBLE *buf, ASTERINTEGER4 *count,
              ASTERINTEGER4 *source, ASTERINTEGER4 *tag, MPI_Fint *comm) {
    MPI_Comm mpicom;
#ifdef _USE_MPI
    mpicom = MPI_Comm_f2c(*comm);
    AS_ASSERT(MPI_Recv((void *)buf, *count, MPI_DOUBLE_PRECISION,
                       *source, *tag, mpicom, MPI_STATUS_IGNORE) == MPI_SUCCESS);
#endif
    return;
}

void DEFPPPPP(ASMPI_RECV_I, asmpi_recv_i, ASTERINTEGER *buf, ASTERINTEGER4 *count,
              ASTERINTEGER4 *source, ASTERINTEGER4 *tag, MPI_Fint *comm) {
    MPI_Comm mpicom;
#ifdef _USE_MPI
    mpicom = MPI_Comm_f2c(*comm);
    AS_ASSERT(MPI_Recv((void *)buf, *count, MPI_INTEGER8,
                       *source, *tag, mpicom, MPI_STATUS_IGNORE) == MPI_SUCCESS);
#endif
    return;
}

void DEFPPPPP(ASMPI_RECV_I4, asmpi_recv_i4, ASTERINTEGER4 *buf, ASTERINTEGER4 *count,
              ASTERINTEGER4 *source, ASTERINTEGER4 *tag, MPI_Fint *comm) {
    MPI_Comm mpicom;
#ifdef _USE_MPI
    mpicom = MPI_Comm_f2c(*comm);
    AS_ASSERT(MPI_Recv((void *)buf, *count, MPI_INTEGER4,
                       *source, *tag, mpicom, MPI_STATUS_IGNORE) == MPI_SUCCESS);
#endif
    return;
}

/*
 * Wrapper around MPI_ISend
 * Do not check returncode because all errors raise
 */
void DEFPPPPPP(ASMPI_ISEND_I4, asmpi_isend_i4, ASTERDOUBLE *buf, ASTERINTEGER4 *count,
               ASTERINTEGER4 *dest, ASTERINTEGER4 *tag, MPI_Fint *comm, MPI_Fint *request) {
    MPI_Comm mpicom;
    MPI_Request mpireq;
#ifdef _USE_MPI
    mpicom = MPI_Comm_f2c(*comm);
    AS_ASSERT(MPI_Isend((void *)buf, *count, MPI_INTEGER4,
                        *dest, *tag, mpicom, &mpireq) == MPI_SUCCESS);
    *request = MPI_Request_c2f(mpireq);
#endif
    return;
}

/*
 * Wrapper around MPI_IRecv
 * Do not check returncode because all errors raise
 */
void DEFPPPPPP(ASMPI_IRECV_I4, asmpi_irecv_i4, ASTERDOUBLE *buf, ASTERINTEGER4 *count,
               ASTERINTEGER4 *source, ASTERINTEGER4 *tag, MPI_Fint *comm, MPI_Fint *request) {
    MPI_Comm mpicom;
    MPI_Request mpireq;
#ifdef _USE_MPI
    mpicom = MPI_Comm_f2c(*comm);
    AS_ASSERT(MPI_Irecv((void *)buf, *count, MPI_INTEGER4,
                        *source, *tag, mpicom, &mpireq) == MPI_SUCCESS);
    *request = MPI_Request_c2f(mpireq);
#endif
    return;
}

/*!
 * Wrapper around MPI_Test
 * Do not check returncode because all errors raise
 */
void DEFPP(ASMPI_TEST, asmpi_test, MPI_Fint *request, ASTERINTEGER4 *flag) {
    MPI_Request mpireq;
    int iflag;
#ifdef _USE_MPI
    mpireq = MPI_Request_f2c(*request);
    AS_ASSERT(MPI_Test(&mpireq, &iflag, MPI_STATUS_IGNORE) == MPI_SUCCESS);
    /* true=1, false=0 */
    *flag = (ASTERINTEGER4)iflag;
#endif
    return;
}

/*!
 * Wrapper around MPI_Cancel
 * Do not check returncode because all errors raise
 */
void DEFP(ASMPI_CANCEL, asmpi_cancel, MPI_Fint *request) {
    MPI_Request mpireq;
#ifdef _USE_MPI
    mpireq = MPI_Request_f2c(*request);
    AS_ASSERT(MPI_Cancel(&mpireq) == MPI_SUCCESS);
#endif
    return;
}

/*!
 * Wrapper around MPI_Wtime
 * Do not check returncode because all errors raise
 */
ASTERDOUBLE DEF0(ASMPI_WTIME, asmpi_wtime) {
#ifdef _USE_MPI
    return (ASTERDOUBLE)MPI_Wtime();
#else
    return (ASTERDOUBLE)0.0;
#endif
}

/*!
 * Wrappers around MPI_Reduce
 * Do not check returncode because all errors raise
 */
void DEFPPPPPP(ASMPI_REDUCE_R, asmpi_reduce_r, ASTERDOUBLE *sendbuf, ASTERDOUBLE *recvbuf,
               ASTERINTEGER4 *count, MPI_Fint *op, ASTERINTEGER4 *root, MPI_Fint *comm) {
    MPI_Comm mpicom;
    MPI_Op mpiop;
#ifdef _USE_MPI
    mpicom = MPI_Comm_f2c(*comm);
    mpiop = MPI_Op_f2c( *op );
    AS_ASSERT(MPI_Reduce((void *)sendbuf, (void *)recvbuf, *count, MPI_DOUBLE_PRECISION,
                         mpiop, *root, mpicom) == MPI_SUCCESS);
#endif
    return;
}

void DEFPPPPPP(ASMPI_REDUCE_C, asmpi_reduce_c, ASTERDOUBLE *sendbuf, ASTERDOUBLE *recvbuf,
               ASTERINTEGER4 *count, MPI_Fint *op, ASTERINTEGER4 *root, MPI_Fint *comm) {
    MPI_Comm mpicom;
    MPI_Op mpiop;
#ifdef _USE_MPI
    mpicom = MPI_Comm_f2c(*comm);
    mpiop = MPI_Op_f2c( *op );
    AS_ASSERT(MPI_Reduce((void *)sendbuf, (void *)recvbuf, *count, MPI_DOUBLE_COMPLEX,
                         mpiop, *root, mpicom) == MPI_SUCCESS);
#endif
    return;
}

void DEFPPPPPP(ASMPI_REDUCE_I, asmpi_reduce_i, ASTERINTEGER *sendbuf, ASTERINTEGER *recvbuf,
               ASTERINTEGER4 *count, MPI_Fint *op, ASTERINTEGER4 *root, MPI_Fint *comm) {
    MPI_Comm mpicom;
    MPI_Op mpiop;
#ifdef _USE_MPI
    mpicom = MPI_Comm_f2c(*comm);
    mpiop = MPI_Op_f2c( *op );
    AS_ASSERT(MPI_Reduce((void *)sendbuf, (void *)recvbuf, *count, MPI_INTEGER8,
                         mpiop, *root, mpicom) == MPI_SUCCESS);
#endif
    return;
}

void DEFPPPPPP(ASMPI_REDUCE_I4, asmpi_reduce_i4, ASTERINTEGER4 *sendbuf, ASTERINTEGER4 *recvbuf,
               ASTERINTEGER4 *count, MPI_Fint *op, ASTERINTEGER4 *root,
               MPI_Fint *comm) {
    MPI_Comm mpicom;
    MPI_Op mpiop;
#ifdef _USE_MPI
    mpicom = MPI_Comm_f2c(*comm);
    mpiop = MPI_Op_f2c( *op );
    AS_ASSERT(MPI_Reduce((void *)sendbuf, (void *)recvbuf, *count, MPI_INTEGER4,
                         mpiop, *root, mpicom) == MPI_SUCCESS);
#endif
    return;
}

/*
 * Wrappers around MPI_Allreduce
 * Do not check returncode because all errors raise
 */
void DEFPPPPP(ASMPI_ALLREDUCE_R, asmpi_allreduce_r, ASTERDOUBLE *sendbuf, ASTERDOUBLE *recvbuf,
              ASTERINTEGER4 *count, MPI_Fint *op, MPI_Fint *comm) {
    MPI_Comm mpicom;
    MPI_Op mpiop;
#ifdef _USE_MPI
    mpicom = MPI_Comm_f2c(*comm);
    mpiop = MPI_Op_f2c( *op );
    AS_ASSERT(MPI_Allreduce((void *)sendbuf, (void *)recvbuf, *count, MPI_DOUBLE_PRECISION,
                            mpiop, mpicom) == MPI_SUCCESS);
#endif
    return;
}

void DEFPPPPP(ASMPI_ALLREDUCE_C, asmpi_allreduce_c, ASTERDOUBLE *sendbuf, ASTERDOUBLE *recvbuf,
              ASTERINTEGER4 *count, MPI_Fint *op, MPI_Fint *comm) {
    MPI_Comm mpicom;
    MPI_Op mpiop;
#ifdef _USE_MPI
    mpicom = MPI_Comm_f2c(*comm);
    mpiop = MPI_Op_f2c( *op );
    AS_ASSERT(MPI_Allreduce((void *)sendbuf, (void *)recvbuf, *count, MPI_DOUBLE_COMPLEX,
                            mpiop, mpicom) == MPI_SUCCESS);
#endif
    return;
}

void DEFPPPPP(ASMPI_ALLREDUCE_I, asmpi_allreduce_i, ASTERINTEGER *sendbuf,
              ASTERINTEGER *recvbuf, ASTERINTEGER4 *count, MPI_Fint *op, MPI_Fint *comm) {
    MPI_Comm mpicom;
    MPI_Op mpiop;
#ifdef _USE_MPI
    mpicom = MPI_Comm_f2c(*comm);
    mpiop = MPI_Op_f2c( *op );
    AS_ASSERT(MPI_Allreduce((void *)sendbuf, (void *)recvbuf, *count, MPI_INTEGER8,
                            mpiop, mpicom) == MPI_SUCCESS);
#endif
    return;
}

void DEFPPPPP(ASMPI_ALLREDUCE_I4, asmpi_allreduce_i4, ASTERDOUBLE *sendbuf,
              ASTERDOUBLE *recvbuf, ASTERINTEGER4 *count, MPI_Fint *op,
              MPI_Fint *comm) {
    MPI_Comm mpicom;
    MPI_Op mpiop;
#ifdef _USE_MPI
    mpicom = MPI_Comm_f2c(*comm);
    mpiop = MPI_Op_f2c( *op );
    AS_ASSERT(MPI_Allreduce((void *)sendbuf, (void *)recvbuf, *count, MPI_INTEGER4,
                            mpiop, mpicom) == MPI_SUCCESS);
#endif
    return;
}

/*
 * Wrappers around MPI_Bcast
 * Do not check returncode because all errors raise
 */
void DEFPPPP(ASMPI_BCAST_R, asmpi_bcast_r, ASTERDOUBLE *buffer,
             ASTERINTEGER4 *count, ASTERINTEGER4 *root,
             MPI_Fint *comm) {
    MPI_Comm mpicom;
#ifdef _USE_MPI
    mpicom = MPI_Comm_f2c(*comm);
    AS_ASSERT(MPI_Bcast((void *)buffer, *count, MPI_DOUBLE_PRECISION,
                        *root, mpicom) == MPI_SUCCESS);
#endif
    return;
}

void DEFPPPP(ASMPI_BCAST_C, asmpi_bcast_c, ASTERDOUBLE *buffer,
             ASTERINTEGER4 *count, ASTERINTEGER4 *root,
             MPI_Fint *comm) {
    MPI_Comm mpicom;
#ifdef _USE_MPI
    mpicom = MPI_Comm_f2c(*comm);
    AS_ASSERT(MPI_Bcast((void *)buffer, *count, MPI_DOUBLE_COMPLEX,
                        *root, mpicom) == MPI_SUCCESS);
#endif
    return;
}

void DEFPPPP(ASMPI_BCAST_I, asmpi_bcast_i, ASTERINTEGER *buffer,
             ASTERINTEGER4 *count, ASTERINTEGER4 *root,
             MPI_Fint *comm) {
    MPI_Comm mpicom;
#ifdef _USE_MPI
    mpicom = MPI_Comm_f2c(*comm);
    AS_ASSERT(MPI_Bcast((void *)buffer, *count, MPI_INTEGER8,
                        *root, mpicom) == MPI_SUCCESS);
#endif
    return;
}

void DEFPPPP(ASMPI_BCAST_I4, asmpi_bcast_i4, ASTERINTEGER4 *buffer,
             ASTERINTEGER4 *count, ASTERINTEGER4 *root,
             MPI_Fint *comm) {
    MPI_Comm mpicom;
#ifdef _USE_MPI
    mpicom = MPI_Comm_f2c(*comm);
    AS_ASSERT(MPI_Bcast((void *)buffer, *count, MPI_INTEGER4,
                        *root, mpicom) == MPI_SUCCESS);
#endif
    return;
}

/*
 * Define a dedicated function to abort a Code_Aster execution.
 */
int gErrFlg = 0;

void DEFP( ASABRT, asabrt, _IN ASTERINTEGER *iret )
{
    /*! \brief Define a dedicated function to abort a Code_Aster execution.
     *
     * Function to interrupt the execution.
     * - In a sequential version, it just calls abort().
     * - In a MPI execution, it set a global flag and calls `MPI_Abort`.
     *
     * The usage of atexit seems required in a Python interpreter
     * certainly because `sys.exit()` probably calls the `exit` system
     * function (so we can't add a `MPI_Finalize` call before exiting).
     * But if `MPI_Finalize` is executed after a `MPI_Abort` call, all
     * the processes are not interrupted.
     * That's why a global flag is used to by-pass `MPI_Finalize` in
     * case of error.
     * But the same problem appears if `MPI_Finalize` is called before
     * a `MPI_Abort`. That's why a call to asmpi_check has been added before
     * calling MPI_Finalize.
     *
     * to test MPI_Abort : http://www.netlib.org/blacs/blacs_errata.html
     */
    gErrFlg = 1;
#ifdef _USE_MPI
    MPI_Abort( MPI_COMM_WORLD, (int)(*iret) );
#else
    CALL_ABORTF();
#endif
    return;
}

void terminate( void )
{
    /*! Function registered using atexit() in main.
     */
    ASTERINTEGER dummy=0;
    printf("End of the Code_Aster execution\n");
#ifdef _USE_MPI
    if ( gErrFlg == 0 ) {
        /* see help of asabrt */
        CALL_ASMPI_CHECK(&dummy);
        printf("Code_Aster MPI exits normally\n");
        MPI_Errhandler_free(&errhdlr);
        MPI_Finalize();
    } else {
        printf("Code_Aster MPI exits with errors\n");
    }
#endif
    printf("Exited\n");
    return;
}

/*
 *   PRIVATE FUNCTIONS
 *
 */
#ifdef _USE_MPI
void errhdlr_func(MPI_Comm *comm, int *err, ... ) {
    /*! Error handler for calls to MPI functions */
    char errstr[MPI_MAX_ERROR_STRING];
    int len;

    AS_ASSERT(*err != MPI_SUCCESS);
    MPI_Error_string(*err, errstr, &len);
    printf("\n<F> MPI Error code %d:\n    %s\n\n", *err, errstr);
    fflush(stdout);
    CALL_UTMESS("F", "APPELMPI_5");
    return;
}
#endif

/* UNITTEST */
#ifdef UNITTEST
void _unittest_aster_mpi() {
    /*! unittest of the functions on aster_comm_t tree */
    int size, rank, npband, npsolv;
    int color;
    aster_comm_t *node, *world, *scband, *sccross, *scsolv;

    COMM_DEBUG(aster_mpi_world);
    aster_get_mpi_info(&aster_mpi_world, &rank, &size);

    world = aster_get_comm_world();
    node = aster_get_current_comm();
    AS_ASSERT(world == node);

    npband = size / 2;
    npsolv = size / 4;
    if (npsolv < 1) {
        printf("this test requires at least 4 procs, 8 to be relevant\n");
        return;
    }
    color = rank < npband;

    fprintf(stderr, "band color : %d\n", color);
    scband = aster_split_comm(world, color, rank, "band");
    aster_set_current_comm(scband);
    COMM_DEBUG(*aster_mpi_current);

    color = rank % npband == 0;
    fprintf(stderr, "cross color : %d\n", color);
    sccross = aster_split_comm(world, color, rank, "cross");
    COMM_DEBUG(*sccross);

    color = rank % npsolv == 0;
    fprintf(stderr, "solv color : %d\n", color);
    scsolv = aster_split_comm(aster_get_current_comm(), color, rank, "solver");


    aster_get_mpi_info(world, &rank, &size);
    fprintf(stderr, "%-8s: rank=%d  size=%d\n", world->name, rank, size);

    aster_get_mpi_info(scband, &rank, &size);
    fprintf(stderr, "%-8s: rank=%d  size=%d\n", scband->name, rank, size);

    aster_get_mpi_info(sccross, &rank, &size);
    fprintf(stderr, "%-8s: rank=%d  size=%d\n", sccross->name, rank, size);

    aster_get_mpi_info(scsolv, &rank, &size);
    fprintf(stderr, "%-8s: rank=%d  size=%d\n", scsolv->name, rank, size);

    aster_set_current_comm(world);
    return;
}
#endif<|MERGE_RESOLUTION|>--- conflicted
+++ resolved
@@ -25,13 +25,9 @@
 #include <stdio.h>
 #include <stdlib.h>
 #include <string.h>
-<<<<<<< HEAD
-#include <dlfcn.h>
-=======
 #ifdef OPEN_MPI
 #include <dlfcn.h>
 #endif
->>>>>>> f147e8af
 
 /*! Global object that store the entire tree */
 static aster_comm_t aster_mpi_world;
@@ -69,22 +65,6 @@
 #ifdef _USE_MPI
 
     printf("MPI_Init...\n");
-<<<<<<< HEAD
-    
-  void *handle = 0;
-  int mode = RTLD_NOW | RTLD_GLOBAL;
-  mode |= RTLD_NOLOAD;
-  if (!handle) handle = dlopen("libmpi.so.15", mode);
-  if (!handle) handle = dlopen("libmpi.so.14", mode);
-  if (!handle) handle = dlopen("libmpi.so.13", mode);
-  if (!handle) handle = dlopen("libmpi.so.12", mode);
-  if (!handle) handle = dlopen("libmpi.so.11", mode);
-  if (!handle) handle = dlopen("libmpi.so.10", mode);
-  if (!handle) handle = dlopen("libmpi.so.1", mode);
-  if (!handle) handle = dlopen("libmpi.so.0", mode);
-  if (!handle) handle = dlopen("libmpi.so",   mode);
-  
-=======
 #ifdef OPEN_MPI
     void *handle = 0;
     int mode = RTLD_NOW | RTLD_GLOBAL;
@@ -99,7 +79,6 @@
     if (!handle) handle = dlopen("libmpi.so.0", mode);
     if (!handle) handle = dlopen("libmpi.so",   mode);
 #endif
->>>>>>> f147e8af
     AS_ASSERT(MPI_Init(&argc, &argv) == MPI_SUCCESS);
     AS_ASSERT(atexit(terminate) == 0);
     /* set the error handler */
