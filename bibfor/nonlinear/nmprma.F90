! --------------------------------------------------------------------
! Copyright (C) 1991 - 2019 - EDF R&D - www.code-aster.org
! This file is part of code_aster.
!
! code_aster is free software: you can redistribute it and/or modify
! it under the terms of the GNU General Public License as published by
! the Free Software Foundation, either version 3 of the License, or
! (at your option) any later version.
!
! code_aster is distributed in the hope that it will be useful,
! but WITHOUT ANY WARRANTY; without even the implied warranty of
! MERCHANTABILITY or FITNESS FOR A PARTICULAR PURPOSE.  See the
! GNU General Public License for more details.
!
! You should have received a copy of the GNU General Public License
! along with code_aster.  If not, see <http://www.gnu.org/licenses/>.
! --------------------------------------------------------------------
! person_in_charge: mickael.abbas at edf.fr
! aslint: disable=W1504
!
subroutine nmprma(mesh       , modelz     , ds_material, carele    , ds_constitutive,&
                  ds_algopara, lischa     , numedd    , numfix         , solveu, ds_system,&
                  ds_print   , ds_measure , ds_algorom, sddisc         ,&
                  sddyna     , numins     , fonact    , ds_contact     ,&
                  valinc     , solalg     , meelem    , measse,&
                  maprec     , matass     , faccvg    , ldccvg)
!
use NonLin_Datastructure_type
use Rom_Datastructure_type
!
implicit none
!
#include "asterf_types.h"
#include "asterfort/assert.h"
#include "asterfort/infdbg.h"
#include "asterfort/isfonc.h"
#include "asterfort/ndynlo.h"
#include "asterfort/nmelcm.h"
#include "asterfort/nmchoi.h"
#include "asterfort/nmchra.h"
#include "asterfort/nmchrm.h"
#include "asterfort/nmcmat.h"
#include "asterfort/nmimck.h"
#include "asterfort/nmmatr.h"
#include "asterfort/echmat.h"
#include "asterfort/nmrenu.h"
#include "asterfort/nmrinc.h"
#include "asterfort/nmtime.h"
#include "asterfort/nmxmat.h"
#include "asterfort/preres.h"
#include "asterfort/mtdscr.h"
#include "asterfort/cfdisl.h"
#include "asterfort/sdmpic.h"
#include "asterfort/dismoi.h"
#include "asterfort/nmchex.h"
#include "asterfort/utmess.h"
#include "asterfort/asmari.h"
#include "asterfort/nmrigi.h"
#include "asterfort/romAlgoNLCorrEFMatrixModify.h"
!
type(NL_DS_AlgoPara), intent(in) :: ds_algopara
integer :: fonact(*)
character(len=8), intent(in) :: mesh
character(len=*) :: modelz
character(len=24) :: carele
type(NL_DS_Material), intent(in) :: ds_material
type(NL_DS_Constitutive), intent(in) :: ds_constitutive
type(NL_DS_Measure), intent(inout) :: ds_measure
type(NL_DS_Print), intent(inout) :: ds_print
type(ROM_DS_AlgoPara), intent(in) :: ds_algorom
character(len=24) :: numedd, numfix
character(len=19) :: sddisc, sddyna, lischa, solveu
character(len=19) :: solalg(*), valinc(*)
character(len=19) :: meelem(*), measse(*)
type(NL_DS_System), intent(in) :: ds_system
integer :: numins
type(NL_DS_Contact), intent(inout) :: ds_contact
character(len=19) :: maprec, matass
character(len=8) :: partit
aster_logical :: ldist
integer :: faccvg, ldccvg
!
! --------------------------------------------------------------------------------------------------
!
! ROUTINE MECA_NON_LINE (CALCUL - UTILITAIRE)
!
! CALCUL DE LA MATRICE GLOBALE EN PREDICTION
!
! --------------------------------------------------------------------------------------------------
!
! IN  MODELE : MODELE
! IN  NUMEDD : NUME_DDL (VARIABLE AU COURS DU CALCUL)
! IN  NUMFIX : NUME_DDL (FIXE AU COURS DU CALCUL)
! IN  CARELE : CARACTERISTIQUES DES ELEMENTS DE STRUCTURE
! In  ds_constitutive  : datastructure for constitutive laws management
! In  ds_material      : datastructure for material parameters
! IN  LISCHA : LISTE DES CHARGES
! IO  ds_contact       : datastructure for contact management
! IO  ds_print         : datastructure for printing parameters
! IN  SDDYNA : SD POUR LA DYNAMIQUE
! IO  ds_measure       : datastructure for measure and statistics management
! In  ds_algopara      : datastructure for algorithm parameters
! In  ds_algorom       : datastructure for ROM parameters
! In  ds_system        : datastructure for non-linear system management
! IN  SOLVEU : SOLVEUR
! IN  SDDISC : SD DISCRETISATION TEMPORELLE
! IN  NUMINS : NUMERO D'INSTANT
! IN  ITERAT : NUMERO D'ITERATION
! IN  VALINC : VARIABLE CHAPEAU POUR INCREMENTS VARIABLES
! IN  SOLALG : VARIABLE CHAPEAU POUR INCREMENTS SOLUTIONS
! IN  MEASSE : VARIABLE CHAPEAU POUR NOM DES MATR_ASSE
! IN  MEELEM : VARIABLE CHAPEAU POUR NOM DES MATR_ELEM
! OUT LFINT  : .TRUE. SI FORCES INTERNES CALCULEES
! OUT MATASS : MATRICE DE RESOLUTION ASSEMBLEE
! OUT MAPREC : MATRICE DE RESOLUTION ASSEMBLEE - PRECONDITIONNEMENT
! OUT FACCVG : CODE RETOUR FACTORISATION MATRICE GLOBALE
!                -1 : PAS DE FACTORISATION
!                 0 : CAS DU FONCTIONNEMENT NORMAL
!                 1 : MATRICE SINGULIERE
!                 2 : ERREUR LORS DE LA FACTORISATION
!                 3 : ON NE SAIT PAS SI SINGULIERE
! OUT LDCCVG : CODE RETOUR DE L'INTEGRATION DU COMPORTEMENT
!                -1 : PAS D'INTEGRATION DU COMPORTEMENT
!                 0 : CAS DU FONCTIONNEMENT NORMAL
!                 1 : ECHEC DE L'INTEGRATION DE LA LDC
!                 2 : ERREUR SUR LA NON VERIF. DE CRITERES PHYSIQUES
!                 3 : SIZZ PAS NUL POUR C_PLAN DEBORST
!
! --------------------------------------------------------------------------------------------------
!
    aster_logical :: reasma, renume, lmhpc
    aster_logical :: lcrigi, lcfint, lcamor, larigi
    aster_logical :: ldyna, lamor, l_neum_undead, l_diri_undead, l_rom, l_cont_elem
    character(len=3) :: mathpc
    character(len=16) :: metcor, metpre
    character(len=16) :: optrig, optamo
    character(len=19) :: matr_elem, rigid
    integer :: ifm, niv, ibid
    integer :: iterat
    integer :: nb_matr
    character(len=6) :: list_matr_type(20)
    character(len=16) :: list_calc_opti(20), list_asse_opti(20)
    aster_logical :: list_l_asse(20), list_l_calc(20)
    aster_logical :: l_contact_adapt,l_cont_cont
    real(kind=8) ::  minmat=0.0, maxmat=0.0,exponent_val=0.0
!
! --------------------------------------------------------------------------------------------------
!
    call infdbg('MECANONLINE', ifm, niv)
    if (niv .ge. 2) then
        call utmess('I', 'MECANONLINE13_35')
    endif
!
! - Active functionnalites
!
    ldyna         = ndynlo(sddyna,'DYNAMIQUE')
    lamor         = ndynlo(sddyna,'MAT_AMORT')
    l_neum_undead = isfonc(fonact,'NEUM_UNDEAD')
    l_diri_undead = isfonc(fonact,'DIRI_UNDEAD')
    l_rom         = isfonc(fonact,'ROM')
    l_cont_elem   = isfonc(fonact,'ELT_CONTACT')
!
! - Initializations
!
    call nmchex(measse, 'MEASSE', 'MERIGI', rigid)
    nb_matr              = 0
    list_matr_type(1:20) = ' '
    faccvg = -1
    ldccvg = -1
    iterat = 0
    lcamor = ASTER_FALSE
!
! --- RE-CREATION DU NUME_DDL OU PAS
!
    call nmrenu(modelz, fonact, lischa, ds_contact, numedd,&
                renume)
!
! --- CHOIX DE REASSEMBLAGE DE LA MATRICE GLOBALE
!
    call nmchrm('PREDICTION', ds_algopara, fonact, sddisc, sddyna,&
                numins, iterat, ds_contact, metpre, metcor,&
                reasma)
!
! --- CHOIX DE REASSEMBLAGE DE L'AMORTISSEMENT
!
    if (lamor) then
        call nmchra(sddyna, renume, optamo, lcamor)
    endif
!
! --- OPTION DE CALCUL POUR MERIMO
!
    call nmchoi('PREDICTION', sddyna, numins, fonact, metpre,&
                metcor, reasma, lcamor, optrig, lcrigi,&
                larigi, lcfint)
!
    if (lcfint) then
        ASSERT(.false.)
    endif
!
! - Compute matrices for contact
!
    if (l_cont_elem) then
        call nmchex(meelem, 'MEELEM', 'MEELTC', matr_elem)
        call nmelcm(mesh       , modelz    ,&
                    ds_material, ds_contact, ds_constitutive, ds_measure,&
                    valinc     , solalg    ,&
                    matr_elem)
    endif
!
! - Compute rigidity matrix
!
    if (lcrigi) then
        call nmrigi(modelz     , carele         ,&
                    ds_material, ds_constitutive, &
                    fonact     , iterat         , sddyna, ds_measure, ds_system,&
                    valinc     , solalg,&
                    optrig     , ldccvg)
        if (larigi) then
            call asmari(fonact, meelem, ds_system, numedd, lischa, ds_algopara,&
                        rigid)
        endif
    endif
!
! - Update dualized matrix for non-linear Dirichlet boundary conditions (undead)
!
    if (l_diri_undead .and. (metpre.ne.'EXTRAPOLE')) then
        call nmcmat('MEDIRI', ' ', ' ', ASTER_TRUE,&
                    ASTER_FALSE, nb_matr, list_matr_type, list_calc_opti, list_asse_opti,&
                    list_l_calc, list_l_asse)
    endif
!
! --- CALCUL ET ASSEMBLAGE DES MATR-ELEM D'AMORTISSEMENT DE RAYLEIGH
!
    if (lcamor) then
        call nmcmat('MEAMOR', optamo, ' ', ASTER_TRUE,&
                    ASTER_TRUE, nb_matr, list_matr_type, list_calc_opti, list_asse_opti,&
                    list_l_calc, list_l_asse)
    endif
!
! --- CALCUL DES MATR-ELEM DES CHARGEMENTS
!
    if (l_neum_undead .and. (metpre.ne.'EXTRAPOLE')) then
        call nmcmat('MESUIV', ' ', ' ', ASTER_TRUE,&
                    ASTER_FALSE, nb_matr, list_matr_type, list_calc_opti, list_asse_opti,&
                    list_l_calc, list_l_asse)
    endif
!
! --- RE-CREATION MATRICE MASSE SI NECESSAIRE (NOUVEUA NUME_DDL
!
    if (renume) then
        if (ldyna) then
            call nmcmat('MEMASS', ' ', ' ', ASTER_FALSE,&
                        ASTER_TRUE, nb_matr, list_matr_type, list_calc_opti, list_asse_opti,&
                        list_l_calc, list_l_asse)
        endif
        if (.not.reasma) then
            ASSERT(.false.)
        endif
    endif
!
! --- CALCUL ET ASSEMBLAGE DES MATR_ELEM DE LA LISTE
!
    if (nb_matr .gt. 0) then
        call nmxmat(modelz         , ds_material   , carele        ,&
                    ds_constitutive, sddisc        , numins        ,&
                    valinc         , solalg        , lischa        ,&
                    numedd         , numfix        , ds_measure    ,&
                    nb_matr        , list_matr_type, list_calc_opti,&
                    list_asse_opti , list_l_calc   , list_l_asse   ,&
                    meelem         , measse        , ds_system)
    endif
!
! --- ERREUR SANS POSSIBILITE DE CONTINUER
!
    if (ldccvg .eq. 1) goto 999
!
! --- CALCUL DE LA MATRICE ASSEMBLEE GLOBALE
!
    if (reasma) then
        call nmmatr('PREDICTION', fonact    , lischa, numedd, sddyna,&
                    numins      , ds_contact, meelem, measse, matass)
        call nmimck(ds_print, 'MATR_ASSE', metpre, ASTER_TRUE)
    else
        call nmimck(ds_print, 'MATR_ASSE', ' '   , ASTER_FALSE)
    endif
    l_cont_cont         = isfonc(fonact,'CONT_CONTINU')
    if (l_cont_cont) then
    !   -- Avant la factorisation et pour le cas ou il y a du contact continu avec adaptation de
    !      coefficient
    !   -- On cherche le coefficient optimal pour eviter une possible singularite de matrice
    !   -- La valeur est estimee une seule fois a la premiere prediction du premier pas de
    !      temps pour l'etape de calcul
    !   -- Cette valeur estimee est passee directement a mmchml_c sans passer par mmalgo car
    !   -- a la premiere iteration on ne passe pas par mmalgo
        l_contact_adapt = cfdisl(ds_contact%sdcont_defi,'EXIS_ADAP')
!            write (6,*) "l_contact_adapt", &
!                l_contact_adapt,ds_contact%update_init_coefficient
        if ((nint(ds_contact%update_init_coefficient) .eq. 0) .and. l_contact_adapt) then
<<<<<<< HEAD
            call dismoi('MPI_COMPLET', matass, 'MATR_ASSE', repk=kmpic1)
            if (kmpic1 .eq. 'NON') then
                call sdmpic('MATR_ASSE', matass)
            endif
            call dismoi('MATR_HPC', matass, 'MATR_ASSE', repk=mathpc)
            lmhpc = mathpc.eq.'OUI'
            call echmat(matass, ASTER_FALSE, lmhpc, minmat, maxmat)
=======
            call dismoi('PARTITION', modelz, 'MODELE', repk=partit)
            ldist = partit .ne. ' '
            call echmat(matass, ldist, minmat, maxmat)
>>>>>>> acb78296
            ds_contact%max_coefficient = maxmat
            if (abs(log(minmat)) .ne. 0.0) then

                if (abs(log(maxmat))/abs(log(minmat)) .lt. 4.0) then
!                     Le rapport d'arete max/min est
!  un bon compromis pour initialiser le coefficient
                    ds_contact%estimated_coefficient =&
                    ((1.D3*ds_contact%arete_max)/(1.D-2*ds_contact%arete_min))
                    ds_contact%update_init_coefficient = 1.0
                else
                    exponent_val = min(abs(log(minmat)),abs(log(maxmat)))/10
                    ds_contact%estimated_coefficient = 10**(exponent_val)
                    ds_contact%update_init_coefficient = 1.0
                endif
            else
               ds_contact%estimated_coefficient = 1.d16*ds_contact%arete_min
                    ds_contact%update_init_coefficient = 1.0
            endif
!             write (6,*) "min,max,coef estime,abs(log(maxmat))/abs(log(minmat))", &
!                 minmat,maxmat,ds_contact%estimated_coefficient,abs(log(maxmat))/abs(log(minmat))
        endif
    endif
!
! --- FACTORISATION DE LA MATRICE ASSEMBLEE GLOBALE
!
    if (reasma) then
        call nmtime(ds_measure, 'Init', 'Factor')
        call nmtime(ds_measure, 'Launch', 'Factor')
        if (l_rom .and. ds_algorom%phase .eq. 'HROM') then
            call mtdscr(matass)
        elseif (l_rom .and. ds_algorom%phase .eq. 'CORR_EF') then
            call mtdscr(matass)
            call romAlgoNLCorrEFMatrixModify(numedd, matass, ds_algorom)
            call preres(solveu, 'V', faccvg, maprec, matass, ibid, -9999)
            if (niv .ge. 2) then
                call utmess('I', 'MECANONLINE13_42')
            endif
        else
            call preres(solveu, 'V', faccvg, maprec, matass, ibid, -9999)
            if (niv .ge. 2) then
                call utmess('I', 'MECANONLINE13_42')
            endif
        endif
        call nmtime(ds_measure, 'Stop', 'Factor')
        call nmrinc(ds_measure, 'Factor')
    endif
!
999 continue
!
end subroutine<|MERGE_RESOLUTION|>--- conflicted
+++ resolved
@@ -296,19 +296,11 @@
 !            write (6,*) "l_contact_adapt", &
 !                l_contact_adapt,ds_contact%update_init_coefficient
         if ((nint(ds_contact%update_init_coefficient) .eq. 0) .and. l_contact_adapt) then
-<<<<<<< HEAD
-            call dismoi('MPI_COMPLET', matass, 'MATR_ASSE', repk=kmpic1)
-            if (kmpic1 .eq. 'NON') then
-                call sdmpic('MATR_ASSE', matass)
-            endif
             call dismoi('MATR_HPC', matass, 'MATR_ASSE', repk=mathpc)
-            lmhpc = mathpc.eq.'OUI'
-            call echmat(matass, ASTER_FALSE, lmhpc, minmat, maxmat)
-=======
+            lmhpc = mathpc .eq. 'OUI'
             call dismoi('PARTITION', modelz, 'MODELE', repk=partit)
             ldist = partit .ne. ' '
-            call echmat(matass, ldist, minmat, maxmat)
->>>>>>> acb78296
+            call echmat(matass, ldist, lmhpc, minmat, maxmat)
             ds_contact%max_coefficient = maxmat
             if (abs(log(minmat)) .ne. 0.0) then
 
