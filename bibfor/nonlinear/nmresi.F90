--- conflicted
+++ resolved
@@ -53,13 +53,8 @@
 #include "asterfort/nmvcmx.h"
 #include "asterfort/rescmp.h"
 #include "asterfort/romAlgoNLMecaResidual.h"
-<<<<<<< HEAD
 #include "asterfort/asmpi_comm_vect.h"
-!
-! person_in_charge: mickael.abbas at edf.fr
-=======
 #include "asterfort/romAlgoNLCorrEFMecaResidual.h"
->>>>>>> 805aa036
 !
     character(len=8) :: noma
     character(len=24) :: numedd
@@ -109,11 +104,7 @@
 !
 ! --------------------------------------------------------------------------------------------------
 !
-<<<<<<< HEAD
-    integer :: jccid=0, jdiri=0, jvcfo=0, jiner=0, ibid=0
-=======
-    integer :: jdiri=0, jvcfo=0, jiner=0
->>>>>>> 805aa036
+    integer :: jdiri=0, jvcfo=0, jiner=0, ibid=0
     integer :: ifm=0, niv=0
     integer, pointer :: v_ccid(:) => null()
     integer :: neq=0
@@ -225,18 +216,11 @@
 !
 ! --- POINTEUR SUR LES DDLS ELIMINES PAR AFFE_CHAR_CINE
 !
-<<<<<<< HEAD
      if (lcine) then
          call nmpcin(matass)
-        call jeveuo(matass(1:19)//'.CCID', 'L', jccid)
+        call jeveuo(matass(1:19)//'.CCID', 'L', vi = v_ccid)
      endif
 
-=======
-    if (lcine) then
-        call nmpcin(matass)
-        call jeveuo(matass(1:19)//'.CCID', 'L', vi = v_ccid)
-    endif
->>>>>>> 805aa036
 !
 ! --- REPERAGE DDL LAGRANGE DE CONTACT
 !
