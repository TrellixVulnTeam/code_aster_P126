! --------------------------------------------------------------------
! Copyright (C) 1991 - 2020 - EDF R&D - www.code-aster.org
! This file is part of code_aster.
!
! code_aster is free software: you can redistribute it and/or modify
! it under the terms of the GNU General Public License as published by
! the Free Software Foundation, either version 3 of the License, or
! (at your option) any later version.
!
! code_aster is distributed in the hope that it will be useful,
! but WITHOUT ANY WARRANTY; without even the implied warranty of
! MERCHANTABILITY or FITNESS FOR A PARTICULAR PURPOSE.  See the
! GNU General Public License for more details.
!
! You should have received a copy of the GNU General Public License
! along with code_aster.  If not, see <http://www.gnu.org/licenses/>.
! --------------------------------------------------------------------
! person_in_charge: mickael.abbas at edf.fr
!
subroutine nonlinDSContactCreate(ds_contact)
!
use NonLin_Datastructure_type
!
implicit none
!
#include "asterf_types.h"
#include "asterfort/assert.h"
!
type(NL_DS_Contact), intent(out) :: ds_contact
!
! --------------------------------------------------------------------------------------------------
!
! MECA_NON_LINE - Contact management
!
! Create contact management datastructure
!
! --------------------------------------------------------------------------------------------------
!
! Out ds_contact       : datastructure for contact management
!
! --------------------------------------------------------------------------------------------------
!
    integer :: i_loop
    integer, parameter :: nb_loop_defi = 3
    character(len=4), parameter :: loop_type(nb_loop_defi) = (/'Geom','Fric','Cont'/)
!
! --------------------------------------------------------------------------------------------------
!

!
! - Main parameters
!
    ds_contact%l_contact   = ASTER_FALSE
    ds_contact%l_meca_cont = ASTER_FALSE
    ds_contact%l_meca_unil = ASTER_FALSE
    ds_contact%sdcont      = ' '
    ds_contact%l_form_cont = ASTER_FALSE
    ds_contact%l_form_disc = ASTER_FALSE
    ds_contact%l_form_xfem = ASTER_FALSE
    ds_contact%l_form_lac  = ASTER_FALSE
!
! - Name of datastructures
!
    ds_contact%sdcont_defi = '&&OP0070.DEFIC'
    ds_contact%sdunil_defi = '&&OP0070.DEFIU'
    ds_contact%sdcont_solv = '&&OP0070.RESOC'
    ds_contact%sdunil_solv = '&&OP0070.RESUC'
!
! - Name of <LIGREL> - Slave and contact elements
!
    ds_contact%ligrel_elem_slav = ' '
    ds_contact%l_elem_slav      = ASTER_FALSE
    ds_contact%ligrel_elem_cont = ' '
    ds_contact%l_elem_cont      = ASTER_FALSE
!
! - Name of <CHELEM> - Input field
!
    ds_contact%field_input      = ' '
!
! - Name of NUME_DOF for discrete friction methods
!
    ds_contact%nume_dof_frot    = ' '
!
! - Identity relations between dof
!
    ds_contact%l_iden_rela = ASTER_FALSE
    ds_contact%iden_rela   = ' '
!
! - Relations between dof (QUAD8 in discrete methods or XFEM)
!
    ds_contact%l_dof_rela       = ASTER_FALSE
    ds_contact%ligrel_dof_rela  = ' '
!
! - Management of loops
!
    ds_contact%nb_loop = nb_loop_defi
    ASSERT(ds_contact%nb_loop.le.ds_contact%nb_loop_maxi)
    do i_loop = 1, nb_loop_defi
<<<<<<< HEAD
        ds_contact%loop(i_loop)%type       = loop_type(i_loop)
        ds_contact%loop(i_loop)%conv       = ASTER_FALSE
        ds_contact%loop(i_loop)%error      = ASTER_FALSE
        ds_contact%loop(i_loop)%counter    = 0
        ds_contact%loop(i_loop)%vale_calc  = 0
        ds_contact%loop(i_loop)%locus_calc = ' '
=======
        ds_contact%loop(i_loop)%type        = loop_type(i_loop)
        ds_contact%loop(i_loop)%conv        = ASTER_FALSE
        ds_contact%loop(i_loop)%error       = ASTER_FALSE
        ds_contact%loop(i_loop)%counter     = 0
        ds_contact%loop(i_loop)%vale_calc   = 0
>>>>>>> 0e3db172
    end do
!
! - Field for CONT_NODE
!
    ds_contact%field_cont_node  = ' '
    ds_contact%fields_cont_node = ' '
    ds_contact%field_cont_perc  = ' '
!
! - Field for CONT_ELEM
!
    ds_contact%field_cont_elem  = ' '
!
! - Flag for (re) numbering
!
    ds_contact%l_renumber   = ASTER_FALSE
!
! - Geometric loop control
!
    ds_contact%geom_maxi    = -1.d0
!
! - Penalization loop control
!
    ds_contact%estimated_coefficient    = 100.d0
    ds_contact%calculated_penetration   = 1.d0
    ds_contact%update_init_coefficient  = 0.d0
    ds_contact%continue_pene            = 0.d0
!
! - Get-off indicator
!
    ds_contact%l_getoff     = ASTER_FALSE
!
! - First geometric loop
!
    ds_contact%l_first_geom = ASTER_FALSE
!
! - Flag for pairing
!
    ds_contact%l_pair       = ASTER_FALSE
!
! - Total number of patches (for LAC method)
!
    ds_contact%nt_patch     = 0
!
! - Total number of contact pairs
!
    ds_contact%nb_cont_pair = 0
!
! - Force for DISCRETE contact
!
    ds_contact%l_cnctdf     = ASTER_FALSE
    ds_contact%cnctdf       = '&&OP0070.CNCTDF'
    ds_contact%l_cnctdc     = ASTER_FALSE
    ds_contact%cnctdc       = '&&OP0070.CNCTDC'
    ds_contact%l_cnunil     = ASTER_FALSE
    ds_contact%cnunil       = '&&OP0070.CNUNIL'
    ds_contact%l_cneltc     = ASTER_FALSE
    ds_contact%cneltc       = '&&OP0070.CNELTC'
    ds_contact%veeltc       = '&&OP0070.VEELTC'
    ds_contact%l_cneltf     = ASTER_FALSE
    ds_contact%cneltf       = '&&OP0070.CNELTF'
    ds_contact%veeltf       = '&&OP0070.VEELTF'
!
end subroutine<|MERGE_RESOLUTION|>--- conflicted
+++ resolved
@@ -96,20 +96,12 @@
     ds_contact%nb_loop = nb_loop_defi
     ASSERT(ds_contact%nb_loop.le.ds_contact%nb_loop_maxi)
     do i_loop = 1, nb_loop_defi
-<<<<<<< HEAD
-        ds_contact%loop(i_loop)%type       = loop_type(i_loop)
-        ds_contact%loop(i_loop)%conv       = ASTER_FALSE
-        ds_contact%loop(i_loop)%error      = ASTER_FALSE
-        ds_contact%loop(i_loop)%counter    = 0
-        ds_contact%loop(i_loop)%vale_calc  = 0
-        ds_contact%loop(i_loop)%locus_calc = ' '
-=======
         ds_contact%loop(i_loop)%type        = loop_type(i_loop)
         ds_contact%loop(i_loop)%conv        = ASTER_FALSE
         ds_contact%loop(i_loop)%error       = ASTER_FALSE
         ds_contact%loop(i_loop)%counter     = 0
         ds_contact%loop(i_loop)%vale_calc   = 0
->>>>>>> 0e3db172
+        ds_contact%loop(i_loop)%locus_calc  = ' '
     end do
 !
 ! - Field for CONT_NODE
