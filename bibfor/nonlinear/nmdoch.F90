! --------------------------------------------------------------------
! Copyright (C) 1991 - 2019 - EDF R&D - www.code-aster.org
! This file is part of code_aster.
!
! code_aster is free software: you can redistribute it and/or modify
! it under the terms of the GNU General Public License as published by
! the Free Software Foundation, either version 3 of the License, or
! (at your option) any later version.
!
! code_aster is distributed in the hope that it will be useful,
! but WITHOUT ANY WARRANTY; without even the implied warranty of
! MERCHANTABILITY or FITNESS FOR A PARTICULAR PURPOSE.  See the
! GNU General Public License for more details.
!
! You should have received a copy of the GNU General Public License
! along with code_aster.  If not, see <http://www.gnu.org/licenses/>.
! --------------------------------------------------------------------
! person_in_charge: mickael.abbas at edf.fr
!
subroutine nmdoch(list_load, l_load_user, list_load_resu_, base)
!
implicit none
!
#include "asterf_types.h"
#include "jeveux.h"
#include "asterfort/nmdoch_nbload.h"
#include "asterfort/load_list_getp.h"
#include "asterfort/load_unde_diri.h"
#include "asterc/getres.h"
#include "asterfort/assert.h"
#include "asterfort/codent.h"
#include "asterfort/dismoi.h"
#include "asterfort/getvid.h"
#include "asterfort/getvtx.h"
#include "asterfort/jedema.h"
#include "asterfort/jedetr.h"
#include "asterfort/jeexin.h"
#include "asterfort/jemarq.h"
#include "asterfort/jeveuo.h"
#include "asterfort/liscad.h"
#include "asterfort/lisccr.h"
#include "asterfort/lisexp.h"
#include "asterfort/lislfc.h"
#include "asterfort/utmess.h"
#include "asterfort/as_allocate.h"
#include "asterfort/as_deallocate.h"
#include "asterfort/loadGetNeumannType.h"
!
character(len=19), intent(in) :: list_load
aster_logical, intent(in) :: l_load_user
character(len=19), optional, intent(in) :: list_load_resu_
character(len=1), optional, intent(in) :: base
!
! --------------------------------------------------------------------------------------------------
!
! Mechanics - Read parameters
!
! Get loads information and create datastructure
!
! --------------------------------------------------------------------------------------------------
!
! In  list_load_resu : name of datastructure for list of loads from result datastructure
! In  l_load_user    : .true. if loads come from user (command file)
! In  list_load      : name of datastructure for list of loads
!
! --------------------------------------------------------------------------------------------------
!
    integer, parameter :: nb_info_maxi = 99
    character(len=24) :: list_info_type(nb_info_maxi)
    integer, parameter :: nbchmx = 99
    integer :: n1, npilo, nb_load
<<<<<<< HEAD
    integer :: i_excit, i_load, iret, i_load_new
    character(len=1) :: bas
=======
    integer ::  i_excit, i_load, iret, infc, j, i_load_new
>>>>>>> 21198f0e
    character(len=4) :: typcal
    character(len=8) :: k8bid, load_type, func_para_inst, const_func
    character(len=16) :: nomcmd, typesd, load_apply, load_keyword
    character(len=8) :: load_name, load_func, model, load_model
    character(len=24) :: info_type
    character(len=19) :: lisdbl, list_load_resu
    character(len=24) :: ligrch, lchin
    integer :: i_neum_lapl, i_diri_suiv
    aster_logical :: l_func_c, l_zero_allowed, l_diri_undead, l_stat
    integer :: nb_info_type
    integer, pointer :: v_ll_infc(:) => null()
    integer, pointer :: v_llresu_info(:) => null()
    character(len=24), pointer :: v_llresu_name(:) => null()
    character(len=8), pointer :: v_list_dble(:) => null()
!
! --------------------------------------------------------------------------------------------------
!
    call jemarq()
    call getres(k8bid, typesd, nomcmd)
    bas = 'V'
    if( present(base) ) then
        bas = base
    endif
!
! - Initializations
!
    l_stat         = nomcmd .eq. 'STAT_NON_LINE'
    list_load_resu = ' '
    if (present(list_load_resu_)) then
        list_load_resu = list_load_resu_
    endif
    nb_load        = 0
    const_func     = '&&NMDOME'
    lisdbl         = '&&NMDOME.LISDBL'
    l_func_c       = ASTER_FALSE
    info_type      = 'RIEN'
    npilo          = 0
    i_excit        = 0
    i_load_new     = 0
    i_diri_suiv    = 0
    l_diri_undead = ASTER_FALSE
!
! - Get model
!
    model=' '
    if (nomcmd .ne. 'CREA_RESU') then
        call getvid(' ', 'MODELE', scal=model, nbret=n1)
    endif
!
! - Can we create "zero-load" list of loads datastructure ?
!
    l_zero_allowed = ASTER_FALSE
    if (l_load_user) then
        l_zero_allowed = nomcmd.eq.'DYNA_NON_LINE'.or.&
                         nomcmd.eq.'STAT_NON_LINE'.or.&
                         nomcmd.eq.'MECA_STATIQUE'.or.&
                         nomcmd.eq.'CALC_FORC_NONL'.or.&
                         nomcmd.eq.'CALC_CHAMP'.or.&
                         nomcmd.eq.'POST_ELEM'.or.&
                         nomcmd.eq.'LIRE_RESU'.or.&
                         nomcmd.eq.'CREA_RESU'
    else
        l_zero_allowed = ASTER_TRUE
    endif
!
! - Get number of loads for loads datastructure
!
    call nmdoch_nbload(l_load_user, list_load_resu, l_zero_allowed, nb_load,&
                       load_keyword)
!
! - Create "zero-load" list of loads datastructure
!
    if (nb_load .eq. 0) then
        call lisccr('MECA', list_load, 1, bas)
        call jeveuo(list_load(1:19)//'.INFC', 'E', vi=v_ll_infc)
        v_ll_infc(1) = 1
    endif
!
! - Access to saved list of loads datastructure
!
    if (.not.l_load_user) then
        call jeveuo(list_load_resu(1:19)//'.INFC', 'L', vi   = v_llresu_info)
        call jeveuo(list_load_resu(1:19)//'.LCHA', 'L', vk24 = v_llresu_name)
    endif
!
    if (nb_load .ne. 0) then
        ASSERT(load_keyword .ne. 'None')
!
! ----- Create list of loads
!
        call lisccr('MECA', list_load, nb_load, bas)
!
! ----- List of loads to avoid same loads
!
        AS_ALLOCATE(vk8 = v_list_dble, size = nb_load)
!
! ----- Loop on loads
!
        do i_load = 1, nb_load
!
            if (.not.l_load_user) then
                if ( v_llresu_name(i_load).eq.' ' ) cycle
            endif
!
! --------- Get parameters for construct list of loads
!
            call load_list_getp('MECA'      , l_load_user , v_llresu_info, v_llresu_name,&
                                v_list_dble , load_keyword, i_load       , nb_load      ,&
                                i_excit     , load_name   , load_type    , ligrch       ,&
                                load_apply)
!
! --------- Check model / model of load
!            
            if (n1.eq.1 .and. model.ne.' ') then
                call dismoi('NOM_MODELE', load_name, 'CHARGE', repk=load_model)
                if (load_model .ne. model) then
                    call utmess('F', 'CHARGES_33', nk=3, valk=[load_name, load_model, model])
                endif
            endif
!
! --------- Get function applied to load
!
            if (nomcmd(1:10) .eq. 'DYNA_VIBRA') then
                call getvtx(' ', 'TYPE_CALCUL', iocc=1, scal=typcal)
                l_func_c = (typcal.eq.'HARM')
            else
                l_func_c = (nomcmd.eq.'LIRE_RESU' .and. typesd.eq.'DYNA_HARMO' )
            end if
            call lislfc(list_load_resu, i_load      , i_excit   , l_load_user,&
                        l_func_c      , load_keyword, const_func, load_func)
!
! --------- Check loads "PILOTAGE"
!
            if (load_apply .eq. 'FIXE_PILO' .or. load_apply .eq. 'SUIV_PILO') then
                npilo = npilo + 1
                if (load_func .ne. const_func) then
                    call utmess('F', 'CHARGES_38', sk=load_name)
                endif
            endif
!
! --------- Dirichlet loads (AFFE_CHAR_CINE)
!
            nb_info_type = 0
            info_type = 'RIEN'
            if (load_type(1:5) .eq. 'CIME_') then
                if (load_apply .eq. 'SUIV') then
                    call utmess('F', 'CHARGES_23', sk=load_name)
                else if (load_apply .eq. 'FIXE_PILO') then
                    call utmess('F', 'CHARGES_27', sk=load_name)
                else if (load_apply .eq. 'DIDI') then
                    call utmess('F', 'CHARGES_24', sk=load_name)
                else if (load_apply .eq. 'FIXE_CSTE') then
                    if (load_type(5:7) .eq. '_FT') then
                        info_type = 'CINE_FT'
                    else if (load_type(5:7).eq.'_FO') then
                        info_type = 'CINE_FO'
                    else
                        info_type = 'CINE_CSTE'
                    endif
                else
                    ASSERT(.false.)
                endif
            endif
            if (info_type .ne. 'RIEN') then
                nb_info_type = nb_info_type + 1
                ASSERT(nb_info_type.lt.nb_info_maxi)
                list_info_type(nb_info_type) = info_type
            endif
!
! --------- Dirichlet loads (AFFE_CHAR_MECA)
!
            info_type = 'RIEN'
            lchin = ligrch(1:13)//'.CIMPO.DESC'
            call jeexin(lchin, iret)
            if (iret .ne. 0) then
                call dismoi('PARA_INST', lchin, 'CARTE', repk=func_para_inst)
                if (load_apply .eq. 'SUIV') then
                    info_type     = 'DIRI_SUIV'
                    l_diri_undead = .true.
                else if (load_apply .eq. 'FIXE_PILO') then
                    if (load_type(5:7).eq.'_FO') then
                        info_type = 'DIRI_PILO_F'
                        if (func_para_inst(1:3) .eq. 'OUI') then
                            call utmess('F', 'CHARGES_28', sk=load_name)
                        endif
                    else
                        info_type = 'DIRI_PILO'
                    endif
                else if (load_apply .eq. 'DIDI') then
                    if (load_type(5:7) .eq. '_FO') then
                        info_type = 'DIRI_FO_DIDI'
                        if (func_para_inst(1:3) .eq. 'OUI') then
                            info_type = 'DIRI_FT_DIDI'
                        endif
                    else
                        info_type = 'DIRI_CSTE_DIDI'
                    endif
                else if (load_apply .eq. 'FIXE_CSTE') then
                    if (load_type(5:7) .eq. '_FO') then
                        info_type = 'DIRI_FO'
                        if (func_para_inst(1:3) .eq. 'OUI') then
                            info_type = 'DIRI_FT'
                        endif
                    else
                        info_type = 'DIRI_CSTE'
                    endif
                else
                    ASSERT(.false.)
                endif
            endif
            if (info_type .ne. 'RIEN') then
                nb_info_type = nb_info_type + 1
                ASSERT(nb_info_type.lt.nb_info_maxi)
                list_info_type(nb_info_type) = info_type
            endif
!
! --------- Get Neuman loads
!
            call loadGetNeumannType(l_stat      , load_name   , ligrch        ,&
                                    load_apply  , load_type   ,&
                                    nb_info_type, nb_info_maxi, list_info_type,&
                                    i_neum_lapl)


!
! --------- Add new load(s) in list
!
            
            if (nb_info_type .gt. 0) then
                i_load_new = i_load_new+1
                call liscad('MECA'      , list_load     , i_load_new, load_name, load_func, &
                            nb_info_type, list_info_type, i_neum_laplz = i_neum_lapl)
            endif
!
        end do
!
! ---- PILOTAGE POSSIBLE SI IL YA DES CHARGES PILOTEES !
!
        if (nomcmd .ne. 'LIRE_RESU') then
            if (nomcmd .eq. 'STAT_NON_LINE') then
                call getvtx('PILOTAGE', 'TYPE', iocc=1, nbret=n1)
                if (n1 .ne. 0 .and. npilo .eq. 0) then
                    call utmess('F', 'CHARGES_39')
                endif
                if (npilo .gt. 1) then
                    call utmess('F', 'CHARGES_40')
                endif
            endif
        endif
!
! ----- Some loads are prohibited with PILOTAGE
!
        if (npilo .ge. 1) then
            call lisexp(list_load)
        endif
    endif
!
! - Modify list for undead Dirichlet loads
!
    if (l_diri_undead) then
        call load_unde_diri(list_load)
    endif

    AS_DEALLOCATE(vk8 = v_list_dble)
    call jedema()
end subroutine<|MERGE_RESOLUTION|>--- conflicted
+++ resolved
@@ -69,12 +69,8 @@
     character(len=24) :: list_info_type(nb_info_maxi)
     integer, parameter :: nbchmx = 99
     integer :: n1, npilo, nb_load
-<<<<<<< HEAD
-    integer :: i_excit, i_load, iret, i_load_new
     character(len=1) :: bas
-=======
     integer ::  i_excit, i_load, iret, infc, j, i_load_new
->>>>>>> 21198f0e
     character(len=4) :: typcal
     character(len=8) :: k8bid, load_type, func_para_inst, const_func
     character(len=16) :: nomcmd, typesd, load_apply, load_keyword
