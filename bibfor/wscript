# coding=utf-8

from functools import partial

from waflib import Configure, Utils, Logs, Errors

<<<<<<< HEAD
=======
import sys

>>>>>>> da360158
def options(self):
    self.load('compiler_fc')

def configure(self):
    self.load('compiler_fc')
    for incpath in ('bibfor/include', ):
        paths = self.srcnode.ant_glob(incpath, src=True, dir=True)
        paths = [d.abspath() for d in paths]
        self.env.append_value('INCLUDES', paths)
    if self.get_define('HAVE_MUMPS'):
        vers = eval(self.get_define('ASTER_MUMPS_VERSION'))
        suffix = self.options.parallel and '_mpi' or ''
        ant = 'bibfor/include_mumps-%s%s' % (vers, suffix)
        dirs = [d.abspath() for d in self.srcnode.ant_glob(ant, src=True, dir=True)]
        self.env.append_value('INCLUDES', dirs)

    self.check_fortran()
    self.check_fortran_dummy_main()
    self.check_fortran_compiler_flags()
    self.check_fortran_mangling()
    if self.env.FORTRAN_MANGLING and self.env.FORTRAN_MANGLING[0] == '':
        self.define('_NO_UNDERSCORE', 1)
    else:
        self.undefine('_NO_UNDERSCORE')
    self.check_fortran_types()
    self.check_fortran_preprocessor()
    self.check_optional_features()

def build(self):
    env = self.all_envs[self.variant]
    get_srcs = self.path.get_src().ant_glob

    uses = env['all_dependencies']

    if sys.platform != 'darwin':
        # Use only one archive on Linux
        self(
            features = 'fc',
                name = 'asterbibfor',
              source = get_srcs('**/*.F90'),
                 env = env.derive(),
                 use = uses,
        )
    else:
        # On OS X, we need to split the archive so that the shell does not raise
        # 'argument list too long' error
        # 3000 objects is currently OK with OS X hardcoded ARG_MAX argument
        allF90 = get_srcs('**/*.F90')
        if len(allF90) > 9000:
            raise Errors.WafError(
                'There are more than 9000 object files in the Fortran library, '
                'this is not supported currently when building on OS X, '
                'please report this error at '
                'https://bitbucket.org/code_aster/codeaster-src/issues',
                len(allF90))
        third = len(allF90) / 3
        libF90_1 = allF90[:third]
        libF90_2 = allF90[third:2 * third]
        libF90_3 = allF90[2 * third:]
        # Use the split archives on OS X
        self(
             features = 'fc fcstlib',
                 name = 'asterbibfor1',
               target = 'bibfor1',
               source = libF90_1,
                  env = env.derive(),
                  use = uses,
        )
        self(
             features = 'fc fcstlib',
                 name = 'asterbibfor2',
               target = 'bibfor2',
               source = libF90_2,
                  env = env.derive(),
                  use = uses,
        )
        self(
             features = 'fc fcstlib',
                 name = 'asterbibfor3',
               target = 'bibfor3',
               source = libF90_3,
                  env = env.derive(),
                  use = uses,
        )

###############################################################################
MAIN = "      program main\n      end program main\n"

@Configure.conf
def check_fortran_compiler_flags(self):
    if 'gfortran' in self.env.FC_NAME.lower():
        if self.env.DEST_CPU == 'x86_64':
            flags = ['-fdefault-%s-%i' % (name, 8)
                      for name in ('double', 'integer', 'real')]
            self.check_fortran_compiler_options(flags)
        self.check_fortran_compiler_options('-Wimplicit-interface')
        self.check_fortran_compiler_options('-Wintrinsic-shadow')
        self.check_fortran_compiler_options('-fno-aggressive-loop-optimizations')
        # long lines after preprocessing
        self.check_fortran_compiler_options('-ffree-line-length-none')
    if 'ifort' in self.env.FC_NAME.lower():
        self.check_fortran_compiler_options(['-fpe0', '-traceback'])
        if self.env.DEST_CPU == 'x86_64':
            self.check_fortran_compiler_options(['-i8', '-r8'])
        self.check_fortran_compiler_options(['-warn', 'interfaces', '-nogen-interfaces'])
        # all Intel specific features must use: _USE_INTEL_IFORT && HAVE_xxx
        # this marker must be specified on command line (using -D)
        # because it must not be enabled by aslint
        self.env.append_unique('DEFINES', '_USE_INTEL_IFORT')
    self.start_msg('Setting fortran compiler flags')
    self.end_msg(self.env['FCFLAGS'])

@Configure.conf
def check_fortran_compiler_options(self, options):
    """Check fortran compiler options"""
    if type(options) not in (list, tuple):
        options = [options]
    self.start_msg('Checking for fortran option')
    if self.check_fc(fragment=MAIN, fcflags=options, mandatory=False):
        self.env.append_unique('FCFLAGS', options)
        self.end_msg('yes (%s)' % ' '.join(options))
    else:
        self.end_msg('no (%s)' % ' '.join(options), 'YELLOW')

@Configure.conf
def check_fortran_types(self):
    """Check fortran types and their matching C type"""
    # to help in case of error in aster_depend.h or aster_types.h
    self.define('HAVE_ASTER_TYPES', 1)
    self.check_sizeof_integer4()
    self.check_sizeof_integer()
    self.check_sizeof_logical()
    self.check_sizeof_real4()
    self.check_sizeof_real8()
    self.check_sizeof_complex()
    self.check_sizeof_string_size()
    self.check_sizeof_blas_int()
    self.check_sizeof_mpi_int()

@Configure.conf
def check_fortran_preprocessor(self):
    """Check how behaves the fortran preprocessor"""
    def _check(define, msg, fragment):
        """"""
        program = '\n'.join([
            'program main',
            '%s',
            'print *, str(hello)',
            'end program main',
            '']) % fragment
        self.start_msg('Checking fpp stringify using %s' % msg)
        res = self.check_fc(fragment=program,
                            compile_filename = 'test.F90',
                            mandatory=False,
                            execute=True,
                            define_ret=True)
        ok = res and "hello" in res
        if ok:
            self.define(define, 1)
        else:
            self.undefine(define)
        self.end_msg('yes' if ok else 'no')

    _check('STRINGIFY_USE_OPERATOR', '#', '#define str(arg) #arg')
    _check('STRINGIFY_USE_QUOTES', '""', '#define str(arg) "arg"')
    # preprocessing may create long lines, test with more than 500 columns
    fragment = '\n'.join([
        'program main',
        'integer :: var',
        'var = 1 ' + ('+' + ' ' * 100 + '1') * 5,
        'end program main', ''])
    if not self.check_fc(msg='Checking compilation with long lines',
                         fragment=fragment,
                         mandatory=False,
                         compile_filename = 'test.F90'):
        Logs.warn('The compiler failed on long lines that may be generated '
                  'by the precompiler. If the build fails, you must provide a '
                  'relevant option using FCFLAGS.')

@Configure.conf
def code_checker(self, define, check, fragment, start_msg, error_msg,
                 into=None, mandatory=True, setbool=False):
    """Check the size of a type compiling 'fragment' code with 'check',
    add 'define' macro."""
    self.start_msg(start_msg)
    try:
        size = check(fragment=fragment,
                     mandatory=mandatory, execute=True, define_ret=True)
        try:
            size = size.strip() # raise AttributeError if size is None
            if size.isdigit():
                size = int(size)
            if into and size not in into:
                raise ValueError
            val = 1 if setbool else size
            self.define(define, val, quote=False)
            # for easy access to the value in other wscripts
            self.env[define] = val
        except AttributeError:
            raise
        except ValueError:
            raise Errors.ConfigurationError(error_msg % locals())
    except AttributeError:
        self.end_msg('no', 'YELLOW')
        if setbool:
            self.undefine(define)
    else:
        self.end_msg(str(size))

@Configure.conf
def set_define_from_env(self, define, start_msg, error_msg,
                        into=None, default=None):
    """Set 'define' macro from the environment."""
    self.start_msg(start_msg)
    self.add_os_flags(define)
    try:
        try:
            size = self.env[define][0]
            size = size.strip() # raise AttributeError if size is None
            if size.isdigit():
                size = int(size)
            if into and size not in into:
                raise ValueError
        except (IndexError, AttributeError):
            if default is None:
                size = 'not defined, no default value'
                raise Errors.ConfigurationError(error_msg % locals())
            else:
                size = default
        except ValueError:
            raise Errors.ConfigurationError(error_msg % locals())
    except AttributeError:
        self.end_msg('no', 'YELLOW')
        if setbool:
            self.undefine(define)
    else:
        self.define(define, size, quote=False)
        # for easy access to the value in other wscripts
        self.env[define] = size
        self.end_msg(size)

@Configure.conf
def check_sizeof_integer(self):
    """Check fortran integer size"""
    fragment = '\n'.join(["integer :: i", "print *, sizeof(i)", "end"])
    self.code_checker('ASTER_INT_SIZE', self.check_fc, fragment,
                      'Checking size of default integer',
                      'unexpected value for sizeof(aster_int): %(size)s',
                      into=(4, 8))
    self.check_c_fortran_integer()

@Configure.conf
def check_sizeof_integer4(self):
    """Check fortran integer4 size"""
    fragment = '\n'.join(["integer(kind=4) :: i", "print *, sizeof(i)", "end"])
    self.code_checker('ASTER_INT4_SIZE', self.check_fc, fragment,
                      'Checking size of integer4',
                      'unexpected value for sizeof(aster_int4): %(size)s',
                      into=(4,))
    self.check_c_fortran_integer4()

@Configure.conf
def check_sizeof_logical(self):
    """Check fortran logical(kind=1) size"""
    fragment = '\n'.join(["logical(kind=1) :: i", "print *, sizeof(i)", "end"])
    self.code_checker('ASTER_LOGICAL_SIZE', self.check_fc, fragment,
                      'Checking size of logical',
                      'unexpected value for sizeof(aster_logical): %(size)s',
                      into=(1, 4, 8))

@Configure.conf
def check_sizeof_real4(self):
    """Check fortran real4 size"""
    fragment = '\n'.join(["real(kind=4) :: r", "print *, sizeof(r)", "end"])
    self.code_checker('ASTER_REAL4_SIZE', self.check_fc, fragment,
                      'Checking size of simple precision real',
                      'unexpected value for sizeof(aster_real4): %(size)s',
                      into=(4, 8))
    self.check_c_fortran_real4()

@Configure.conf
def check_sizeof_real8(self):
    """Check fortran real8 size"""
    fragment = '\n'.join(["real(kind=8) :: r", "print *, sizeof(r)", "end"])
    self.code_checker('ASTER_REAL8_SIZE', self.check_fc, fragment,
                      'Checking size of double precision real',
                      'unexpected value for sizeof(aster_real8): %(size)s',
                      into=(4, 8))
    self.check_c_fortran_real8()

@Configure.conf
def check_sizeof_complex(self):
    """Check fortran complex size"""
    fragment = '\n'.join(["complex(kind=8) :: r", "print *, sizeof(r)", "end"])
    self.code_checker('ASTER_COMPLEX_SIZE', self.check_fc, fragment,
                      'Checking size of double complex',
                      'unexpected value for sizeof(aster_complex): %(size)s',
                      into=(8, 16))

@Configure.conf
def check_sizeof_string_size(self):
    """Check fortran string length size"""
    self.start_msg('Setting type for fortran string length')
    # prefer use ISO_C_BINDING
    # ref: http://gcc.gnu.org/onlinedocs/gfortran/Interoperability-with-C.html
    if self.env.FC_NAME == 'IFORT' or self.env['']:
        typ = "size_t"
    else:
        typ = "unsigned int"
    # because win64
    if self.is_defined('_USE_LONG_LONG_INT'):
        typ = "size_t"
    self.define('ASTERC_STRING_SIZE', typ, quote=False)
    self.end_msg(typ)

def _test_type(size, values):
    """return code using size and test_cmd"""
    test_cmd = " else ".join(["test(%s)" % i for i in values])
    code = r"""
    #include <stdlib.h>
    #include <stdio.h>
    #define SIZE  %s
    #define test(a) if (sizeof(a) == SIZE) { printf("%%s\n", #a); }
    int main(void){
        int ier;
        %s
        return 0;
    }
    """ % (size, test_cmd)
    return code

@Configure.conf
def check_c_fortran_integer(self):
    """Check the C type equivalent to fortran integer"""
    assert self.env['ASTER_INT_SIZE'], "ASTER_INT_SIZE must be computed before"
    into = ("int", "long", "long long")
    fragment = _test_type(self.env['ASTER_INT_SIZE'], into)
    self.code_checker('ASTERC_FORTRAN_INT', self.check_cc, fragment,
                      'Checking the matching C type',
                      'unexpected value for C integer type: %(size)s',
                      into=into)
    if self.env['ASTERC_FORTRAN_INT'] == "long long":
        self.define('_USE_LONG_LONG_INT', 1)

@Configure.conf
def check_c_fortran_integer4(self):
    """Check the C type equivalent to fortran integer"""
    assert self.env['ASTER_INT4_SIZE'], "ASTER_INT4_SIZE must be computed before"
    into = ("int", "short int", "long")
    fragment = _test_type(self.env['ASTER_INT4_SIZE'], into)
    self.code_checker('ASTERC_FORTRAN_INT4', self.check_cc, fragment,
                      'Checking the matching C type',
                      'unexpected value for C short int type: %(size)s',
                      into=into)

@Configure.conf
def check_c_fortran_real4(self):
    """Check the C type equivalent to fortran real4"""
    assert self.env['ASTER_REAL4_SIZE'], "ASTER_REAL4_SIZE must be computed before"
    into = ("float", "double")
    fragment = _test_type(self.env['ASTER_REAL4_SIZE'], into)
    self.code_checker('ASTERC_FORTRAN_REAL4', self.check_cc, fragment,
                      'Checking the matching C type',
                      'unexpected value for C float type: %(size)s',
                      into=into)

@Configure.conf
def check_c_fortran_real8(self):
    """Check the C type equivalent to fortran real8"""
    assert self.env['ASTER_REAL8_SIZE'], "ASTER_REAL8_SIZE must be computed before"
    into = ("double", "float")
    fragment = _test_type(self.env['ASTER_REAL8_SIZE'], into)
    self.code_checker('ASTERC_FORTRAN_REAL8', self.check_cc, fragment,
                      'Checking the matching C type',
                      'unexpected value for C double type: %(size)s',
                      into=into)

@Configure.conf
def check_optimization_fcflags(self):
    """
    loop optimization error using LOC function in gfortran
    Debian bug report: http://gcc.gnu.org/bugzilla/show_bug.cgi?id=51267
    Check if it must be fixed using the 'VOLATILE' statement.
    """
    with_volatile = self.uncompress64('''
eJx9kkFPhDAQhe/+infbFgtaNtnshYOJa7LRxIsHrxUKNtR2A8X48x3YlCVZlFP7Zr43ry3A9J06
33TqC0H3wfry5qzi21sVjNUwQx8144JudJfsR5FJvqILoyrhBBkJ/WNC6Ssdu6xvTKksfHvNBfXB
drOfQ4F8blIVbRnhJaM2jnRaUgIOjjvsY2PlISVMIYWLEqag5HDLTLJN85EokMo/6vL/OrCo0yig
9C4YN8xH9C2Vs9ANOlukyvMp1TZZ5qoxnoYZjszpDOPsM10r2084YdcTRs63HOFTL9ziVRN/f1FP
HV0wEoHN6/MmyprcV0G5Bj49HF8OjxfYVaaOG3pLi8P78Y1FF77ou/qvfgGhoZdy
''')
    without_volatile = self.uncompress64('''
eJx9kkFPhDAQhe/7K95tWwS0bGL2wsHommw08eLBa4WCDbXdQDH+fAfWsiSgnNo38715bQHG79S6
upWf8KrzxhWb+7OML2ek10ZB993mV9PWq1q10X4QmeAreqxlGduYnGL1rX3hShW6jKt1IQ1cs+S8
fGe3k59FjmxqkiVtGeEFozaOZFxSAg6Oa+xDY+kgBHQuYhskjEHJ4YrpaJdkA5EjEX/Uxf91YFan
UUDhrNe2n47oGiqnvu1VOkuVZWOqXTTPVWE4DdMcqVUphtlnupKmG3HClhMGzjUc/kPN3MJVE39z
UU8tXTCiGNuXp22QFbmvgmINfLw7Ph8eLrAtdRU29JYGh7fjKwsufNa3+LF+AEX8l7U=
''')
    self.setenv('debug')
    flags = ['-g'] + Utils.to_list(self.env['FCFLAGS_ASTER_DEBUG'])
    self.start_msg('Setting fortran debug flags')
    self.env.append_unique('FCFLAGS', flags)
    self.end_msg(flags)

    self.setenv('release')
    testit = partial(self.check_fc, mandatory=False,
                     compile_filename='testloc.f', execute=True, use=['OPENMP'])
    self.start_msg('Getting fortran optimization flags')
    flags = [f for f in self.env.FCFLAGS
             if (f.startswith('-O') and f[-1].isdigit()) or f == '-g']
    # remove existing optimization flags
    map(self.env.FCFLAGS.remove, flags)
    if not flags:
        flags = ['-O2']
    # different cases to check
    # '-fno-tree-dse' is a workaround that works with gfortran 4.6
    last_ressort = ['-O0']
    cases = [(without_volatile,
              (flags, flags + ['-fno-tree-dse']),),
             (with_volatile,
              (flags, flags + ['-fno-tree-dse'], last_ressort),),]
    optflag = ''
    legend = 'failed'
    for code, all_opts in cases:
        for opts in all_opts:
            if testit(fcflags=opts, fragment=code,
                      mandatory=opts is last_ressort):
                optflag = opts
                if code is with_volatile:
                    # should be used in jeveux*.h in future
                    DEF = 'USE_VOLATILE_COMMON'
                    legend = 'VOLATILE is required'
                    self.define(DEF, 1)
                else:
                    legend = 'VOLATILE not required'
                break
        if optflag:
            break
    self.env.append_unique('FCFLAGS', optflag)
    self.end_msg('%s (%s)' % (optflag, legend))

@Configure.conf
def check_optional_features(self):
    """Check for optional features depending on compiler type or version"""
    fragment = "\n".join(["call backtrace", "print *, 'yes'", "end"])
    code_checker(self, 'HAVE_BACKTRACE', self.check_fc, fragment,
                 'Check for backtrace feature',
                 'failure', mandatory=False, setbool=True)

    fragment = "\n".join(["use ifcore", "call tracebackqq(USER_EXIT_CODE=-1)",
                          "print *, 'yes'", "end"])
    code_checker(self, 'HAVE_TRACEBACKQQ', self.check_fc, fragment,
                 'Check for tracebackqq feature',
                 'failure', mandatory=False, setbool=True)<|MERGE_RESOLUTION|>--- conflicted
+++ resolved
@@ -4,11 +4,8 @@
 
 from waflib import Configure, Utils, Logs, Errors
 
-<<<<<<< HEAD
-=======
 import sys
 
->>>>>>> da360158
 def options(self):
     self.load('compiler_fc')
 
