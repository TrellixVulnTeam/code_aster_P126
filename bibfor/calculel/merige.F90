! --------------------------------------------------------------------
! Copyright (C) 1991 - 2020 - EDF R&D - www.code-aster.org
! This file is part of code_aster.
!
! code_aster is free software: you can redistribute it and/or modify
! it under the terms of the GNU General Public License as published by
! the Free Software Foundation, either version 3 of the License, or
! (at your option) any later version.
!
! code_aster is distributed in the hope that it will be useful,
! but WITHOUT ANY WARRANTY; without even the implied warranty of
! MERCHANTABILITY or FITNESS FOR A PARTICULAR PURPOSE.  See the
! GNU General Public License for more details.
!
! You should have received a copy of the GNU General Public License
! along with code_aster.  If not, see <http://www.gnu.org/licenses/>.
! --------------------------------------------------------------------

subroutine merige(model_, cara_elem_, sigg, strx, matel,&
                  base, nh, deplr, mateco)
    implicit none
#include "jeveux.h"
#include "asterf_types.h"
#include "asterfort/assert.h"
#include "asterfort/exi_fiss.h"
#include "asterfort/calcul.h"
#include "asterfort/detrsd.h"
#include "asterfort/exixfe.h"
#include "asterfort/jedema.h"
#include "asterfort/jemarq.h"
#include "asterfort/mecham.h"
#include "asterfort/memare.h"
#include "asterfort/reajre.h"
#include "asterfort/utmess.h"
    integer :: nh
    character(len=1) :: base
    character(len=*) :: sigg, strx
    character(len=19) :: matel
    character(len=*) , intent(in) :: model_
    character(len=*) , intent(in) :: cara_elem_
    character(len=*), optional, intent(in) :: deplr
    character(len=*), optional, intent(in) :: mateco
!
!     CALCUL DES MATRICES ELEMENTAIRES DE RIGIDITE GEOMETRIQUE
!
!     ------------------------------------------------------------------
! IN  : MODELE : NOM DU MODELE
! IN  : CARA   : CHAMP DE CARAC_ELEM
! IN  : SIGG   : CHAMP DE CONTRAINTES AUX POINTS DE GAUSS
! IN  : NH     : NUMERO DE L'HARMONIQUE DE FOURIER
! VAR : MATEL  : NOM DU MATEL (N RESUELEM) PRODUIT
! IN  : BASE   : BASE POUR LA CREATION DE MATEL ('G'/'V')
! ----------------------------------------------------------------------
    character(len=8) ::  lpain(14), lpaout(1)
    character(len=24) :: lchin(14), lchout(1)
!
    character(len=16) :: option
    character(len=24) :: ligrmo, chgeom, chcara(18), chharm
    character(len=19) :: pintto, cnseto, heavto, loncha, basloc, lsn, lst, stano, pmilto, hea_no
    character(len=8) :: modele, cara
!
!-----------------------------------------------------------------------
    integer :: icode, ier, nbpara
!-----------------------------------------------------------------------
    call jemarq()
!
    modele = model_
    cara   = cara_elem_
    option = 'RIGI_GEOM'
    if (modele(1:1) .eq. ' ') then
        call utmess('F', 'CALCULEL2_82')
    endif
    call detrsd('MATR_ELEM', matel)
    call mecham(option, modele, cara, nh, chgeom,&
                chcara, chharm, icode)
!
    call memare(base, matel, modele, ' ', cara,&
                option)
!
!  -----CAS DU MODELE X-FEM-----------------------
    call exixfe(modele, ier)
    if (ier .ne. 0) then
!
        pintto = modele(1:8)//'.TOPOSE.PIN'
        cnseto = modele(1:8)//'.TOPOSE.CNS'
        heavto = modele(1:8)//'.TOPOSE.HEA'
        loncha = modele(1:8)//'.TOPOSE.LON'
        pmilto = modele(1:8)//'.TOPOSE.PMI'
        hea_no = modele(1:8)//'.TOPONO.HNO'
        basloc = modele(1:8)//'.BASLOC'
        lsn = modele(1:8)//'.LNNO'
        lst = modele(1:8)//'.LTNO'
        stano = modele(1:8)//'.STNO'
!
        ligrmo = modele//'.MODELE'
!
! ----- REMPLISSAGE DES CHAMPS D'ENTREE
!
        lpain(1) = 'PGEOMER'
        lchin(1) = chgeom
        lpain(2) = 'PCONTRR'
        lchin(2) = sigg
        lpain(3) = 'PPINTTO'
        lchin(3) = pintto
        lpain(4) = 'PHEAVTO'
        lchin(4) = heavto
        lpain(5) = 'PLONCHA'
        lchin(5) = loncha
        lpain(6) = 'PCNSETO'
        lchin(6) = cnseto
        lpain(7) = 'PBASLOR'
        lchin(7) = basloc
        lpain(8) = 'PLSN'
        lchin(8) = lsn
        lpain(9) = 'PLST'
        lchin(9) = lst
        lpain(10) = 'PSTANO'
        lchin(10) = stano
        lpain(11) = 'PPMILTO'
        lchin(11) = pmilto
        lpain(12) = 'PSTRXRR'
        lchin(12) = strx
        lpain(13) = 'PHEA_NO'
        lchin(13) = hea_no
        nbpara=13
<<<<<<< HEAD
        lfiss=exi_fiss(modele)
        if (lfiss) then
          ASSERT(present(mateco))
          if (mateco.ne.' ') then
            nbpara=nbpara+1
            lpain(nbpara) = 'PMATERC'
            lchin(nbpara) = mateco
          endif
        endif
=======
>>>>>>> 888a183b
!
! --- CHAMPS DE SORTIE
!
        lpaout(1) = 'PMATUUR'
        lchout(1) = matel(1:15)//'.ME001'
!
        option = 'RIGI_GEOM'
!
        call calcul('S', option, ligrmo, nbpara, lchin,&
                    lpain, 1, lchout, lpaout, base,&
                    'OUI')
        call reajre(matel, lchout(1), base)
!
    else if (ier.eq.0) then
!
        lpaout(1) = 'PMATUUR'
        lchout(1) = matel(1:8)//'.ME001'
!
        ligrmo = modele//'.MODELE'
        lpain(1) = 'PGEOMER'
        lchin(1) = chgeom
        lpain(2) = 'PCONTRR'
        lchin(2) = sigg
        lpain(3) = 'PCAORIE'
        lchin(3) = chcara(1)
        lpain(4) = 'PCADISK'
        lchin(4) = chcara(2)
        lpain(5) = 'PCAGNPO'
        lchin(5) = chcara(6)
        lpain(6) = 'PCACOQU'
        lchin(6) = chcara(7)
        lpain(7) = 'PEFFORR'
        lchin(7) = sigg
        lpain(8) = 'PHARMON'
        lchin(8) = chharm
        lpain(9) = 'PNBSP_I'
        lchin(9) = chcara(16)
        lpain(10) = 'PSTRXRR'
        lchin(10) = strx
        lpain(11) = 'PFIBRES'
        lchin(11) = chcara(17)
        lpain(12) = 'PCACABL'
        lchin(12) = chcara(10)
        nbpara= 12
        if ( present(deplr) ) then
            if ( deplr.ne.' ') then
                nbpara= nbpara+1
                lpain(nbpara) = 'PDEPLPR'
                lchin(nbpara) = deplr
            endif
        endif
        if ( present(mateco) ) then
            if ( mateco.ne.' ' ) then
                nbpara= nbpara+1
                lpain(nbpara) = 'PMATERC'
                lchin(nbpara) = mateco
            endif
        endif

        option = 'RIGI_GEOM'
        call calcul('S', option, ligrmo, nbpara, lchin,&
                    lpain, 1, lchout, lpaout, base,&
                    'OUI')
        call reajre(matel, lchout(1), base)
!
    endif
!
    call jedema()
end subroutine<|MERGE_RESOLUTION|>--- conflicted
+++ resolved
@@ -123,18 +123,6 @@
         lpain(13) = 'PHEA_NO'
         lchin(13) = hea_no
         nbpara=13
-<<<<<<< HEAD
-        lfiss=exi_fiss(modele)
-        if (lfiss) then
-          ASSERT(present(mateco))
-          if (mateco.ne.' ') then
-            nbpara=nbpara+1
-            lpain(nbpara) = 'PMATERC'
-            lchin(nbpara) = mateco
-          endif
-        endif
-=======
->>>>>>> 888a183b
 !
 ! --- CHAMPS DE SORTIE
 !
