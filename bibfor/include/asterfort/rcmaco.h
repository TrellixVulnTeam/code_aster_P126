! --------------------------------------------------------------------
! Copyright (C) 1991 - 2018 - EDF R&D - www.code-aster.org
! This file is part of code_aster.
!
! code_aster is free software: you can redistribute it and/or modify
! it under the terms of the GNU General Public License as published by
! the Free Software Foundation, either version 3 of the License, or
! (at your option) any later version.
!
! code_aster is distributed in the hope that it will be useful,
! but WITHOUT ANY WARRANTY; without even the implied warranty of
! MERCHANTABILITY or FITNESS FOR A PARTICULAR PURPOSE.  See the
! GNU General Public License for more details.
!
! You should have received a copy of the GNU General Public License
! along with code_aster.  If not, see <http://www.gnu.org/licenses/>.
! --------------------------------------------------------------------
#include "asterf_types.h"
!
interface
<<<<<<< HEAD
    subroutine rcmaco(chmat, chmatgrp, indmat, nbmat, imate)
=======
    subroutine rcmaco(chmat, indmat, nbmat, imate, l_ther)
>>>>>>> 820ce3be
        character(len=8) :: chmat
        character(len=24) :: chmatgrp
        integer :: indmat
        integer :: nbmat
        integer :: imate
        aster_logical, intent(in) :: l_ther
    end subroutine rcmaco
end interface<|MERGE_RESOLUTION|>--- conflicted
+++ resolved
@@ -18,11 +18,7 @@
 #include "asterf_types.h"
 !
 interface
-<<<<<<< HEAD
-    subroutine rcmaco(chmat, chmatgrp, indmat, nbmat, imate)
-=======
-    subroutine rcmaco(chmat, indmat, nbmat, imate, l_ther)
->>>>>>> 820ce3be
+    subroutine rcmaco(chmat, chmatgrp, indmat, nbmat, imate, l_ther)
         character(len=8) :: chmat
         character(len=24) :: chmatgrp
         integer :: indmat
