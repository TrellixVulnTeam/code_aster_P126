! --------------------------------------------------------------------
! Copyright (C) 1991 - 2018 - EDF R&D - www.code-aster.org
! This file is part of code_aster.
!
! code_aster is free software: you can redistribute it and/or modify
! it under the terms of the GNU General Public License as published by
! the Free Software Foundation, either version 3 of the License, or
! (at your option) any later version.
!
! code_aster is distributed in the hope that it will be useful,
! but WITHOUT ANY WARRANTY; without even the implied warranty of
! MERCHANTABILITY or FITNESS FOR A PARTICULAR PURPOSE.  See the
! GNU General Public License for more details.
!
! You should have received a copy of the GNU General Public License
! along with code_aster.  If not, see <http://www.gnu.org/licenses/>.
! --------------------------------------------------------------------
<<<<<<< HEAD

subroutine rcmfmc(chmatz, chmacz, l_thm_, basename, base)
=======
!
subroutine rcmfmc(chmatz, chmacz, l_thm_, l_ther_)
>>>>>>> 820ce3be
!
implicit none
!
#include "asterf_types.h"
#include "jeveux.h"
#include "asterfort/assert.h"
#include "asterfort/codent.h"
#include "asterfort/copisd.h"
#include "asterfort/dismoi.h"
#include "asterfort/exisd.h"
#include "asterfort/jedema.h"
#include "asterfort/jedetr.h"
#include "asterfort/jeexin.h"
#include "asterfort/jelira.h"
#include "asterfort/jemarq.h"
#include "asterfort/jenonu.h"
#include "asterfort/jenuno.h"
#include "asterfort/jeveuo.h"
#include "asterfort/jexnom.h"
#include "asterfort/jexnum.h"
#include "asterfort/rcmaco.h"
#include "asterfort/wkvect.h"
#include "asterfort/varc_prep.h"
!
<<<<<<< HEAD
!
    character(len=*), intent(in) :: chmatz
    character(len=*), intent(out) :: chmacz
    aster_logical, intent(in), optional :: l_thm_
    character(len=*), intent(inout), optional :: basename
    character(len=1), intent(in), optional :: base
=======
character(len=*), intent(in) :: chmatz
character(len=*), intent(out) :: chmacz
aster_logical, intent(in), optional :: l_thm_, l_ther_
>>>>>>> 820ce3be
!
! --------------------------------------------------------------------------------------------------
!
! Material
!
! Creation de la carte du materiau code a partir du champ_mater
!
! --------------------------------------------------------------------------------------------------
!
! In  chmate           : name of material field (CHAM_MATER)
! Out chmace           : name of CODED material field (CHAM_MATER)
! In  l_thm            : .true. if THM
! In  l_ther           : .true. if thermics
!
! --------------------------------------------------------------------------------------------------
!
    integer :: nbval,  iret, jvale, igd, kk
    integer :: nbgrp, i, icompt, igrp, ingrp, nbcmp, j, k, nbmat
    integer :: inbmat
    character(len=1) :: bas
    character(len=4) :: knumat
    character(len=8) :: chmat, nomgd
    character(len=19) :: codi
    character(len=19) :: chemat, chmace
    character(len=24) :: chmatgrp, chmatngrp
    character(len=8), pointer :: v_vale(:) => null()
    integer, pointer :: v_desc(:) => null()
    aster_logical :: l_thm, l_ther
!
! --------------------------------------------------------------------------------------------------
!
    call jemarq()
!
    chmat  = chmatz
    chemat = chmat//'.CHAMP_MAT'
    if( present(basename) ) then
        chmace = basename//'.MATE_CODE'
        chmatgrp = basename//'.MATE_CODE.GRP'
        chmatngrp = basename//'.MATE_CODE.NGRP'
    else
        chmace = chmat//'.MATE_CODE'
        chmatgrp = chmat//'.MATE_CODE.GRP'
        chmatngrp = chmat//'.MATE_CODE.NGRP'
    endif
    if( present(base) ) then
        bas = base
    else
        bas = 'V'
    endif
!
    l_thm  = ASTER_FALSE
    l_ther = ASTER_FALSE
    if (present(l_thm_)) then
        l_thm = l_thm_
    endif
    if (present(l_ther_)) then
        l_ther = l_ther_
    endif
!
    call exisd('CARTE', chmace, iret)
    if (iret .eq. 0) then
! ----- Preparation for external state variables (VARC)
        call varc_prep(chmat, l_thm)

! ----- Traitement du materiau par elements
        call jelira(chemat//'.VALE', 'LONMAX', nbval)
        call jeveuo(chemat//'.VALE', 'L', vk8= v_vale)
        call jeveuo(chemat//'.DESC', 'L', vi = v_desc)
        call jenuno(jexnum('&CATA.GD.NOMCMP', v_desc(1)), nomgd)
        call dismoi('NB_CMP_MAX', nomgd, 'GRANDEUR', repi=nbcmp)
        ASSERT(nbcmp.ge.30)
        ASSERT((nbval/nbcmp)*nbcmp.eq.nbval)
        call copisd('CHAMP_GD', bas, chemat, chmace)
        call jedetr(chmace//'.VALE')
        nbgrp=nbval/nbcmp
        call wkvect(chmace//'.VALE', bas//' V I', nbgrp, jvale)
        call jenonu(jexnom('&CATA.GD.NOMGD', 'ADRSJEVE'), igd)
        call jeveuo(chmace//'.DESC', 'E', vi = v_desc)
        v_desc(1) = igd

! ----- Codage du materiau
        icompt = 0
        do i = 1, nbval
            if (v_vale(i) .ne. ' ') then
                icompt=icompt+1
            endif
        end do
        ASSERT(icompt .gt. 0)

        call jedetr(chmatgrp)
        call jedetr(chmatngrp)
        call wkvect(chmatgrp, bas//' V K8', icompt, igrp)
        call wkvect(chmatngrp, bas//' V I', nbgrp, ingrp)

        icompt=0
        inbmat=0
        do i = 1, nbgrp
            do j = 1, 26
                k=(i-1)*nbcmp+j
                if (v_vale(k) .eq. 'TREF=>') exit
                if (v_vale(k) .ne. ' ') then
                    zk8(igrp+icompt)=v_vale(k)
                    icompt=icompt+1
                    inbmat=inbmat+1
                endif
            end do
            zi(ingrp-1+i)=inbmat
            inbmat=0
        end do

        codi=' '
        call jeveuo(chmatgrp, 'L', igrp)
        call jeveuo(chmatngrp, 'L', ingrp)
        icompt=0
        do kk = 1, nbgrp
            nbmat=zi(ingrp-1+kk)
            if (nbmat .ne. 0) then
<<<<<<< HEAD
            call rcmaco(chmat(1:8), chmatgrp, icompt, nbmat, kk)
=======
            call rcmaco(chmat(1:8), icompt, nbmat, kk, l_ther)
>>>>>>> 820ce3be
            call codent(kk, 'D0', knumat)

!       -- le nom du codi est celui du premier materiau du groupe kk
            codi(1:8)=zk8(igrp+icompt)
            codi(9:13)='.'//knumat
            call jeveuo(codi//'.CODI', 'L', zi(jvale+kk-1))
            icompt=icompt+nbmat
            endif
        end do

    endif
    chmacz=chmace
!
    call jedema()
end subroutine<|MERGE_RESOLUTION|>--- conflicted
+++ resolved
@@ -15,13 +15,8 @@
 ! You should have received a copy of the GNU General Public License
 ! along with code_aster.  If not, see <http://www.gnu.org/licenses/>.
 ! --------------------------------------------------------------------
-<<<<<<< HEAD
-
-subroutine rcmfmc(chmatz, chmacz, l_thm_, basename, base)
-=======
 !
-subroutine rcmfmc(chmatz, chmacz, l_thm_, l_ther_)
->>>>>>> 820ce3be
+subroutine rcmfmc(chmatz, chmacz, l_thm_, l_ther_, basename, base)
 !
 implicit none
 !
@@ -46,18 +41,11 @@
 #include "asterfort/wkvect.h"
 #include "asterfort/varc_prep.h"
 !
-<<<<<<< HEAD
-!
-    character(len=*), intent(in) :: chmatz
-    character(len=*), intent(out) :: chmacz
-    aster_logical, intent(in), optional :: l_thm_
-    character(len=*), intent(inout), optional :: basename
-    character(len=1), intent(in), optional :: base
-=======
 character(len=*), intent(in) :: chmatz
 character(len=*), intent(out) :: chmacz
 aster_logical, intent(in), optional :: l_thm_, l_ther_
->>>>>>> 820ce3be
+character(len=*), intent(inout), optional :: basename
+character(len=1), intent(in), optional :: base
 !
 ! --------------------------------------------------------------------------------------------------
 !
@@ -175,11 +163,7 @@
         do kk = 1, nbgrp
             nbmat=zi(ingrp-1+kk)
             if (nbmat .ne. 0) then
-<<<<<<< HEAD
-            call rcmaco(chmat(1:8), chmatgrp, icompt, nbmat, kk)
-=======
-            call rcmaco(chmat(1:8), icompt, nbmat, kk, l_ther)
->>>>>>> 820ce3be
+            call rcmaco(chmat(1:8), chmatgrp, icompt, nbmat, kk, l_ther)
             call codent(kk, 'D0', knumat)
 
 !       -- le nom du codi est celui du premier materiau du groupe kk
