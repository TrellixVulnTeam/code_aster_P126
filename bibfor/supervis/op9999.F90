--- conflicted
+++ resolved
@@ -111,11 +111,7 @@
 !
 ! --- IMPRESSION DE LA TAILLE DES CONCEPTS DE LA BASE GLOBALE
 !
-<<<<<<< HEAD
-!    call uimpba('G', iunmes)
-=======
-      call uimpba('G', iunmes)
->>>>>>> fa9c9da8
+!      call uimpba('G', iunmes)
 !
 ! --- RETASSAGE EVENTUEL DE LA GLOBALE
 !
