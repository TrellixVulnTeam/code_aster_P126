--- conflicted
+++ resolved
@@ -1,9 +1,5 @@
 ! --------------------------------------------------------------------
-<<<<<<< HEAD
-! Copyright (C) 1991 - 2019 - EDF R&D - www.code-aster.org
-=======
 ! Copyright (C) 1991 - 2020 - EDF R&D - www.code-aster.org
->>>>>>> bc597eeb
 ! This file is part of code_aster.
 !
 ! code_aster is free software: you can redistribute it and/or modify
@@ -64,9 +60,11 @@
 #include "asterc/matfpe.h"
 #include "asterfort/apalmc.h"
 #include "asterfort/apalmd.h"
+#include "asterfort/apalmh.h"
 #include "asterfort/apksp.h"
 #include "asterfort/apmamc.h"
 #include "asterfort/apmamd.h"
+#include "asterfort/apmamh.h"
 #include "asterfort/appcpr.h"
 #include "asterfort/appcrs.h"
 #include "asterfort/ap2foi.h"
@@ -117,13 +115,9 @@
     real(kind=8), dimension(:), pointer :: slvr => null()
     complex(kind=8) :: cbid
 !
-<<<<<<< HEAD
-    aster_logical :: lmd, lmhpc, dbg=.false.
-=======
-    aster_logical :: lmd
+    aster_logical :: lmd, lmhpc
     aster_logical, parameter :: dbg=.false.
 
->>>>>>> bc597eeb
 !
 !----------------------------------------------------------------
 !     Variables PETSc
