! --------------------------------------------------------------------
! Copyright (C) 1991 - 2020 - EDF R&D - www.code-aster.org
! This file is part of code_aster.
!
! code_aster is free software: you can redistribute it and/or modify
! it under the terms of the GNU General Public License as published by
! the Free Software Foundation, either version 3 of the License, or
! (at your option) any later version.
!
! code_aster is distributed in the hope that it will be useful,
! but WITHOUT ANY WARRANTY; without even the implied warranty of
! MERCHANTABILITY or FITNESS FOR A PARTICULAR PURPOSE.  See the
! GNU General Public License for more details.
!
! You should have received a copy of the GNU General Public License
! along with code_aster.  If not, see <http://www.gnu.org/licenses/>.
! --------------------------------------------------------------------

subroutine nmdpmf(compor, chmate)
!
implicit none
!
#include "asterf_types.h"
#include "jeveux.h"
#include "asterfort/getvid.h"
#include "asterfort/carces.h"
#include "asterfort/cescar.h"
#include "asterfort/cesfus.h"
#include "asterfort/cesred.h"
#include "asterfort/detrsd.h"
#include "asterfort/exisd.h"
#include "asterfort/jedema.h"
#include "asterfort/jemarq.h"
#include "asterfort/utmess.h"
#include "asterfort/tecart.h"
!
! person_in_charge: jean-luc.flejou at edf.fr
!
    character(len=19), intent(in) :: compor
    character(len=8), intent(in) :: chmate
!
! --------------------------------------------------------------------------------------------------
!
! Preparation of comportment (mechanics)
!
! Save informations in COMPOR <CARTE>
!
! --------------------------------------------------------------------------------------------------
!
! In  compor      : name of <CARTE> COMPOR
! In  chmate      : name of material field
!
! --------------------------------------------------------------------------------------------------
!
    integer :: ibid, iret
<<<<<<< HEAD
    aster_logical :: lcumu(2)
    aster_logical :: lcoc
    character(len=8) :: licmp(3)
=======
    aster_logical :: lcumu(2), lcoc(2)
    character(len=8), parameter :: licmp(3) = (/'DEFORM  ', 'DEFO_LDC', 'RIGIGEOM'/)
>>>>>>> 11796023
    character(len=19) :: chs(2), chs3, chsx
    real(kind=8) :: lcoer(2)
    complex(kind=8) :: lcoec(2)
!
! --------------------------------------------------------------------------------------------------
!
    lcumu = ASTER_FALSE
    lcoc = ASTER_FALSE
    lcoer = 1.d0
    lcoec = (0.d0, 0.d0)
    licmp = (/'DEFORM  ', 'DEFO_LDC', 'RIGIGEOM'/)
    call jemarq()
!
!     EN PRESENCE DE MULTIFIBRE, ON FUSIONNE LES CARTES
!     S'IL EXISTE UNE POUTRE MULTIFIBRE LA CARTE A ETE CREEE LORS
!        DE AFFE_MATERIAU / AFFE_COMPOR AVEC RCCOMP
!
!     CHAM_ELEM_S DE TRAVAIL
    chs(1)='&&NMDPMF.CHS1'
    chs(2)='&&NMDPMF.CHS2'
    chs3  ='&&NMDPMF.CHS3'
    chsx  ='&&NMDPMF.CHSX'
!
!     ON RECUPERE LA CARTE COMPOR ==> CHAM_ELEM_S
    call carces(compor, 'ELEM', ' ', 'V', chs(1),&
                'A', ibid)
!
!     VERIFICATION QU'UN COMPORTEMENT MULTI-FIBRES A ETE AFFECTE
!
    call exisd('CARTE', chmate//'.COMPOR', iret)
    if (iret .eq. 0) then
        call utmess('F', 'COMPOR1_73')
    endif
!
    call carces(chmate//'.COMPOR', 'ELEM', ' ', 'V', chsx,&
                'A', ibid)
!
!   ON ENLEVE LA CARTE LES COMPOSANTES DE COMPOR A CONSERVER
    call cesred(chsx, 0, [ibid], -3, licmp,&
                'V', chs(2))
!
!     FUSION DES CHAM_ELEM_S + COPIE DANS "COMPOR"
    call detrsd('CARTE', compor)
    call cesfus(2, chs, lcumu, lcoer, lcoec,&
                lcoc, 'V', chs3)
    call cescar(chs3, compor, 'V')
!
! - Compress COMPOR <CARTE>
!    
    call tecart(compor)
!
!     MENAGE
    call detrsd('CHAM_ELEM_S', chs(1))
    call detrsd('CHAM_ELEM_S', chs(2))
    call detrsd('CHAM_ELEM_S', chs3)
    call detrsd('CHAM_ELEM_S', chsx)
!
    call jedema()
end subroutine<|MERGE_RESOLUTION|>--- conflicted
+++ resolved
@@ -53,14 +53,9 @@
 ! --------------------------------------------------------------------------------------------------
 !
     integer :: ibid, iret
-<<<<<<< HEAD
     aster_logical :: lcumu(2)
     aster_logical :: lcoc
-    character(len=8) :: licmp(3)
-=======
-    aster_logical :: lcumu(2), lcoc(2)
     character(len=8), parameter :: licmp(3) = (/'DEFORM  ', 'DEFO_LDC', 'RIGIGEOM'/)
->>>>>>> 11796023
     character(len=19) :: chs(2), chs3, chsx
     real(kind=8) :: lcoer(2)
     complex(kind=8) :: lcoec(2)
@@ -71,7 +66,6 @@
     lcoc = ASTER_FALSE
     lcoer = 1.d0
     lcoec = (0.d0, 0.d0)
-    licmp = (/'DEFORM  ', 'DEFO_LDC', 'RIGIGEOM'/)
     call jemarq()
 !
 !     EN PRESENCE DE MULTIFIBRE, ON FUSIONNE LES CARTES
