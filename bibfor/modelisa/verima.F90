<<<<<<< HEAD
subroutine verima(nomz, limanz, lonlim, typz, nbval)
=======
! --------------------------------------------------------------------
! Copyright (C) 1991 - 2017 - EDF R&D - www.code-aster.org
! This file is part of code_aster.
!
! code_aster is free software: you can redistribute it and/or modify
! it under the terms of the GNU General Public License as published by
! the Free Software Foundation, either version 3 of the License, or
! (at your option) any later version.
!
! code_aster is distributed in the hope that it will be useful,
! but WITHOUT ANY WARRANTY; without even the implied warranty of
! MERCHANTABILITY or FITNESS FOR A PARTICULAR PURPOSE.  See the
! GNU General Public License for more details.
!
! You should have received a copy of the GNU General Public License
! along with code_aster.  If not, see <http://www.gnu.org/licenses/>.
! --------------------------------------------------------------------

subroutine verima(nomz, limanz, lonlim, typz)
>>>>>>> 15c3a715
    implicit none
#include "jeveux.h"
!
#include "asterfort/assert.h"
#include "asterfort/gettco.h"
#include "asterfort/jeexin.h"
#include "asterfort/jenonu.h"
#include "asterfort/jexnom.h"
#include "asterfort/utmess.h"
!
    integer :: lonlim
    integer, optional :: nbval
    character(len=*) :: nomz, limanz(lonlim), typz
!
!     VERIFICATION DE L'APPARTENANCE DES OBJETS DE LA LISTE
!     limano AU MAILLAGE noma
!
! IN       : NOMZ     : NOM DU MAILLAGE
! IN       : LIMANZ   : LISTE DE MAILLES OU DE NOEUDS OU DE GROUP_NO
!                       OU DE GROUP_MA
! IN       : LONLIM   : LONGUEUR DE LA LISTE LIMANO
! IN       : TYPZ     : TYPE DES OBJETS DE LA LISTE :
!                       MAILLE OU NOEUD OU GROUP_NO OU GROUP_MA
! ----------------------------------------------------------------------
!
    integer :: igr, iret, ino, ima, igr2, diff
    character(len=8) :: noma, type
    character(len=16) :: sdtyp
    character(len=24) :: noeuma, grnoma, mailma, grmama, limano
    character(len=24) :: valk(2)
! ----------------------------------------------------------------------
!
    noma = nomz
    type = typz
!
!
    noeuma = noma//'.NOMNOE'
    grnoma = noma//'.GROUPENO'
    mailma = noma//'.NOMMAI'
    grmama = noma//'.GROUPEMA'
    call gettco(noma, sdtyp)
!
    if (type .eq. 'GROUP_NO') then
!
!      --VERIFICATION DE L'APPARTENANCE DES GROUP_NO
!        AUX GROUP_NO DU MAILLAGE
!        -------------------------------------------------------
        call jeexin(grnoma, iret)
        if ((lonlim.ne.0) .and. (iret.eq.0)) then
            if (sdtyp .eq. 'MAILLAGE_P') then
                nbval = 0
                lonlim = 0
            else
                valk(1) = type
                valk(2) = noma
                call utmess('F', 'MODELISA7_12', nk=2, valk=valk)
            endif
        endif
        diff = 0
        do 10 igr = 1, lonlim
            limano = limanz(igr - diff)
            call jenonu(jexnom(grnoma, limano), iret)
            if (iret .eq. 0) then
                if (sdtyp .eq. 'MAILLAGE_P') then
                    do igr2 = igr - diff + 1, lonlim
                        limanz(igr2 - 1) = limanz(igr2)
                    enddo
                    nbval = nbval - 1
                    diff = diff + 1
                else
                    valk(1) = limano
                    valk(2) = noma
                    call utmess('F', 'MODELISA7_75', nk=2, valk=valk)
                endif
            endif
10      continue
!
    else if (type.eq.'NOEUD') then
!
!      --VERIFICATION DE L'APPARTENANCE DES NOEUDS
!        AUX NOEUDS DU MAILLAGE
!        -------------------------------------------------------
        if (sdtyp .eq. 'MAILLAGE_P') ASSERT(.false.)
        call jeexin(noeuma, iret)
        if ((lonlim.ne.0) .and. (iret.eq.0)) then
            valk(1) = type
            valk(2) = noma
            call utmess('F', 'MODELISA7_12', nk=2, valk=valk)
        endif
        do 20 ino = 1, lonlim
            limano = limanz(ino)
            call jenonu(jexnom(noeuma, limano), iret)
            if (iret .eq. 0) then
                valk(1) = limano
                valk(2) = noma
                call utmess('F', 'MODELISA7_76', nk=2, valk=valk)
            endif
20      continue
!
    else if (type.eq.'GROUP_MA') then
!
!      --VERIFICATION DE L'APPARTENANCE DES GROUP_MA
!        AUX GROUP_MA DU MAILLAGE
!        -------------------------------------------------------
        call jeexin(grmama, iret)
        if ((lonlim.ne.0) .and. (iret.eq.0)) then
            valk(1) = type
            valk(2) = noma
            call utmess('F', 'MODELISA7_12', nk=2, valk=valk)
        endif
        diff = 0
        do 30 igr = 1, lonlim
            limano = limanz(igr - diff)
            call jenonu(jexnom(grmama, limano), iret)
            if (iret .eq. 0) then
                if (sdtyp .eq. 'MAILLAGE_P') then
                    do  igr2 = igr - diff + 1, lonlim
                        limanz(igr2 - 1) = limanz(igr2)
                    enddo
                    nbval = nbval - 1
                    diff = diff + 1
                else
                    valk(1) = limano
                    valk(2) = noma
                    call utmess('F', 'MODELISA7_77', nk=2, valk=valk)
                endif
            endif
30      continue
31      continue
!
    else if (type.eq.'MAILLE') then
!
!      --VERIFICATION DE L'APPARTENANCE DES MAILLES
!        AUX MAILLES DU MAILLAGE
!        -------------------------------------------------------
        if (sdtyp .eq. 'MAILLAGE_P') ASSERT(.false.)
        call jeexin(mailma, iret)
        if ((lonlim.ne.0) .and. (iret.eq.0)) then
            valk(1) = type
            valk(2) = noma
            call utmess('F', 'MODELISA7_12', nk=2, valk=valk)
        endif
        do 40 ima = 1, lonlim
            limano = limanz(ima)
            call jenonu(jexnom(mailma, limano), iret)
            if (iret .eq. 0) then
                valk(1) = limano
                valk(2) = noma
                call utmess('F', 'MODELISA6_10', nk=2, valk=valk)
            endif
40      continue
!
    else
        call utmess('F', 'MODELISA7_79', sk=type)
    endif
end subroutine<|MERGE_RESOLUTION|>--- conflicted
+++ resolved
@@ -1,6 +1,3 @@
-<<<<<<< HEAD
-subroutine verima(nomz, limanz, lonlim, typz, nbval)
-=======
 ! --------------------------------------------------------------------
 ! Copyright (C) 1991 - 2017 - EDF R&D - www.code-aster.org
 ! This file is part of code_aster.
@@ -19,8 +16,7 @@
 ! along with code_aster.  If not, see <http://www.gnu.org/licenses/>.
 ! --------------------------------------------------------------------
 
-subroutine verima(nomz, limanz, lonlim, typz)
->>>>>>> 15c3a715
+subroutine verima(nomz, limanz, lonlim, typz, nbval)
     implicit none
 #include "jeveux.h"
 !
@@ -36,7 +32,7 @@
     character(len=*) :: nomz, limanz(lonlim), typz
 !
 !     VERIFICATION DE L'APPARTENANCE DES OBJETS DE LA LISTE
-!     limano AU MAILLAGE noma
+!     LIMANO AU MAILLAGE NOMA
 !
 ! IN       : NOMZ     : NOM DU MAILLAGE
 ! IN       : LIMANZ   : LISTE DE MAILLES OU DE NOEUDS OU DE GROUP_NO
