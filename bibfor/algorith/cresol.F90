<<<<<<< HEAD
subroutine cresol(solveu, basz)
=======
subroutine cresol(solveu)
    use superv_module, only: asthread_blasset
>>>>>>> 0439d1da
    implicit none
#include "jeveux.h"
#include "asterc/getexm.h"
#include "asterc/getfac.h"
#include "asterfort/assert.h"
#include "asterfort/crsvgc.h"
#include "asterfort/crsvld.h"
#include "asterfort/crsvmf.h"
#include "asterfort/crsvmu.h"
#include "asterfort/crsvpe.h"
#include "asterfort/dismoi.h"
#include "asterfort/getvid.h"
#include "asterfort/getvis.h"
#include "asterfort/getvr8.h"
#include "asterfort/getvtx.h"
#include "asterfort/jedema.h"
#include "asterfort/jemarq.h"
#include "asterfort/sdsolv.h"
#include "asterfort/utmess.h"
#include "asterfort/wkvect.h"
    character(len=19) :: solveu
    character(len=1), optional :: basz
! ----------------------------------------------------------------------
! ======================================================================
! COPYRIGHT (C) 1991 - 2016  EDF R&D                  WWW.CODE-ASTER.ORG
! THIS PROGRAM IS FREE SOFTWARE; YOU CAN REDISTRIBUTE IT AND/OR MODIFY
! IT UNDER THE TERMS OF THE GNU GENERAL PUBLIC LICENSE AS PUBLISHED BY
! THE FREE SOFTWARE FOUNDATION; EITHER VERSION 2 OF THE LICENSE, OR
! (AT YOUR OPTION) ANY LATER VERSION.
!
! THIS PROGRAM IS DISTRIBUTED IN THE HOPE THAT IT WILL BE USEFUL, BUT
! WITHOUT ANY WARRANTY; WITHOUT EVEN THE IMPLIED WARRANTY OF
! MERCHANTABILITY OR FITNESS FOR A PARTICULAR PURPOSE. SEE THE GNU
! GENERAL PUBLIC LICENSE FOR MORE DETAILS.
!
! YOU SHOULD HAVE RECEIVED A COPY OF THE GNU GENERAL PUBLIC LICENSE
! ALONG WITH THIS PROGRAM; IF NOT, WRITE TO EDF R&D CODE_ASTER,
!    1 AVENUE DU GENERAL DE GAULLE, 92141 CLAMART CEDEX, FRANCE.
! ======================================================================
! person_in_charge: jacques.pellet at edf.fr
! ----------------------------------------------------------------------
!
!     CREATION D'UNE SD_SOLVEUR PAR LECTURE DU MOT CLE SOLVEUR
!
! IN/JXOUT K19 SOLVEU  : SD_SOLVEUR
!
! ----------------------------------------------------------------------
!
    integer :: zslvk, zslvr, zslvi
    integer :: istop, nsolve, ibid, nprec, islvk, islvr, islvi, n1
    real(kind=8) :: epsmat
    character(len=1) :: base
    character(len=3) :: mixpre, kellag
    character(len=8) :: kstop, modele, kxfem
    character(len=16) :: method, nomsol
    integer :: eximc
!
! ----------------------------------------------------------------------
!
    call jemarq()
    base='V'
    if (present(basz)) then
        base=basz
    endif
!
! --- INITS. GLOBALES (CAR MOT-CLES OPTIONNELS)
    nomsol='SOLVEUR'
    nprec=8
    istop=0
    kstop=' '
    epsmat=-1.d0
    mixpre='NON'
    modele = ' '
    kellag='NON'
    kxfem=' '
!
    call getfac(nomsol, nsolve)
    if (nsolve .eq. 0) goto 10
    call getvtx(nomsol, 'METHODE', iocc=1, scal=method, nbret=ibid)
!
! ------------------------------------------------------
! --- LECTURE BLOC COMMUN A TOUS LES SOLVEURS LINEAIRES
! --- CES PARAMETRES NE SONT PAS FORCEMENT UTILISES PAR
! --- TOUS LES OPERATEURS ET TOUS LES SOLVEURS
! ------------------------------------------------------
!
! ----- STOP SINGULIER/NPREC
    eximc=getexm(nomsol,'STOP_SINGULIER')
    if (eximc .eq. 1) then
        call getvtx(nomsol, 'STOP_SINGULIER', iocc=1, scal=kstop, nbret=ibid)
    endif
    eximc=getexm(nomsol,'NPREC')
    if (eximc .eq. 1) then
        call getvis(nomsol, 'NPREC', iocc=1, scal=nprec, nbret=ibid)
        if (kstop .eq. 'OUI') then
            istop = 0
        else if (kstop.eq.'NON') then
            istop = 1
        endif
    endif
!
! ----- FILTRAGE_MATRICE
    eximc=getexm(nomsol,'FILTRAGE_MATRICE')
    if (eximc .eq. 1) then
        call getvr8(nomsol, 'FILTRAGE_MATRICE', iocc=1, scal=epsmat, nbret=ibid)
    endif
!
! ----- MIXER PRECISION
    eximc=getexm(nomsol,'MIXER_PRECISION')
    if (eximc .eq. 1) then
        call getvtx(nomsol, 'MIXER_PRECISION', iocc=1, scal=mixpre, nbret=ibid)
    endif
!
! ------ ELIM_LAGR
    eximc=getexm(nomsol,'ELIM_LAGR')
    if (eximc .eq. 1) then
        call getvtx(nomsol, 'ELIM_LAGR', iocc=1, scal=kellag, nbret=n1)
        if (n1 .eq. 1) then
            if (kellag .ne. 'OUI') kellag='NON'
        else
            kellag='NON'
        endif
    endif
!
! ------ PRE_COND_XFEM
    eximc=getexm(' ','MODELE')
    if (eximc .eq. 1) then
        call getvid(' ', 'MODELE', scal=modele, nbret=n1)
            if (n1 .eq. 1 .and. modele .ne. ' ') then
               call dismoi('PRE_COND_XFEM', modele, 'MODELE', repk=kxfem)
            endif
    endif
!
    zslvk = sdsolv('ZSLVK')
    zslvr = sdsolv('ZSLVR')
    zslvi = sdsolv('ZSLVI')
    call wkvect(solveu//'.SLVK', base//' V K24', zslvk, islvk)
    call wkvect(solveu//'.SLVR', base//' V R', zslvr, islvr)
    call wkvect(solveu//'.SLVI', base//' V I', zslvi, islvi)
!
! ------------------------------------------------------
! --- LECTURE MOT-CLE ET REMPLISSAGE DE LA SD_SOLVEUR PROPRE A CHAQUE
!     SOLVEUR LINEAIRE
! ------------------------------------------------------
!
    if (method .eq. 'MUMPS') then
!     -----------------------------
        call crsvmu(nomsol, solveu, istop, nprec,&
                    epsmat, mixpre, kellag, kxfem)
!
    else if (method.eq.'PETSC') then
!     -----------------------------
        call crsvpe(nomsol, solveu, istop, nprec,&
                    epsmat, mixpre, kellag, kxfem)
!
    else if (method.eq.'LDLT') then
!     -----------------------------
        call crsvld(nomsol, solveu, istop, nprec,&
                    epsmat, mixpre, kellag, kxfem)
!
    else if (method.eq.'GCPC') then
!     -----------------------------
        call crsvgc(nomsol, solveu, istop, nprec,&
                    epsmat, mixpre, kellag, kxfem)
!
    else if (method.eq.'MULT_FRONT') then
!     -----------------------------
!       do not create threads in blas
        call asthread_blasset(1)
        call crsvmf(nomsol, solveu, istop, nprec,&
                    epsmat, mixpre, kellag, kxfem)
!
    else
        ASSERT(.false.)
    endif
!
 10 continue
!
    call jedema()
end subroutine<|MERGE_RESOLUTION|>--- conflicted
+++ resolved
@@ -1,9 +1,5 @@
-<<<<<<< HEAD
 subroutine cresol(solveu, basz)
-=======
-subroutine cresol(solveu)
     use superv_module, only: asthread_blasset
->>>>>>> 0439d1da
     implicit none
 #include "jeveux.h"
 #include "asterc/getexm.h"
