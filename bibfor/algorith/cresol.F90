--- conflicted
+++ resolved
@@ -1,9 +1,5 @@
-<<<<<<< HEAD
-subroutine cresol(solveu, basz)
-=======
 subroutine cresol(solveu)
     use superv_module, only: asthread_blasset
->>>>>>> 65cbfc77
     implicit none
 #include "jeveux.h"
 #include "asterc/getexm.h"
@@ -25,7 +21,6 @@
 #include "asterfort/utmess.h"
 #include "asterfort/wkvect.h"
     character(len=19) :: solveu
-    character(len=1), optional :: basz
 ! ----------------------------------------------------------------------
 ! ======================================================================
 ! COPYRIGHT (C) 1991 - 2016  EDF R&D                  WWW.CODE-ASTER.ORG
@@ -55,7 +50,6 @@
     integer :: zslvk, zslvr, zslvi
     integer :: istop, nsolve, ibid, nprec, islvk, islvr, islvi, n1
     real(kind=8) :: epsmat
-    character(len=1) :: base
     character(len=3) :: mixpre, kellag
     character(len=8) :: kstop, modele, kxfem
     character(len=16) :: method, nomsol
@@ -64,10 +58,6 @@
 ! ----------------------------------------------------------------------
 !
     call jemarq()
-    base='V'
-    if (present(basz)) then
-        base=basz
-    endif
 !
 ! --- INITS. GLOBALES (CAR MOT-CLES OPTIONNELS)
     nomsol='SOLVEUR'
@@ -140,9 +130,9 @@
     zslvk = sdsolv('ZSLVK')
     zslvr = sdsolv('ZSLVR')
     zslvi = sdsolv('ZSLVI')
-    call wkvect(solveu//'.SLVK', base//' V K24', zslvk, islvk)
-    call wkvect(solveu//'.SLVR', base//' V R', zslvr, islvr)
-    call wkvect(solveu//'.SLVI', base//' V I', zslvi, islvi)
+    call wkvect(solveu//'.SLVK', 'V V K24', zslvk, islvk)
+    call wkvect(solveu//'.SLVR', 'V V R', zslvr, islvr)
+    call wkvect(solveu//'.SLVI', 'V V I', zslvi, islvi)
 !
 ! ------------------------------------------------------
 ! --- LECTURE MOT-CLE ET REMPLISSAGE DE LA SD_SOLVEUR PROPRE A CHAQUE
