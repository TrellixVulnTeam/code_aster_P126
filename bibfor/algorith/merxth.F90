! --------------------------------------------------------------------
! Copyright (C) 1991 - 2020 - EDF R&D - www.code-aster.org
! This file is part of code_aster.
!
! code_aster is free software: you can redistribute it and/or modify
! it under the terms of the GNU General Public License as published by
! the Free Software Foundation, either version 3 of the License, or
! (at your option) any later version.
!
! code_aster is distributed in the hope that it will be useful,
! but WITHOUT ANY WARRANTY; without even the implied warranty of
! MERCHANTABILITY or FITNESS FOR A PARTICULAR PURPOSE.  See the
! GNU General Public License for more details.
!
! You should have received a copy of the GNU General Public License
! along with code_aster.  If not, see <http://www.gnu.org/licenses/>.
! --------------------------------------------------------------------
!
subroutine merxth(model    , lload_name, lload_info, cara_elem  , mate     , mateco, &
                  time_curr, time      , temp_iter , compor_ther, varc_curr,&
                  matr_elem, base      ,&
                  dry_prev_, dry_curr_)
!
implicit none
!
#include "asterf_types.h"
#include "asterfort/calcul.h"
#include "asterfort/ther_mtan.h"
#include "asterfort/gcnco2.h"
#include "asterfort/inical.h"
#include "asterfort/jeexin.h"
#include "asterfort/jedetr.h"
#include "asterfort/memare.h"
#include "asterfort/load_list_info.h"
#include "asterfort/load_neut_comp.h"
#include "asterfort/load_neut_prep.h"
!
character(len=24), intent(in) :: model
character(len=24), intent(in) :: lload_name
character(len=24), intent(in) :: lload_info
character(len=24), intent(in) :: cara_elem
character(len=24), intent(in) :: mate, mateco
real(kind=8), intent(in) :: time_curr
character(len=24), intent(in) :: time
character(len=24), intent(in) :: temp_iter
character(len=24), intent(in) :: compor_ther
character(len=19), intent(in) :: varc_curr
character(len=24), intent(in) :: matr_elem
character(len=1), intent(in) :: base
character(len=24), optional, intent(in) :: dry_prev_
character(len=24), optional, intent(in) :: dry_curr_
!
! --------------------------------------------------------------------------------------------------
!
! Thermic
!
! Tangent matrix (non-linear) - Volumic and surfacic terms
!
! --------------------------------------------------------------------------------------------------
!
! In  model            : name of the model
! In  lload_name       : name of object for list of loads name
! In  lload_info       : name of object for list of loads info
! In  cara_elem        : name of elementary characteristics (field)
! In  mate             : name of material characteristics (field)
! In  time_curr        : current time
! In  time             : time (<CARTE>)
! In  temp_iter        : temperature field at current Newton iteration
! In  compor_ther      : name of comportment definition (field)
! In  varc_curr        : command variable for current time
! In  matr_elem        : name of matr_elem result
! In  base             : JEVEUX base for object
! In  dry_prev         : previous drying
! In  dry_curr         : current drying
!
! --------------------------------------------------------------------------------------------------
!
    integer , parameter :: nb_in_maxi = 10
    integer , parameter :: nbout = 1
    character(len=8) :: lpain(nb_in_maxi), lpaout(nbout)
    character(len=19) :: lchin(nb_in_maxi), lchout(nbout)
    integer :: iret
    character(len=1) :: stop_calc
    character(len=8) :: load_name, newnom
    character(len=19) :: resu_elem
    integer :: load_nume
    aster_logical :: load_empty
    integer :: i_load, nb_load, nb_in_prep
    character(len=24), pointer :: v_load_name(:) => null()
    integer, pointer :: v_load_info(:) => null()
    character(len=24) :: dry_prev, dry_curr
!
! --------------------------------------------------------------------------------------------------
!
    resu_elem = matr_elem(1:8)//'.0000000'
    stop_calc = 'S'
!
! - Get fields
!
    dry_prev = ' '
    if (present(dry_prev_)) then
        dry_prev = dry_prev_
    endif
    dry_curr = ' '
    if (present(dry_curr_)) then
        dry_curr = dry_curr_
    endif
!
! - Prepare MATR_ELEM
!
    call jeexin(matr_elem(1:19)//'.RELR', iret)
    if (iret .eq. 0) then
        call memare(base, matr_elem, model, mate, cara_elem, 'MTAN_THER')
    else
        call jedetr(matr_elem(1:19)//'.RELR')
    endif
!
! - Generate new RESU_ELEM name
!
    newnom = resu_elem(10:16)
    call gcnco2(newnom)
    resu_elem(10:16) = newnom(2:8)
!
! - Tangent matrix - Volumic terms
!
<<<<<<< HEAD
    call ther_mtan(model    , mateco  , time    , varc_curr, compor_ther,&
                   temp_iter, dry_prev, dry_curr, resu_elem, matr_elem  ,&
                   base)
=======
    call ther_mtan(model      , cara_elem,     mate,     time, varc_curr,&
                   compor_ther, temp_iter, dry_prev, dry_curr, resu_elem,&
                   matr_elem  ,      base)
>>>>>>> 0e3db172
!
! - Init fields
!
    call inical(nb_in_maxi, lpain, lchin, nbout, lpaout, lchout)
!
! - Loads
!
    call load_list_info(load_empty, nb_load   , v_load_name, v_load_info,&
                        lload_name, lload_info)

!
! - Preparing input fields
!
    call load_neut_prep(model, nb_in_maxi, nb_in_prep, lchin, lpain, &
                        varc_curr_ = varc_curr, temp_iter_ = temp_iter)
!
! - Computation
!
    do i_load = 1, nb_load
        load_name = v_load_name(i_load)(1:8)
        load_nume = v_load_info(nb_load+i_load+1)
        if (load_nume .gt. 0) then
            call load_neut_comp('MTAN'   , stop_calc, model     , time_curr , time ,&
                                load_name, load_nume, nb_in_maxi, nb_in_prep, lpain,&
                                lchin    , base     , resu_elem , matr_elem )
        endif
    end do
!
end subroutine<|MERGE_RESOLUTION|>--- conflicted
+++ resolved
@@ -123,15 +123,9 @@
 !
 ! - Tangent matrix - Volumic terms
 !
-<<<<<<< HEAD
-    call ther_mtan(model    , mateco  , time    , varc_curr, compor_ther,&
-                   temp_iter, dry_prev, dry_curr, resu_elem, matr_elem  ,&
-                   base)
-=======
-    call ther_mtan(model      , cara_elem,     mate,     time, varc_curr,&
+    call ther_mtan(model      , cara_elem,   mateco,     time, varc_curr,&
                    compor_ther, temp_iter, dry_prev, dry_curr, resu_elem,&
                    matr_elem  ,      base)
->>>>>>> 0e3db172
 !
 ! - Init fields
 !
