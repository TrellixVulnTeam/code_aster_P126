! --------------------------------------------------------------------
! Copyright (C) 1991 - 2020 - EDF R&D - www.code-aster.org
! This file is part of code_aster.
!
! code_aster is free software: you can redistribute it and/or modify
! it under the terms of the GNU General Public License as published by
! the Free Software Foundation, either version 3 of the License, or
! (at your option) any later version.
!
! code_aster is distributed in the hope that it will be useful,
! but WITHOUT ANY WARRANTY; without even the implied warranty of
! MERCHANTABILITY or FITNESS FOR A PARTICULAR PURPOSE.  See the
! GNU General Public License for more details.
!
! You should have received a copy of the GNU General Public License
! along with code_aster.  If not, see <http://www.gnu.org/licenses/>.
! --------------------------------------------------------------------

subroutine nueffe_lag1(nb_ligr, list_ligr, base, nume_ddlz, renumz,&
                       modelocz, sd_iden_relaz)
!
implicit none
!
#include "jeveux.h"
#include "asterc/indik8.h"
#include "asterc/cheksd.h"
#include "asterfort/assert.h"
#include "asterfort/creprn.h"
#include "asterfort/detrsd.h"
#include "asterfort/dismoi.h"
#include "asterfort/infbav.h"
#include "asterfort/infmue.h"
#include "asterfort/infniv.h"
#include "asterfort/jecrec.h"
#include "asterfort/jecreo.h"
#include "asterfort/jedetr.h"
#include "asterfort/jeecra.h"
#include "asterfort/jeexin.h"
#include "asterfort/jelira.h"
#include "asterfort/jenuno.h"
#include "asterfort/jeveuo.h"
#include "asterfort/jexatr.h"
#include "asterfort/jexnom.h"
#include "asterfort/jexnum.h"
#include "asterfort/nddl.h"
#include "asterfort/nudeeq_lag1.h"
#include "asterfort/nulili.h"
#include "asterfort/nunueq.h"
#include "asterfort/nuno1.h"
#include "asterfort/renuno.h"
#include "asterfort/utmess.h"
#include "asterfort/wkvect.h"
#include "asterfort/jelstc.h"
!
    integer, intent(in) :: nb_ligr
    character(len=24), pointer :: list_ligr(:)
    character(len=2), intent(in) :: base
    character(len=*), intent(in) :: nume_ddlz
    character(len=*), intent(in) :: renumz
    character(len=*), optional, intent(in) :: modelocz
    character(len=*), optional, intent(in) :: sd_iden_relaz
!
! --------------------------------------------------------------------------------------------------
!
! Factor
!
! Numbering - Create NUME_EQUA objects
!
! --------------------------------------------------------------------------------------------------
!
! In  nb_ligr        : number of LIGREL in list
! In  list_ligr      : pointer to list of LIGREL
! In  nume_ddl       : name of numbering object (NUME_DDL)
! In  base           : JEVEUX base to create objects
!                      base(1:1) => PROF_CHNO objects
!                      base(2:2) => NUME_DDL objects
! In  renum          : method for renumbering equations
!                       SANS/RCMK
! In  modelocz       : local mode for GRANDEUR numbering
! In  sd_iden_rela   : name of object for identity relations between dof
!
!-----------------------------------------------------------------------
! Attention : ne fait pas jemarq/jedema car nulili
!             recopie des adresses jeveux dans .ADNE et .ADLI
!             Ces objets seront utilises pendant la creation de la sd "stockage" (promor.F90)
! --------------------------------------------------------------------------------------------------
! Cette routine cree les objets suivants :
!  nume(1:14)//     .ADLI
!                   .ADNE
!              .NUME.DEEQ
!              .NUME.DELG
!              .NUME.LILI
!              .NUME.NEQU
!              .NUME.NUEQ
!              .NUME.PRNO
!              .NUME.REFN
! --------------------------------------------------------------------------------------------------
!
    character(len=24) :: moloc
    character(len=8) :: gran_name, kbid
    character(len=3) :: kret
    integer :: n, igds, nec, nlili
    character(len=8) :: nomcmp
    character(len=8) :: mesh
    character(len=14) :: nume_ddl
    character(len=16) :: nomte
    character(len=24) :: nnli, num21, nuno, nomli
    character(len=24) :: num2, dsclag, exi1, newn, oldn, derli
    character(len=19) :: nume_equa
    character(len=24) :: nequ, refn, sd_iden_rela
    character(len=19) :: prof_chno
    character(len=24) :: lili, prno, nueq, deeq, delg
    integer :: nb_node_mesh, ilim, itypel, nb_dof, jdeeq, jdelg,  nb_equa
    integer :: nb_iden_rela, nb_iden_dof, nb_iden_term
    integer :: i, iad, ianueq, icddlb
    integer :: iconx1, iconx2, iddlag, iderli
    integer :: idnocm, idprn1, idprn2, idref
<<<<<<< HEAD
    integer :: iec, iel, iexi1, ifm, igr, ilag, ilag2, n0, n1, n2, nn, n22
    integer :: ili, inewn, ino, inum2, inum21
=======
    integer :: iec, iel, iexi1, ifm, igr, ilag, ilag2, n0, n1, n2, nn
    integer :: ili, inewn, ino, inum21
>>>>>>> 96e96e33
    integer :: inuno2, ioldn, iprnm, ire, iret
    integer :: j, jprno, k, l
    integer :: nbcmp, nbn, nb_node_subs
    integer :: nb_node, nbnonu, nbnore, nddl1, nddlb
    integer :: nel, niv, nlag, nno, nblag
    integer :: numa, nunoel, nume_late_node, nunoel_save
    integer :: vali(5)
    aster_logical :: lparallel_mesh
    integer, pointer :: v_nnli(:) => null()
    integer, pointer :: adli(:) => null()
    integer, pointer :: bid(:) => null()
    integer, pointer :: adne(:) => null()
    integer, pointer :: qrns(:) => null()
    integer, pointer :: p_nequ(:) => null()
    integer, pointer :: v_sdiden_info(:) => null()
<<<<<<< HEAD
    integer, pointer :: lagr_mult(:) => null()

=======
    aster_logical, parameter :: debug = ASTER_FALSE
>>>>>>> 96e96e33
!
! --------------------------------------------------------------------------------------------------
!
!     NBNOM  : NOMBRE DE NOEUDS DU MAILLAGE
!     DERLI  : NOM DE L'OBJET NU.DERLI CREE SUR 'V'
!              DERLI(N3)= MAX DES N1 TELS QUE IL EXISTE UNE MAILLE SUP
!              DE TYPE SEG3 MS TELLE QUE N1 1ER, N3 3EME NOEUD DE MS
!     DSCLAG : NOM DE L'OBJET NU.DSCLAG CREE SUR 'V'
!              DIM=3*NBRE LE LAGR.
!              SI ILAG LAGRANGE DE BLOCAGE
!              DSCLAG(3*(ILAG-1)+1)= +NUM DU NOEUD PH. BLOQUE
!              DSCLAG(3*(ILAG-1)+2)= -NUM DU DDL DU NOEUD PH. BLOQUE
!              DSCLAG(3*(ILAG-1)+3)= +1 SI 1ER LAGR.
!                                    +2 SI 2EME LAGR.
!              SI ILAG LAGRANGE DE LIAISON
!              DSCLAG(3*(ILAG-1)+1)= 0
!              DSCLAG(3*(ILAG-1)+2)= 0
!              DSCLAG(3*(ILAG-1)+3)= +1 SI 1ER LAGR.
!                                    +2 SI 2EME LAGR.
!-----------------------------------------------------------------------
!     FONCTIONS LOCALES D'ACCES AUX DIFFERENTS CHAMPS DES
!     S.D. MANIPULEES DANS LE SOUS PROGRAMME
!-----------------------------------------------------------------------

!---- FONCTION D ACCES AUX ELEMENTS DES CHAMPS LIEL DES S.D. LIGREL
!     REPERTORIEES DANS LE CHAMP LILI DE NUME_DDL
!     ZZLIEL(ILI,IGREL,J) =
!      SI LA JIEME MAILLE DU LIEL IGREL DU LIGREL ILI EST:
!          -UNE MAILLE DU MAILLAGE : SON NUMERO DANS LE MAILLAGE
!          -UNE MAILLE TARDIVE : -POINTEUR DANS LE CHAMP .NEMA

#define zzliel(ili,igrel,j) zi(adli(1+3*(ili-1)+1)-1+ zi(adli(1+3*(ili-1)+2)+igrel-1)+j-1)

!---- NBRE DE GROUPES D'ELEMENTS (DE LIEL) DU LIGREL ILI

#define zzngel(ili) adli(1+3* (ili-1))

!---- NBRE DE NOEUDS DE LA MAILLE TARDIVE IEL ( .NEMA(IEL))
!     DU LIGREL ILI REPERTOIRE .LILI
!     (DIM DU VECTEUR D'ENTIERS .LILI(ILI).NEMA(IEL) )

#define zznsup(ili,iel) zi(adne(1+3* (ili-1)+2)+iel) - zi(adne(1+3*(ili-1)+2)+iel-1 ) - 1

!---- NBRE D ELEMENTS DU LIEL IGREL DU LIGREL ILI DU REPERTOIRE .LILI
!     (DIM DU VECTEUR D'ENTIERS .LILI(ILI).LIEL(IGREL) )

#define zznelg(ili,igrel) zi(adli(1+3*(ili-1)+2)+igrel) - zi(adli(1+3*(ili-1)+2)+igrel-1) - 1

!---- NBRE D ELEMENTS SUPPLEMENTAIRE (.NEMA) DU LIGREL ILI DE .LILI

#define zznels(ili) adne(1+3* (ili-1))

!---- FONCTION D ACCES AUX ELEMENTS DES CHAMPS NEMA DES S.D. LIGREL
!     REPERTORIEES DANS LE CHAMP LILI DE NUME_DDL
!     ZZNEMA(ILI,IEL,J) =  1.LE. J .GE. ZZNELS(ILI)
!      SI LE J IEME NOEUD DE LA MAILE TARDIVE IEL DU LIGREL ILI EST:
!          -UN NOEUD DU MAILLAGE : SON NUMERO DANS LE MAILLAGE
!          -UN NOEUD TARDIF : -SON NUMERO DANS LA NUMEROTATION LOCALE
!                              AU LIGREL ILI
!     ZZNEMA(ILI,IEL,ZZNELS(ILI)+1)=NUMERO DU TYPE_MAILLE DE LA MAILLE
!                                   IEL DU LIGREL ILI

#define zznema(ili,iel,j) zi( adne(1+3* (ili-1)+1)-1+ zi(adne(1+3* (ili-1)+2)+iel-1 )+j-1 )

!---- FONCTION D ACCES AUX ELEMENTS DES CHAMPS PRNO DES S.D. LIGREL
!     REPERTORIEES DANS LE CHAMP LILI DE NUME_DDL ET A LEURS ADRESSES
!     ZZPRNO(ILI,NUNOEL,1) = NUMERO DE L'EQUATION ASSOCIEES AU 1ER DDL
!                            DU NOEUD NUNOEL DANS LA NUMEROTATION LOCALE
!                            AU LIGREL ILI DE .LILI
!     ZZPRNO(ILI,NUNOEL,2) = NOMBRE DE DDL PORTES PAR LE NOEUD NUNOEL
!     ZZPRNO(ILI,NUNOEL,2+1) = 1ER CODE
!     ZZPRNO(ILI,NUNOEL,2+NEC) = NEC IEME CODE

#define izzprn(ili,nunoel,l) (idprn1-1+zi(idprn2+ili-1)+ (nunoel-1)* (nec+2)+l-1)
#define zzprno(ili,nunoel,l) zi( idprn1-1+zi(idprn2+ili-1)+ (nunoel-1)* (nec+2)+l-1)

!
! --------------------------------------------------------------------------------------------------
!
!    call jemarq() FORBIDDEN !

!
    call infniv(ifm,niv)
!
    nume_ddl = nume_ddlz
!
! - Local mode
!
    moloc = ' '
    if (present(modelocz)) then
        moloc = modelocz
    endif
!
! - Identity relations between dof
!
    nb_iden_rela = 0
    nb_iden_dof  = 0
    nb_iden_term = 0
    sd_iden_rela = ' '
    if (present(sd_iden_relaz)) then
        sd_iden_rela = sd_iden_relaz
        if (sd_iden_rela.ne.' ') then
            call jeveuo(sd_iden_rela(1:19)//'.INFO', 'L', vi = v_sdiden_info)
            nb_iden_rela = v_sdiden_info(1)
            nb_iden_term = v_sdiden_info(2)
            nb_iden_dof  = v_sdiden_info(3)
        endif
    endif

! --- SI LE CONCEPT : NU EXISTE DEJA, ON LE DETRUIT COMPLETEMENT :
!     ----------------------------------------------------------
    call detrsd('NUME_DDL', nume_ddl)

! --- NOMS DES PRINCIPAUX OBJETS JEVEUX :
!     ---------------------------------
    prof_chno = nume_ddl//'.NUME'
    lili      = prof_chno(1:19)//'.LILI'
    prno      = prof_chno(1:19)//'.PRNO'
    nueq      = prof_chno(1:19)//'.NUEQ'
    deeq      = prof_chno(1:19)//'.DEEQ'
!
    nume_equa = nume_ddl//'.NUME'
    delg      = nume_equa(1:19)//'.DELG'
    nequ      = nume_equa(1:19)//'.NEQU'
    refn      = nume_equa(1:19)//'.REFN'
!
! --- Objets temporaires
    nnli      = nume_ddl//'.NNLI'
    nuno      = nume_ddl//'.NUNO'
    exi1      = nume_ddl//'.EXI1'
    newn      = nume_ddl//'.NEWN'
    oldn      = nume_ddl//'.OLDN'
    derli     = nume_ddl//'.DERLI'
    num21     = nume_ddl//'.NUM21'
    num2      = nume_ddl//'.NUM2'
    dsclag    = nume_ddl//'.DESCLAG'
!
! - Create LILI objects
!
    call nulili(nb_ligr, list_ligr, lili, base(2:2), gran_name,&
                igds   , mesh     , nec , nlili    , modelocz = moloc)
    call jeveuo(nume_ddl//'     .ADLI', 'E', vi=adli)
    call jeveuo(nume_ddl//'     .ADNE', 'E', vi=adne)
!
! - Access to mesh objects
!
    call jeexin(mesh(1:8)//'.CONNEX', iret)
    if (iret .gt. 0) then
        call jeveuo(mesh(1:8)//'.CONNEX', 'L', iconx1)
        call jeveuo(jexatr(mesh(1:8)//'.CONNEX', 'LONCUM'), 'L', iconx2)
    endif
    call dismoi('PARALLEL_MESH', mesh, 'MAILLAGE', repk=kret)
    lparallel_mesh=(kret.eq.'OUI')
    call dismoi('NB_NO_MAILLA', mesh, 'MAILLAGE', repi=nb_node_mesh)
    call dismoi('NB_NL_MAILLA', mesh, 'MAILLAGE', repi=nb_node_subs)
    nb_node = nb_node_mesh + nb_node_subs
!
! --- LILI(1)='&MAILLA'
!     -----------------
    ilim = 1
!
! --- ALLOCATION DE L'OBJET NU.NNLI NOMBRE DE NOEUDS DECLARES DANS
! --- LE LIGREL ILI DE LILI :
!     ---------------------
    call wkvect(nnli, 'V V I', nlili, vi = v_nnli)
    v_nnli(1) = nb_node
    call jecrec(nuno, 'V V I ', 'NU', 'CONTIG', 'VARIABLE',&
                nlili)


! --- ALLOCATION DE PRNO :
!     -------------------------------------------------
    call jecrec(prno, base(2:2)//' V I', 'NU', 'CONTIG', 'VARIABLE',&
                nlili)


! --- CALCUL DE N, CALCUL DES NNLI ET DU POINTEUR DE LONGUEUR DE
! --- PRNO :
! --- NBNOM NOMBRE DE NOEUDS TOTAL DU MAILLAGE :
!     ------------------------------------------

    call jeecra(jexnum(nuno, 1), 'LONMAX', nb_node)
    call jeecra(jexnum(prno, 1), 'LONMAX', nb_node*(nec+2))
!
! --- N CONTIENDRA LE NOMBRE TOTAL (MAX) DE NOEUDS DE NUME_DDL
! --- TOUS LES NOEUDS DU MAILLAGE + TOUS LES NOEUDS SUPL. DES LIGRELS :
!     ---------------------------------------------------------------
    n = nb_node
    nblag = 0
    do ili = 2, nlili
        call jenuno(jexnum(lili, ili), nomli)
        call jeexin(nomli(1:19)//'.NBNO', iret)
        if (iret .ne. 0) then

! ---    ACCES AU NOMBRE DE NOEUDS SUP DU LIGREL DE NOM NOMLI :
!        ----------------------------------------------------
            call jeveuo(nomli(1:19)//'.NBNO', 'L', iad)
            nbn = zi(iad)
        else
            nbn = 0
        endif

! ---    AFFECTATION DU CHAMP .NNLI DE NU :
!        --------------------------------
        v_nnli(ili) = nbn
!
        call jeecra(jexnum(nuno, ili), 'LONMAX', nbn)
!
        call jeecra(jexnum(prno, ili), 'LONMAX', nbn* (nec+2))
        n = n + nbn
        nblag = nblag + nbn
    end do

    call wkvect(derli, 'V V I', n+1, iderli)

    call jeveuo(prno, 'E', idprn1)
    call jeveuo(jexatr(prno, 'LONCUM'), 'L', idprn2)

! --- ALLOCATION DE LA COLLECTION NUNO NUMEROTEE DE VECTEUR DE LONGUEUR
! --- NNLI ET DE NBRE D'ELMT NLILI SUR LA BASE VOLATILE (.NUNO ET .NNLI
! --- SONT SUPPRIMES DE LA S.D. NUME_EQUA) :
!     ------------------------------------
    call jeveuo(jexatr(nuno, 'LONCUM'), 'L', inuno2)
    nlag = zi(inuno2+nlili) - zi(inuno2+1)
    ASSERT(nlag==nblag)
    ASSERT(n == (nb_node+nlag))
!
! --- RENUMEROTATION , CREATION DES OBJETS NU.EXI1, NU.NEWN ET NU.OLDN :
!     ----------------------------------------------------------------

    call renuno(nume_ddl, renumz)
    call jeveuo(exi1, 'L', iexi1)
    call jeveuo(newn, 'L', inewn)
    call jeveuo(oldn, 'L', ioldn)

<<<<<<< HEAD
    call wkvect(dsclag, ' V V I', 2*nlag, iddlag)

    do ili = 2, nlili

        call jeexin(nomli(1:19)//'.MULT', iret)
        if( lparallel_mesh.and.iret.ne.0 ) then
            call jeveuo(nomli(1:19)//'.MULT', 'L', vi=lagr_mult)
        endif

        do iel = 1, zznels(ili)
            nn = zznsup(ili,iel)
            if (nn .eq. 2) then
                n1 = zznema(ili,iel,1)
                n2 = zznema(ili,iel,2)
                if ((n1.gt.0).and. (n2.lt.0)) then
=======
    if(nlag > 0) then
        call wkvect(dsclag, ' V V I', 2*nlag, iddlag)
!
        do ili = 2, nlili
            do iel = 1, zznels(ili)
                nn = zznsup(ili,iel)
                if (nn .eq. 2) then
                    n1 = zznema(ili,iel,1)
                    n2 = zznema(ili,iel,2)
                    if ((n1.gt.0).and. (n2.lt.0)) then
>>>>>>> 96e96e33

! ---    TRANSFORMATION DE N2 , NUMERO DU PREMIER LAGRANGE DANS LA
! ---    NUMEROTATION LOCALE AU LIGREL EN SON NUMERO DANS LA
! ---    NUMEROTATION GLOBALE :
!        --------------------
<<<<<<< HEAD
                    n22 = -n2
                    n2 = -n2
                    n2 = zi(inuno2+ili-1) + n2 - 1
                    ilag2 = n2 - nb_node
=======
                        n2 = -n2
                        n2 = zi(inuno2+ili-1) + n2 - 1
                        ilag2 = n2 - nb_node
>>>>>>> 96e96e33

! ---    RECUPERATION DU NOEUD PHYSIQUE DE NUMERO LE PLUS GRAND
! ---    LIE AU SECOND LAGRANGE PAR LE TABLEAU DERLI, CETTE
! ---    VALEUR N'EST DIFFERENTE DE 0 QUE S'IL S'AGIT D'UNE
! ---    RELATION LINEAIRE :
!        -----------------
                        n0 = zi(iderli+n2)
!
                        if (n0 .gt. 0) then
                            zi(iddlag+2* (ilag2-1)) = 0
                            zi(iddlag+2* (ilag2-1)+1) = 0
                        else
                            zi(iddlag+2* (ilag2-1)) = n1
                            zi(iddlag+2* (ilag2-1)+1) = -1
                            zi(iderli+n2) = n1
                        endif
                    endif
                    if (lparallel_mesh) then
                        if(lagr_mult(n22).gt.1) then
                            zi(iddlag+2* (ilag2-1)) = 0
                            zi(iddlag+2* (ilag2-1)+1) = 0
                        endif
                    endif
                endif
            end do
        end do
    end if
!
! ---  NBNORE EST LE NOMBRE DE NOEUDS DU MAILLAGE PARTICIPANTS A LA
! ---  NUMEROTATION:
!      ------------
!
    call jelira(oldn, 'LONUTI', nbnore)
    ASSERT(nbnore <= nb_node)
!
!
! ---  ALLOCATION DE NUM21 ET NUM2
! ---  NUM2(I) = NUMERO DANS LA NOUVELLE NUMEROTATION NUNO DU NOEUD I
! ---  DANS LA NUMEROTATION GLOBALE DE 1ER NIVEAU
! ---  SI NUM2(I)=J ALORS NUM21(J)=I :
!      -----------------------------
!
    call wkvect(num21, ' V V I', n+1, inum21)
!
    nbnonu = 0
! ---  BOUCLE SUR LES NOEUDS PHYSIQUES :
!      -------------------------------
    do ire = 1, nbnore
        nbnonu = nbnonu + 1
        zi(inum21+nbnonu) = zi(ioldn-1+ire)
    end do
!
! --- Commencer la numérotation des noeuds tardifs après tous les noeuds physiques
!
    nume_late_node = nb_node
!
! ---  BOUCLE SUR LES NOEUDS DE LAGRANGE :
!      ---------------------------------
    do ire = 1, nlag
        nbnonu = nbnonu + 1
        nume_late_node = nume_late_node + 1
        zi(inum21+nbnonu) = nume_late_node
    end do
!
    if (nbnonu .ne. (nbnore+nlag)) then
        call utmess('F', 'ASSEMBLA_28')
    endif
!
! --- CALCUL DES DESCRIPTEURS DES PRNO
!     ================================

! --- DETERMINATION DES .QRNM ET DES .QRNS POUR CHAQUE LIGREL :
!     -------------------------------------------------------
    do ili = 2, nlili
        call jenuno(jexnum(lili, ili), nomli)
        call creprn(nomli, moloc, 'V', nomli(1:19)//'.QRNM', nomli(1:19) //'.QRNS')
    end do

! --- 1ERE ETAPE : NOEUDS DU MAILLAGE (PHYSIQUES ET LAGRANGES)
! --- SI NUNOEL NOEUD DU MAILLAGE
! --- PRNO(1,NUNOEL,L+2)= "SIGMA"(.QRNM(MA(NUNOEL))(L))
!     -------------------------------------------------
    do ili = 2, nlili
        call jenuno(jexnum(lili, ili), nomli)
        call jeexin(nomli(1:19)//'.QRNM', iret)
        if (iret .eq. 0) goto 150
        call jeveuo(nomli(1:19)//'.QRNM', 'L', iprnm)

        do i = 1, nbnore
            nunoel = zi(ioldn-1+i)
            do l = 1, nec
                iec = zi(iprnm-1+nec* (nunoel-1)+l)
                zi(izzprn(1,nunoel,l+2)) = ior(zzprno(1,nunoel,l+2), iec)
            end do
        end do
150     continue
    end do
!
! --- 2EME ETAPE : NOEUDS SUPPLEMENTAIRES DES LIGRELS:
! --- SI NUNOEL NOEUD TARDIF DU LIGREL ILI NOMLI = LILI(ILI)
! --- PRNO(ILI,NUNOEL,L+2)= NOMLI.QRNS(NUNOEL)(L) :
!     -------------------------------------------
    do ili = 2, nlili
        call jenuno(jexnum(lili, ili), nomli)
        call jeveuo(nomli(1:19)//'.QRNM', 'L', iprnm)
        call jeveuo(nomli(1:19)//'.NBNO', 'L', vi=bid)
        if (bid(1) .gt. 0) call jeveuo(nomli(1:19)//'.QRNS', 'L', vi=qrns)

        do igr = 1, zzngel(ili)
            nel = zznelg(ili,igr)

            if (nel .ge. 0) then
                itypel = zzliel(ili,igr,nel+1)
                call jenuno(jexnum('&CATA.TE.NOMTE', itypel), nomte)
                icddlb = 0
                nddlb = 0
            endif

            do j = 1, nel
                numa = zzliel(ili,igr,j)
                if (numa .lt. 0) then
                    numa = -numa
                    do k = 1, zznsup(ili, numa)
                        nunoel = zznema(ili,numa,k)

                        if (nunoel .gt. 0) then
                            do l = 1, nec
                                iec = zi(iprnm+nec* (nunoel-1)+l-1)
                                zi(izzprn(ilim,nunoel,l+2)) = ior(&
                                                              zzprno( ilim, nunoel, l+2 ), iec)
                            end do
                            nunoel_save = nunoel
                        else
                            nunoel = -nunoel

!                 -- CALCUL DU NUMERO DE LA CMP ASSO
                            if (icddlb .eq. 0) then
                                ASSERT(gran_name.eq.nomte(3:8))
                                nomcmp = nomte(10:16)

!                   "GLUTE" POUR TEMP_MIL, TEMP_INF, TEMP_SUP :
                                if (nomcmp .eq. 'TEMP_MI') then
                                    nomcmp = 'TEMP_MIL'
                                else if (nomcmp.eq.'TEMP_IN') then
                                    nomcmp = 'TEMP_INF'
                                else if (nomcmp.eq.'TEMP_SU') then
                                    nomcmp = 'TEMP_SUP'
                                endif

                                call jeveuo(jexnom('&CATA.GD.NOMCMP', gran_name), 'L', idnocm)
                                call jelira(jexnom('&CATA.GD.NOMCMP', gran_name), 'LONMAX', nbcmp,&
                                            kbid)
                                nddlb = indik8(zk8(idnocm),nomcmp,1, nbcmp)
                                ASSERT(nddlb.ne.0)
                                icddlb = 1
                            endif

                            do l = 1, nec
                                iec = qrns(1+nec* (nunoel-1)+l-1)
                                zi(izzprn(ili,nunoel,l+2)) = ior(zzprno( ili, nunoel, l+2), iec)
                            end do

                            ilag = zi(inuno2+ili-1) + nunoel - 1
                            ilag = ilag - nb_node
                            zi(iddlag+2* (ilag-1)+1) = -zi(iddlag+2* ( ilag-1)+1 )*nddlb
                        endif
                    end do
                endif
            end do
        end do
    end do
!
! --- CALCUL DES ADRESSES DANS LES PRNO
!     =================================
    iad = 1
    do i = 1, n
        call nuno1(i, ili, nunoel, n, inum21, inuno2, nlili)
        if (ili .gt. 0) then
            nddl1 = zzprno(ili,nunoel,2)

            if (nddl1 .eq. 0) then
                nddl1 = nddl(ili,nunoel,nec,idprn1,idprn2)
!
                zi(izzprn(ili,nunoel,2)) = nddl1
            endif
            zi(izzprn(ili,nunoel,1)) = iad
            iad = iad + nddl1
        endif
    end do
!
! - Total number of dof (physical and NOT physical)
!
    nb_dof = iad - 1
!
! - Number of dof in identity relations
!
    nb_iden_dof = nb_iden_term - nb_iden_rela
!
! - Create NEQU object
!
    call jedetr(nequ)
    call wkvect(nequ, base(1:1)//' V I', 2, vi=p_nequ)
!
! - Number of dof for computation (number of equations in system)
!
    nb_equa   = nb_dof-nb_iden_dof
    p_nequ(1) = nb_equa
!
! - Total number of dof (with identity relations)
!
    p_nequ(2) = nb_dof
!
    if (niv .ge. 1) then

! ---   CALCUL DE NNO : NOMBRE DE NOEUDS DU MAILLAGE PORTEURS DE DDLS :
!       ----------------------------------------------------------------
        nno = 0
        call jeveuo(jexnum(prno, 1), 'L', jprno)
        do ino = 1, nb_node
            if (zi(jprno-1+ (ino-1)* (2+nec)+2) .gt. 0) nno = nno + 1
        end do
        vali(1) = nb_dof
        vali(2) = nb_dof - nlag
        vali(3) = nno
        vali(4) = nlag
        vali(5) = nlag
        call utmess('I', 'FACTOR_1', ni=5, vali=vali)
    endif

    call wkvect(refn, base(1:1)//' V K24', 4, idref)
    zk24(idref) = mesh
    zk24(idref+1) = gran_name
!
! - Create NUEQ object
!
    call jedetr(nueq)
    call wkvect(nueq, base(2:2)//' V I', nb_dof, ianueq)
!
! - Set NUEQ object
!
    call nunueq(mesh, prof_chno, nb_dof, igds, sd_iden_rela)
!
! - Create DEEQ object
!
    call jedetr(deeq)
    call wkvect(deeq, base(2:2)//' V I', 2*nb_equa, jdeeq)
!
! - Create DELG object
!
    call jedetr(delg)
    call wkvect(delg, base(1:1)//' V I', nb_equa, jdelg)
!
! - Set DEEQ and DELG objects with non-physical nodes
!
    call nudeeq_lag1(mesh, nb_node_mesh, nb_node_subs, nume_ddl, nb_equa, &
                     igds, iddlag)

! --- DESTRUCTION DES .QRNM ET DES .QRNS DE CHAQUE LIGREL :
!     ---------------------------------------------------
    do ili = 1, nlili
        call jenuno(jexnum(lili, ili), nomli)
        call jedetr(nomli(1:19)//'.QRNM')
        call jedetr(nomli(1:19)//'.QRNS')
    end do

    call jedetr(exi1)
    call jedetr(num2)
    call jedetr(num21)
    call jedetr(nuno)
    call jedetr(nnli)
    call jedetr(dsclag)

    call jedetr(newn)
    call jedetr(oldn)

!   call jedema() FORBIDDEN !
    if (debug) call cheksd(nume_ddl, 'SD_NUME_DDL', iret)
!
end subroutine<|MERGE_RESOLUTION|>--- conflicted
+++ resolved
@@ -115,13 +115,8 @@
     integer :: i, iad, ianueq, icddlb
     integer :: iconx1, iconx2, iddlag, iderli
     integer :: idnocm, idprn1, idprn2, idref
-<<<<<<< HEAD
     integer :: iec, iel, iexi1, ifm, igr, ilag, ilag2, n0, n1, n2, nn, n22
-    integer :: ili, inewn, ino, inum2, inum21
-=======
-    integer :: iec, iel, iexi1, ifm, igr, ilag, ilag2, n0, n1, n2, nn
     integer :: ili, inewn, ino, inum21
->>>>>>> 96e96e33
     integer :: inuno2, ioldn, iprnm, ire, iret
     integer :: j, jprno, k, l
     integer :: nbcmp, nbn, nb_node_subs
@@ -137,12 +132,9 @@
     integer, pointer :: qrns(:) => null()
     integer, pointer :: p_nequ(:) => null()
     integer, pointer :: v_sdiden_info(:) => null()
-<<<<<<< HEAD
     integer, pointer :: lagr_mult(:) => null()
 
-=======
     aster_logical, parameter :: debug = ASTER_FALSE
->>>>>>> 96e96e33
 !
 ! --------------------------------------------------------------------------------------------------
 !
@@ -378,49 +370,30 @@
     call jeveuo(newn, 'L', inewn)
     call jeveuo(oldn, 'L', ioldn)
 
-<<<<<<< HEAD
-    call wkvect(dsclag, ' V V I', 2*nlag, iddlag)
-
-    do ili = 2, nlili
-
-        call jeexin(nomli(1:19)//'.MULT', iret)
-        if( lparallel_mesh.and.iret.ne.0 ) then
-            call jeveuo(nomli(1:19)//'.MULT', 'L', vi=lagr_mult)
-        endif
-
-        do iel = 1, zznels(ili)
-            nn = zznsup(ili,iel)
-            if (nn .eq. 2) then
-                n1 = zznema(ili,iel,1)
-                n2 = zznema(ili,iel,2)
-                if ((n1.gt.0).and. (n2.lt.0)) then
-=======
     if(nlag > 0) then
         call wkvect(dsclag, ' V V I', 2*nlag, iddlag)
 !
         do ili = 2, nlili
+!
+            call jeexin(nomli(1:19)//'.MULT', iret)
+            if( lparallel_mesh.and.iret.ne.0 ) then
+                call jeveuo(nomli(1:19)//'.MULT', 'L', vi=lagr_mult)
+            endif
+!
             do iel = 1, zznels(ili)
                 nn = zznsup(ili,iel)
                 if (nn .eq. 2) then
                     n1 = zznema(ili,iel,1)
                     n2 = zznema(ili,iel,2)
                     if ((n1.gt.0).and. (n2.lt.0)) then
->>>>>>> 96e96e33
 
 ! ---    TRANSFORMATION DE N2 , NUMERO DU PREMIER LAGRANGE DANS LA
 ! ---    NUMEROTATION LOCALE AU LIGREL EN SON NUMERO DANS LA
 ! ---    NUMEROTATION GLOBALE :
 !        --------------------
-<<<<<<< HEAD
-                    n22 = -n2
-                    n2 = -n2
-                    n2 = zi(inuno2+ili-1) + n2 - 1
-                    ilag2 = n2 - nb_node
-=======
                         n2 = -n2
                         n2 = zi(inuno2+ili-1) + n2 - 1
                         ilag2 = n2 - nb_node
->>>>>>> 96e96e33
 
 ! ---    RECUPERATION DU NOEUD PHYSIQUE DE NUMERO LE PLUS GRAND
 ! ---    LIE AU SECOND LAGRANGE PAR LE TABLEAU DERLI, CETTE
@@ -437,9 +410,7 @@
                             zi(iddlag+2* (ilag2-1)+1) = -1
                             zi(iderli+n2) = n1
                         endif
-                    endif
-                    if (lparallel_mesh) then
-                        if(lagr_mult(n22).gt.1) then
+                        if ((lparallel_mesh) .and. (lagr_mult(n22).gt.1)) then
                             zi(iddlag+2* (ilag2-1)) = 0
                             zi(iddlag+2* (ilag2-1)+1) = 0
                         endif
