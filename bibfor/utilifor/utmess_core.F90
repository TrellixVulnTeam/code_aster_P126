subroutine utmess_core(typ, idmess, nk, valk, ni,&
                       vali, nr, valr, fname)
! ======================================================================
! COPYRIGHT (C) 1991 - 2016  EDF R&D                  WWW.CODE-ASTER.ORG
! THIS PROGRAM IS FREE SOFTWARE; YOU CAN REDISTRIBUTE IT AND/OR MODIFY
! IT UNDER THE TERMS OF THE GNU GENERAL PUBLIC LICENSE AS PUBLISHED BY
! THE FREE SOFTWARE FOUNDATION; EITHER VERSION 2 OF THE LICENSE, OR
! (AT YOUR OPTION) ANY LATER VERSION.
!
! THIS PROGRAM IS DISTRIBUTED IN THE HOPE THAT IT WILL BE USEFUL, BUT
! WITHOUT ANY WARRANTY; WITHOUT EVEN THE IMPLIED WARRANTY OF
! MERCHANTABILITY OR FITNESS FOR A PARTICULAR PURPOSE. SEE THE GNU
! GENERAL PUBLIC LICENSE FOR MORE DETAILS.
!
! YOU SHOULD HAVE RECEIVED A COPY OF THE GNU GENERAL PUBLIC LICENSE
! ALONG WITH THIS PROGRAM; IF NOT, WRITE TO EDF R&D CODE_ASTER,
!   1 AVENUE DU GENERAL DE GAULLE, 92141 CLAMART CEDEX, FRANCE.
! ======================================================================
! person_in_charge: mathieu.courtois at edf.fr
!
    use message_module, only: Message, init_message, free_message
    use superv_module, only: superv_after
    implicit none
#include "asterf_types.h"
#include "asterc/getres.h"
#include "asterc/isjvup.h"
#include "asterc/uexcep.h"
#include "asterc/utprin.h"
#include "asterfort/asmpi_warn.h"
#include "asterfort/assert.h"
#include "asterfort/ib1mai.h"
#include "asterfort/jedema.h"
#include "asterfort/jedetc.h"
#include "asterfort/jedetv.h"
#include "asterfort/jefini.h"
#include "asterfort/jemarq.h"
#include "asterfort/jevema.h"
#include "asterfort/lxlgut.h"
#include "asterfort/onerrf.h"
#include "asterfort/trabck.h"
    character(len=*), intent(in) :: typ
    character(len=*), intent(in) :: idmess
    integer, intent(in) :: nk
    character(len=*), intent(in) :: valk(*)
    integer, intent(in) :: ni
    integer, intent(in) :: vali(*)
    integer, intent(in) :: nr
    real(kind=8), intent(in) :: valr(*)
    character(len=*), intent(in) :: fname
!
    integer :: nexcep
    common /utexc /  nexcep
!
    integer :: recurs
    character(len=24) :: msgId
    character(len=16) :: compex
    character(len=8) :: nomres, k8b
    character(len=2) :: typm
    aster_logical :: lerror, lvalid, labort, suite, lstop, lerrm, ltrb
    integer :: lout, idf, i, lc, imaap
    integer :: numex
!
    aster_logical :: isFirst=ASTER_TRUE
    type(Message) :: firstMsg
!
    save             recurs, firstMsg, isFirst
!
!     TYPES DE MESSAGES :
!     ERREURS :
!       F : ERREUR AVEC DESTRUCTION DU CONCEPT PRODUIT PAR LA COMMANDE
!       S : ERREUR AVEC VALIDATION DU CONCEPT, EXCEPTION
!       Z : LEVEE D'EXCEPTION PARTICULIERE, COMME 'S'
!       M : ERREUR SUIVIE DE MPI_ABORT, NE PAS LEVER D'EXCEPTION --> 'F'
!     MESSAGES :
!       E : SIMPLE MESSAGE D'ERREUR QUI SERA SUIVI D'UNE ERREUR 'F'
!       D : COMME 'E' MAIS AFFICHE AVEC 'F' POUR ASSURER UN 'D'IAGNOSTIC
!       I : INFORMATION
!       A : ALARME
!
!     LE TRACEBACK INTEL, SI DISPO, EST AFFICHE EN CAS D'ERREUR OU
!     EXCEPTION DVP_NNN, OU ERREUR 'D' CAR SUIVIE DE MPI_ABORT
    msgId = idmess
    typm = typ
    idf = index('EFIMASZD', typm(1:1))
    ASSERT(idf .ne. 0)
    lstop = .false.
!
!     --- COMPORTEMENT EN CAS D'ERREUR
    call onerrf(' ', compex, lout)
!
    lerrm = idf.eq.4
    if (lerrm) then
        idf = 2
        typm(1:1) = 'F'
!       L'EXCEPTION A-T-ELLE DEJA ETE LEVEE ?
        if (recurs .ne. 0) then
!         L'EXCEPTION A DEJA ETE LEVEE
            recurs = 0
        else
            lerrm = .false.
        endif
    endif
!
    lerror = idf.eq.2 .or. idf.eq.6 .or. idf.eq.7
!     DOIT-ON VALIDER LE CONCEPT ?
    lvalid = (idf.eq.6 .or. idf.eq.7) .or. (idf.eq.2 .and. compex(1:lout).eq.'EXCEPTION+VALID')
!     DOIT-ON S'ARRETER BRUTALEMENT (POUR DEBUG) ?
    labort = idf.eq.2 .and. compex(1:lout).eq.'ABORT'
!     AFFICHIER LE TRACEBACK SI DISPONIBLE
    ltrb = labort .or. (lerror .and. msgId(1:4).eq.'DVP_') .or. idf.eq.8
!
    numex = nexcep
    if (lerror .and. idf .ne. 7) then
!     SI EXCEPTION, NEXCEP EST FIXE PAR COMMON VIA UTEXCP
!     SINON ON LEVE L'EXCEPTION DE BASE ASTER.ERROR
        numex = 21
    endif
!
    suite = .false.
    if (len(typm) .gt. 1) then
        if (typm(2:2) .eq. '+') suite=.true.
    endif
!
!   Keep the first message in memory because this is one that will be used
!   to raise the exception
    if ( isFirst ) then
        call init_message(firstMsg, typ, msgId, &
                          nk=nk, valk=valk, &
                          ni=ni, vali=vali, &
                          nr=nr, valr=valr, &
                          num_except=numex)
        isFirst = ASTER_FALSE
    endif
! --- SE PROTEGER DES APPELS RECURSIFS POUR LES MESSAGES D'ERREUR
    if (lerror) then
        if (recurs .eq. 1234567891) then
            call jefini('ERREUR')
        endif
!
        if (recurs .eq. 1234567890) then
            recurs = 1234567891
!          ON EST DEJA PASSE PAR UTMESG... SANS EN ETRE SORTI
            call utprin('F', 0, 'CATAMESS_55', 0, valk,&
                        0, vali, 0, valr, fname)
!          ON NE FAIT PLUS RIEN ET ON SORT DE LA ROUTINE
            goto 999
        endif
        recurs = 1234567890
    endif
!
    call jevema(imaap)
    if (imaap .ge. 200) call jefini('ERREUR')
    if (isjvup() .eq. 1) then
        call jemarq()
    endif
!
    call utprin(typm, numex, msgId, nk, valk,&
                ni, vali, nr, valr, fname)
!
!     --- REMONTEE D'ERREUR SI DISPO
    if (ltrb) then
        call trabck('Traceback printed by Intel compiler', int(-1, 4))
    endif
! --- EN CAS DE MESSAGE AVEC SUITE, PAS D'ARRET, PAS D'EXCEPTION
    if (.not. suite) then
!
!     -- ABORT SUR ERREUR <F> "ORDINAIRE"
        if (labort) then
!           AVERTIR LE PROC #0 QU'ON A RENCONTRE UN PROBLEME !
            call asmpi_warn(0)
!
            call jefini('ERREUR')
!
!     -- LEVEE D'UNE EXCEPTION
        else if (lerror) then
!
!        -- QUELLE EXCEPTION ?
!           SI EXCEPTION, NEXCEP EST FIXE PAR COMMON VIA UTEXCP
!           IL A ETE COPIE DANS NUMEX POUR NE PAS ETRE MODIFIE SI
!           DES APPELS SONT IMBRIQUES
            if (idf .ne. 7) then
!           SINON ON LEVE L'EXCEPTION DE BASE ASTER.ERROR
                numex = 21
            endif
!
            if (isjvup() .eq. 1) then
                call superv_after(exception=.true.)
            endif

!           NOM DU CONCEPT COURANT
            call getres(nomres, k8b, k8b)
            if (nomres .ne. ' ') then
!             LE CONCEPT EST REPUTE VALIDE :
!               - SI ERREUR <S> OU EXCEPTION
!               - SI ERREUR <F> MAIS LA COMMANDE A DIT "EXCEPTION+VALID"
                if (lvalid) then
                    call utprin('I', 0, 'CATAMESS_70', 1, nomres,&
                                0, vali, 0, valr, fname)
!
!             SINON LE CONCEPT COURANT EST DETRUIT
                else
                    call utprin('I', 0, 'CATAMESS_69', 1, nomres,&
                                0, vali, 0, valr, fname)
                    lc = lxlgut(nomres)
                    if (lc .gt. 0) then
                        call jedetc(' ', nomres(1:lc), 1)
                    endif
                endif
            endif
!
            if (isjvup() .eq. 1) then
!
!             REMONTER LES N JEDEMA COURT-CIRCUITES
                call jevema(imaap)
                do i = imaap, 1, -1
                    call jedema()
                end do
!
            endif
!
!           AVERTIR LE PROC #0 QU'ON A RENCONTRE UN PROBLEME !
            call asmpi_warn(1)
!
!           ON REMONTE UNE EXCEPTION AU LIEU DE FERMER LES BASES
            if (lerror) recurs = 0
            lstop = .true.
            if (.not. lerrm) then
!               raise the exception with the first msg id & reinit id
                isFirst = ASTER_TRUE
                call ib1mai()
<<<<<<< HEAD
!                call uexcep(numex, msgId, nk, valk, ni,&
!                            vali, nr, valr)
                call uexcep()
=======
                call superv_after(exception=.true.)
                call uexcep(numex, firstMsg%id, firstMsg%nk, firstMsg%valk, firstMsg%ni,&
                            firstMsg%vali, firstMsg%nr, firstMsg%valr)
                call free_message(firstMsg)
>>>>>>> 65cbfc77
            endif
        else
!           info/warning, reinit id
            isFirst = ASTER_TRUE
            call free_message(firstMsg)
        endif
!
    endif
!
    if (lerror) recurs = 0
999 continue
    if (isjvup() .eq. 1 .and. .not. lstop) then
        call jedema()
    endif
end subroutine<|MERGE_RESOLUTION|>--- conflicted
+++ resolved
@@ -228,16 +228,10 @@
 !               raise the exception with the first msg id & reinit id
                 isFirst = ASTER_TRUE
                 call ib1mai()
-<<<<<<< HEAD
-!                call uexcep(numex, msgId, nk, valk, ni,&
-!                            vali, nr, valr)
-                call uexcep()
-=======
                 call superv_after(exception=.true.)
                 call uexcep(numex, firstMsg%id, firstMsg%nk, firstMsg%valk, firstMsg%ni,&
                             firstMsg%vali, firstMsg%nr, firstMsg%valr)
                 call free_message(firstMsg)
->>>>>>> 65cbfc77
             endif
         else
 !           info/warning, reinit id
