subroutine utmess_core(typ, idmess, nk, valk, ni,&
                       vali, nr, valr, fname)
! ======================================================================
! COPYRIGHT (C) 1991 - 2015  EDF R&D                  WWW.CODE-ASTER.ORG
! THIS PROGRAM IS FREE SOFTWARE; YOU CAN REDISTRIBUTE IT AND/OR MODIFY
! IT UNDER THE TERMS OF THE GNU GENERAL PUBLIC LICENSE AS PUBLISHED BY
! THE FREE SOFTWARE FOUNDATION; EITHER VERSION 2 OF THE LICENSE, OR
! (AT YOUR OPTION) ANY LATER VERSION.
!
! THIS PROGRAM IS DISTRIBUTED IN THE HOPE THAT IT WILL BE USEFUL, BUT
! WITHOUT ANY WARRANTY; WITHOUT EVEN THE IMPLIED WARRANTY OF
! MERCHANTABILITY OR FITNESS FOR A PARTICULAR PURPOSE. SEE THE GNU
! GENERAL PUBLIC LICENSE FOR MORE DETAILS.
!
! YOU SHOULD HAVE RECEIVED A COPY OF THE GNU GENERAL PUBLIC LICENSE
! ALONG WITH THIS PROGRAM; IF NOT, WRITE TO EDF R&D CODE_ASTER,
!   1 AVENUE DU GENERAL DE GAULLE, 92141 CLAMART CEDEX, FRANCE.
! ======================================================================
! person_in_charge: mathieu.courtois at edf.fr
!
    implicit none
#include "asterf_types.h"
#include "asterc/getres.h"
#include "asterc/isjvup.h"
#include "asterc/uexcep.h"
#include "asterc/utprin.h"
#include "asterfort/asmpi_warn.h"
#include "asterfort/assert.h"
#include "asterfort/ib1mai.h"
#include "asterfort/jedema.h"
#include "asterfort/jedetc.h"
#include "asterfort/jedetv.h"
#include "asterfort/jefini.h"
#include "asterfort/jemarq.h"
#include "asterfort/jevema.h"
#include "asterfort/lxlgut.h"
#include "asterfort/onerrf.h"
#include "asterfort/post_op.h"
#include "asterfort/trabck.h"
    character(len=*) :: typ
    character(len=*) :: idmess
    integer :: nk
    character(len=*) :: valk(*)
    integer :: ni
    integer :: vali(*)
    integer :: nr
    real(kind=8) :: valr(*)
    character(len=*) :: fname
!
    integer :: nexcep
    common /utexc /  nexcep
!
    integer :: recurs
    character(len=24) :: msgId, firstMsgId = "?"
    character(len=16) :: compex
    character(len=8) :: nomres, k8b
    character(len=2) :: typm
    aster_logical :: lerror, lvalid, labort, suite, lstop, lerrm, ltrb
    integer :: lout, idf, i, lc, imaap
    integer :: numex
!
    save             recurs, firstMsgId
!
!     TYPES DE MESSAGES :
!     ERREURS :
!       F : ERREUR AVEC DESTRUCTION DU CONCEPT PRODUIT PAR LA COMMANDE
!       S : ERREUR AVEC VALIDATION DU CONCEPT, EXCEPTION
!       Z : LEVEE D'EXCEPTION PARTICULIERE, COMME 'S'
!       M : ERREUR SUIVIE DE MPI_ABORT, NE PAS LEVER D'EXCEPTION --> 'F'
!     MESSAGES :
!       E : SIMPLE MESSAGE D'ERREUR QUI SERA SUIVI D'UNE ERREUR 'F'
!       D : COMME 'E' MAIS AFFICHE AVEC 'F' POUR ASSURER UN 'D'IAGNOSTIC
!       I : INFORMATION
!       A : ALARME
!
!     LE TRACEBACK INTEL, SI DISPO, EST AFFICHE EN CAS D'ERREUR OU
!     EXCEPTION DVP_NNN, OU ERREUR 'D' CAR SUIVIE DE MPI_ABORT
    msgId = idmess
    typm = typ
    idf = index('EFIMASZD', typm(1:1))
    ASSERT(idf .ne. 0)
    lstop = .false.
!
!     --- COMPORTEMENT EN CAS D'ERREUR
    call onerrf(' ', compex, lout)
!
    lerrm = idf.eq.4
    if (lerrm) then
        idf = 2
        typm(1:1) = 'F'
!       L'EXCEPTION A-T-ELLE DEJA ETE LEVEE ?
        if (recurs .ne. 0) then
!         L'EXCEPTION A DEJA ETE LEVEE
            recurs = 0
        else
            lerrm = .false.
        endif
    endif
!
    lerror = idf.eq.2 .or. idf.eq.6 .or. idf.eq.7
!     DOIT-ON VALIDER LE CONCEPT ?
    lvalid = (idf.eq.6 .or. idf.eq.7) .or. (idf.eq.2 .and. compex(1:lout).eq.'EXCEPTION+VALID')
!     DOIT-ON S'ARRETER BRUTALEMENT (POUR DEBUG) ?
    labort = idf.eq.2 .and. compex(1:lout).eq.'ABORT'
!     AFFICHIER LE TRACEBACK SI DISPONIBLE
    ltrb = labort .or. (lerror .and. msgId(1:4).eq.'DVP_') .or. idf.eq.8
!
    suite = .false.
    if (len(typm) .gt. 1) then
        if (typm(2:2) .eq. '+') suite=.true.
    endif
    if ( firstMsgId .eq. "?" ) then
        firstMsgId = msgId
    endif
!
! --- SE PROTEGER DES APPELS RECURSIFS POUR LES MESSAGES D'ERREUR
    if (lerror) then
        if (recurs .eq. 1234567891) then
            call jefini('ERREUR')
        endif
!
        if (recurs .eq. 1234567890) then
            recurs = 1234567891
!          ON EST DEJA PASSE PAR UTMESG... SANS EN ETRE SORTI
            call utprin('F', 0, 'CATAMESS_55', 0, valk,&
                        0, vali, 0, valr, fname)
!          ON NE FAIT PLUS RIEN ET ON SORT DE LA ROUTINE
            goto 999
        endif
        recurs = 1234567890
    endif
!
    call jevema(imaap)
    if (imaap .ge. 200) call jefini('ERREUR')
    if (isjvup() .eq. 1) then
        call jemarq()
    endif
!
    numex = nexcep
    if (lerror .and. idf .ne. 7) then
!     SI EXCEPTION, NEXCEP EST FIXE PAR COMMON VIA UTEXCP
!     SINON ON LEVE L'EXCEPTION DE BASE ASTER.ERROR
        numex = 21
    endif
!
    call utprin(typm, numex, msgId, nk, valk,&
                ni, vali, nr, valr, fname)
!
!     --- REMONTEE D'ERREUR SI DISPO
    if (ltrb) then
        call trabck('Traceback printed by Intel compiler', int(-1, 4))
    endif
! --- EN CAS DE MESSAGE AVEC SUITE, PAS D'ARRET, PAS D'EXCEPTION
    if (.not. suite) then
!
!     -- ABORT SUR ERREUR <F> "ORDINAIRE"
        if (labort) then
!           AVERTIR LE PROC #0 QU'ON A RENCONTRE UN PROBLEME !
            call asmpi_warn(0)
!
            call jefini('ERREUR')
!
!     -- LEVEE D'UNE EXCEPTION
        else if (lerror) then
!
!        -- QUELLE EXCEPTION ?
!           SI EXCEPTION, NEXCEP EST FIXE PAR COMMON VIA UTEXCP
!           IL A ETE COPIE DANS NUMEX POUR NE PAS ETRE MODIFIE SI
!           DES APPELS SONT IMBRIQUES
            if (idf .ne. 7) then
!           SINON ON LEVE L'EXCEPTION DE BASE ASTER.ERROR
                numex = 21
            endif
!
!           NOM DU CONCEPT COURANT
            call getres(nomres, k8b, k8b)
!
            if (isjvup() .eq. 1) then
                call post_op()
            endif
!
            if (nomres .ne. ' ') then
!             LE CONCEPT EST REPUTE VALIDE :
!               - SI ERREUR <S> OU EXCEPTION
!               - SI ERREUR <F> MAIS LA COMMANDE A DIT "EXCEPTION+VALID"
                if (lvalid) then
                    call utprin('I', 0, 'CATAMESS_70', 1, nomres,&
                                0, vali, 0, valr, fname)
!
!             SINON LE CONCEPT COURANT EST DETRUIT
                else
                    call utprin('I', 0, 'CATAMESS_69', 1, nomres,&
                                0, vali, 0, valr, fname)
                    lc = lxlgut(nomres)
                    if (lc .gt. 0) then
                        call jedetc(' ', nomres(1:lc), 1)
                    endif
                endif
            endif
!
            if (isjvup() .eq. 1) then
!
!             REMONTER LES N JEDEMA COURT-CIRCUITES
                call jevema(imaap)
                do i = imaap, 1, -1
                    call jedema()
                end do
!
            endif
!
!           AVERTIR LE PROC #0 QU'ON A RENCONTRE UN PROBLEME !
            call asmpi_warn(1)
!
!           ON REMONTE UNE EXCEPTION AU LIEU DE FERMER LES BASES
            if (lerror) recurs = 0
            lstop = .true.
            if (.not. lerrm) then
!               raise the exception with the first msg id & reinit id
                msgId = firstMsgId
                firstMsgId = "?"
                call ib1mai()
<<<<<<< HEAD
                call uexcep()
=======
                call uexcep(numex, msgId, nk, valk, ni,&
                            vali, nr, valr)
>>>>>>> b07a6cd3
            endif
        else
!           info/warning, reinit id
            firstMsgId = "?"
        endif
!
    endif
!
    if (lerror) recurs = 0
999 continue
    if (isjvup() .eq. 1 .and. .not. lstop) then
        call jedema()
    endif
end subroutine<|MERGE_RESOLUTION|>--- conflicted
+++ resolved
@@ -219,12 +219,9 @@
                 msgId = firstMsgId
                 firstMsgId = "?"
                 call ib1mai()
-<<<<<<< HEAD
+!                call uexcep(numex, msgId, nk, valk, ni,&
+!                            vali, nr, valr)
                 call uexcep()
-=======
-                call uexcep(numex, msgId, nk, valk, ni,&
-                            vali, nr, valr)
->>>>>>> b07a6cd3
             endif
         else
 !           info/warning, reinit id
